package org.opencloudb.config.loader.zookeeper;

import org.json.JSONObject;
import org.junit.Before;
import org.junit.Ignore;
import org.junit.Test;
import org.opencloudb.config.ZookeeperTestServer;
import org.opencloudb.config.loader.zookeeper.entitiy.Property;
import org.opencloudb.config.loader.zookeeper.entitiy.Server;

import static org.hamcrest.CoreMatchers.is;
import static org.junit.Assert.assertThat;
import static org.junit.matchers.IsCollectionContaining.hasItems;

/**
 * Created by lion on 12/8/15.
 */
@Ignore
public class ZookeeperSaverTest extends ZookeeperTestServer {
    private JSONObject config;

<<<<<<< HEAD
//    @Before public void setUp() throws Exception {
//        ZookeeperLoader loader = new ZookeeperLoader();
//        loader.setZkURl(testingServer.getConnectString());
//        config = loader.loadConfig();
//    }
//
//    @Test public void testSaveServer() throws Exception {
//
//        ZookeeperSaver saver = new ZookeeperSaver();
//        Server server = saver.saveServer(config);
//
//        assertThat(server.getSystem().getProperty().size(), is(3));
//        assertThat(server.getSystem().getProperty().get(0),
//            is(new Property().setName("serverport").setValue("8066")));
//        assertThat(server.getSystem().getProperty().get(1),
//            is(new Property().setName("sequncehandlertype").setValue("1")));
//        assertThat(server.getSystem().getProperty().get(2),
//            is(new Property().setName("defaultsqlparser").setValue("druidparser")));
//
//        //users
//        assertThat(server.getUser().size(), is(2));
//
//        Server.User expectTest = new Server.User();
//        Property expectTestP1 = new Property().setName("readOnly").setValue("true");
//        Property expectTestP2 = new Property().setName("name").setValue("test");
//        Property expectTestP3 = new Property().setName("password").setValue("admin");
//        Property expectTestP4 = new Property().setName("schemas").setValue("testdb,test");
//        expectTest.addProperty(expectTestP1);
//        expectTest.addProperty(expectTestP2);
//        expectTest.addProperty(expectTestP3);
//        expectTest.addProperty(expectTestP4);
//
//        assertThat(server.getUser().get(0).getProperty(),
//            hasItems(expectTestP1, expectTestP2, expectTestP3, expectTestP4));
//
//        Server.User expectMycat = new Server.User();
//        Property expectMycatP1 = new Property().setName("readOnly").setValue("false");
//        Property expectMycatP2 = new Property().setName("name").setValue("mycat");
//        Property expectMycatP3 = new Property().setName("password").setValue("admin");
//        Property expectMycatP4 = new Property().setName("schemas").setValue("testdb");
//        expectMycat.addProperty(expectMycatP1);
//        expectMycat.addProperty(expectMycatP2);
//        expectMycat.addProperty(expectMycatP3);
//        expectMycat.addProperty(expectMycatP4);
//        assertThat(server.getUser().get(1).getProperty(),
//            hasItems(expectMycatP1, expectMycatP2, expectMycatP3, expectMycatP4));
//    }
=======
    @Before public void setUp() throws Exception {
        ZookeeperLoader loader = new ZookeeperLoader();
        loader.setZkURl(testingServer.getConnectString());
        config = loader.loadConfig();
    }

    @Test public void testSaveServer() throws Exception {

        ZookeeperSaver saver = new ZookeeperSaver();
        Server server = saver.saveServer(config,"server_zk");

        assertThat(server.getSystem().getProperty().size(), is(3));
        assertThat(server.getSystem().getProperty().get(0),
            is(new Property().setName("serverport").setValue("8066")));
        assertThat(server.getSystem().getProperty().get(1),
            is(new Property().setName("sequncehandlertype").setValue("1")));
        assertThat(server.getSystem().getProperty().get(2),
            is(new Property().setName("defaultsqlparser").setValue("druidparser")));

        //users
        assertThat(server.getUser().size(), is(2));

        Server.User expectTest = new Server.User();
        Property expectTestP1 = new Property().setName("readOnly").setValue("true");
        Property expectTestP3 = new Property().setName("password").setValue("admin");
        Property expectTestP4 = new Property().setName("schemas").setValue("testdb,test");
        expectTest.addProperty(expectTestP1);
        expectTest.addProperty(expectTestP3);
        expectTest.addProperty(expectTestP4);
        expectTest.setName("test");

        assertThat(server.getUser().get(0).getName(),is(expectTest.getName()));
        assertThat(server.getUser().get(0).getProperty(),
            hasItems(expectTestP1, expectTestP3, expectTestP4));

        Server.User expectMycat = new Server.User();
        Property expectMycatP1 = new Property().setName("readOnly").setValue("false");
        Property expectMycatP3 = new Property().setName("password").setValue("admin");
        Property expectMycatP4 = new Property().setName("schemas").setValue("testdb");
        expectMycat.addProperty(expectMycatP1);
        expectMycat.addProperty(expectMycatP3);
        expectMycat.addProperty(expectMycatP4);
        expectMycat.setName("mycat");


        assertThat(server.getUser().get(1).getName(),is(expectMycat.getName()));
        assertThat(server.getUser().get(1).getProperty(),
            hasItems(expectMycatP1, expectMycatP3, expectMycatP4));
    }
>>>>>>> 40ac2aa7
}<|MERGE_RESOLUTION|>--- conflicted
+++ resolved
@@ -19,55 +19,6 @@
 public class ZookeeperSaverTest extends ZookeeperTestServer {
     private JSONObject config;
 
-<<<<<<< HEAD
-//    @Before public void setUp() throws Exception {
-//        ZookeeperLoader loader = new ZookeeperLoader();
-//        loader.setZkURl(testingServer.getConnectString());
-//        config = loader.loadConfig();
-//    }
-//
-//    @Test public void testSaveServer() throws Exception {
-//
-//        ZookeeperSaver saver = new ZookeeperSaver();
-//        Server server = saver.saveServer(config);
-//
-//        assertThat(server.getSystem().getProperty().size(), is(3));
-//        assertThat(server.getSystem().getProperty().get(0),
-//            is(new Property().setName("serverport").setValue("8066")));
-//        assertThat(server.getSystem().getProperty().get(1),
-//            is(new Property().setName("sequncehandlertype").setValue("1")));
-//        assertThat(server.getSystem().getProperty().get(2),
-//            is(new Property().setName("defaultsqlparser").setValue("druidparser")));
-//
-//        //users
-//        assertThat(server.getUser().size(), is(2));
-//
-//        Server.User expectTest = new Server.User();
-//        Property expectTestP1 = new Property().setName("readOnly").setValue("true");
-//        Property expectTestP2 = new Property().setName("name").setValue("test");
-//        Property expectTestP3 = new Property().setName("password").setValue("admin");
-//        Property expectTestP4 = new Property().setName("schemas").setValue("testdb,test");
-//        expectTest.addProperty(expectTestP1);
-//        expectTest.addProperty(expectTestP2);
-//        expectTest.addProperty(expectTestP3);
-//        expectTest.addProperty(expectTestP4);
-//
-//        assertThat(server.getUser().get(0).getProperty(),
-//            hasItems(expectTestP1, expectTestP2, expectTestP3, expectTestP4));
-//
-//        Server.User expectMycat = new Server.User();
-//        Property expectMycatP1 = new Property().setName("readOnly").setValue("false");
-//        Property expectMycatP2 = new Property().setName("name").setValue("mycat");
-//        Property expectMycatP3 = new Property().setName("password").setValue("admin");
-//        Property expectMycatP4 = new Property().setName("schemas").setValue("testdb");
-//        expectMycat.addProperty(expectMycatP1);
-//        expectMycat.addProperty(expectMycatP2);
-//        expectMycat.addProperty(expectMycatP3);
-//        expectMycat.addProperty(expectMycatP4);
-//        assertThat(server.getUser().get(1).getProperty(),
-//            hasItems(expectMycatP1, expectMycatP2, expectMycatP3, expectMycatP4));
-//    }
-=======
     @Before public void setUp() throws Exception {
         ZookeeperLoader loader = new ZookeeperLoader();
         loader.setZkURl(testingServer.getConnectString());
@@ -117,5 +68,4 @@
         assertThat(server.getUser().get(1).getProperty(),
             hasItems(expectMycatP1, expectMycatP3, expectMycatP4));
     }
->>>>>>> 40ac2aa7
 }