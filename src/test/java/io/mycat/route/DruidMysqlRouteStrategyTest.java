--- conflicted
+++ resolved
@@ -56,12 +56,8 @@
         Assert.assertEquals(false, rrs.isCacheAble());
         Assert.assertEquals(-1l, rrs.getLimitSize());
         Assert.assertEquals("detail_dn15", rrs.getNodes()[0].getName());
-<<<<<<< HEAD
-        Assert.assertEquals("INSERT INTO offer_detail (`offer_id`, gmt)\nVALUES ('123', now())",
-=======
         Assert.assertEquals(
                 "INSERT INTO offer_detail (`offer_id`, gmt)\nVALUES ('123', now())",
->>>>>>> e0c595c4
                 rrs.getNodes()[0].getStatement());
 
         sql = "inSErt into offer_detail ( gmt) values (now())";
@@ -901,13 +897,8 @@
         Assert.assertEquals(false, rrs.isCacheAble());
         Assert.assertEquals("dn1", rrs.getNodes()[0].getName());
         Assert.assertEquals("dn2", rrs.getNodes()[1].getName());
-<<<<<<< HEAD
-        String node1Sql = formatSql("INSERT INTO employee (id, name, sharding_id)\nVALUES (1, 'testonly', '10000')");
-        String node2Sql = formatSql("INSERT INTO employee (id, name, sharding_id)\nVALUES (2, 'testonly', '10010')");
-=======
         String node1Sql = formatSql("insert into employee (id,name,sharding_id) values(1,'testonly','10000')");
         String node2Sql = formatSql("insert into employee (id,name,sharding_id) values(2,'testonly','10010')");
->>>>>>> e0c595c4
         RouteResultsetNode[] nodes = rrs.getNodes();
         Assert.assertEquals(node1Sql, nodes[0].getStatement());
         Assert.assertEquals(node2Sql, nodes[1].getStatement());
