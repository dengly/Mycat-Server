--- conflicted
+++ resolved
@@ -1,673 +1,456 @@
-<<<<<<< HEAD
-/*
- * Copyright (c) 2013, OpenCloudDB/MyCAT and/or its affiliates. All rights reserved.
- * DO NOT ALTER OR REMOVE COPYRIGHT NOTICES OR THIS FILE HEADER.
- *
- * This code is free software;Designed and Developed mainly by many Chinese 
- * opensource volunteers. you can redistribute it and/or modify it under the 
- * terms of the GNU General Public License version 2 only, as published by the
- * Free Software Foundation.
- *
- * This code is distributed in the hope that it will be useful, but WITHOUT
- * ANY WARRANTY; without even the implied warranty of MERCHANTABILITY or
- * FITNESS FOR A PARTICULAR PURPOSE.  See the GNU General Public License
- * version 2 for more details (a copy is included in the LICENSE file that
- * accompanied this code).
- *
- * You should have received a copy of the GNU General Public License version
- * 2 along with this work; if not, write to the Free Software Foundation,
- * Inc., 51 Franklin St, Fifth Floor, Boston, MA 02110-1301 USA.
- * 
- * Any questions about this component can be directed to it's project Web address 
- * https://code.google.com/p/opencloudb/.
- *
- */
-package org.opencloudb.mpp;
-
-import java.util.Arrays;
-import java.util.Collection;
-import java.util.Iterator;
-import java.util.LinkedHashMap;
-import java.util.LinkedList;
-import java.util.List;
-import java.util.Map;
-import java.util.concurrent.ConcurrentLinkedQueue;
-
-import org.apache.log4j.Logger;
-import org.opencloudb.mpp.tmp.CollectionWarpper;
-import org.opencloudb.mpp.tmp.RowDataPacketGrouper;
-import org.opencloudb.mpp.tmp.FastRowDataSorter;
-import org.opencloudb.mpp.tmp.MemMapBytesArray;
-import org.opencloudb.mpp.tmp.MutilNodeMergeItf;
-import org.opencloudb.net.mysql.RowDataPacket;
-import org.opencloudb.route.RouteResultset;
-
-/**
- * Data merge service handle data Min,Max,AVG group 、order by 、limit
- * 
- * @author wuzhih
- * 
- */
-public class DataMergeService {
-
-
-
-
-	private static final Logger LOGGER = Logger
-			.getLogger(DataMergeService.class);
-	private RowDataPacketGrouper grouper = null;
-	private RowDataPacketSorter sorter = null;
-	private Collection<RowDataPacket> result = new ConcurrentLinkedQueue<RowDataPacket>();
-
-    private int fieldCount;
-    private final RouteResultset rrs;
-    private MemMapBytesArray rows;
-    private FastRowDataSorter sorter;
-    private MutilNodeMergeItf grouper;
-    public static final String SWAP_PATH = "./";
-    private static final Logger LOGGER = Logger.getLogger(DataMergeService.class);
-	// private final Map<String, DataNodeResultInf> dataNodeResultSumMap;
-
-    public DataMergeService(RouteResultset rrs) {
-        this.rrs = rrs;
-	public DataMergeService(RouteResultset rrs) {
-		this.rrs = rrs;
-		// dataNodeResultSumMap = new HashMap<String, DataNodeResultInf>(
-		// rrs.getNodes().length);
-
-    }
-	}
-
-    public void setFieldCount(int fieldCount) {
-        this.fieldCount = fieldCount;
-    }
-	/**
-	 * return merged data
-	 * 
-	 * @return
-	 */
-	public Collection<RowDataPacket> getResults() {
-		Collection<RowDataPacket> tmpResult = result;
-		if (this.grouper != null) {
-			tmpResult = grouper.getResult();
-			grouper = null;
-		}
-		if (sorter != null) {
-			Iterator<RowDataPacket> itor = tmpResult.iterator();
-			while (itor.hasNext()) {
-				sorter.addRow(itor.next());
-				itor.remove();
-
-    public RouteResultset getRrs() {
-        return rrs;
-    }
-			}
-			tmpResult = sorter.getSortedResult();
-			sorter = null;
-		}
-		return tmpResult;
-	}
-
-    /**
-     * return merged data
-     * 
-     * @return
-     */
-    public Collection<RowDataPacket> getResults() {
-        if (this.grouper != null) {
-            Collection<RowDataPacket> tmpResult = grouper.getResult();
-            return tmpResult;
-        }
-        if (sorter != null) {
-            Collection<RowDataPacket> tmpResult = sorter.getResult();
-            sorter = null;
-            return tmpResult;
-        } else {
-            return new CollectionWarpper(rows, fieldCount);
-        }
-    }
-	public void setFieldCount(int fieldCount) {
-		this.fieldCount = fieldCount;
-	}
-
-    public void onRowMetaData(Map<String, ColMeta> columToIndx, int fieldCount) {
-        if (LOGGER.isDebugEnabled()) {
-            LOGGER.debug("field metadata inf:" + Arrays.toString(columToIndx.entrySet().toArray()));
-        }
-        int[] groupColumnIndexs = null;
-        this.fieldCount = fieldCount;
-        if (rrs.getGroupByCols() != null) {
-            groupColumnIndexs = (toColumnIndex(rrs.getGroupByCols(), columToIndx));
-        }
-        if (rrs.isHasAggrColumn()) {
-            List<MergeCol> mergCols = new LinkedList<MergeCol>();
-            if (rrs.getMergeCols() != null) {
-                for (Map.Entry<String, Integer> mergEntry : rrs.getMergeCols().entrySet()) {
-                    String colName = mergEntry.getKey().toUpperCase();
-                    ColMeta colMeta = columToIndx.get(colName);
-                    mergCols.add(new MergeCol(colMeta, mergEntry.getValue()));
-                }
-            }
-            // add no alias merg column
-            for (Map.Entry<String, ColMeta> fieldEntry : columToIndx.entrySet()) {
-                String colName = fieldEntry.getKey();
-                int result = MergeCol.tryParseAggCol(colName);
-                if (result != MergeCol.MERGE_UNSUPPORT && result != MergeCol.MERGE_NOMERGE) {
-                    mergCols.add(new MergeCol(fieldEntry.getValue(), result));
-                }
-            }
-            grouper = new RowDataPacketGrouper(groupColumnIndexs, mergCols.toArray(new MergeCol[mergCols.size()]));
-        }
-        if (rrs.getOrderByCols() != null) {
-            LinkedHashMap<String, Integer> orders = rrs.getOrderByCols();
-            OrderCol[] orderCols = new OrderCol[orders.size()];
-            int i = 0;
-            for (Map.Entry<String, Integer> entry : orders.entrySet()) {
-                orderCols[i++] = new OrderCol(columToIndx.get(entry.getKey().toUpperCase()), entry.getValue());
-            }
-            sorter = new FastRowDataSorter(orderCols);
-            sorter.setLimit(rrs.getLimitStart(), rrs.getLimitSize());
-	public RouteResultset getRrs() {
-		return rrs;
-	}
-
-        } else {
-            rows = new MemMapBytesArray(SWAP_PATH);
-        }
-    }
-	private int fieldCount;
-	private final RouteResultset rrs;
-
-    /**
-     * process new record (mysql binary data),if data can output to client
-     * ,return true
-     * 
-     * @param dataNode
-     *            DN's name (data from this dataNode)
-     * @param rowData
-     *            raw data
-     */
-    public boolean onNewRecord(String dataNode, byte[] rowData) {
-        RowDataPacket rowDataPkg = new RowDataPacket(fieldCount);
-        rowDataPkg.read(rowData);
-        if (grouper != null) {
-            grouper.addRow(rowDataPkg);
-        } else if (sorter != null) {
-            sorter.addRow(rowDataPkg);
-        } else {
-            rows.add(rowData);
-        }
-        return false;
-
-
-
-
-
-
-
-
-
-
-
-
-
-
-
-
-
-
-
-
-
-
-	public void onRowMetaData(Map<String, ColMeta> columToIndx, int fieldCount) {
-		if (LOGGER.isDebugEnabled()) {
-			LOGGER.debug("field metadata inf:"
-					+ Arrays.toString(columToIndx.entrySet().toArray()));
-		}
-		int[] groupColumnIndexs = null;
-		this.fieldCount = fieldCount;
-		if (rrs.getGroupByCols() != null) {
-			groupColumnIndexs = (toColumnIndex(rrs.getGroupByCols(),
-					columToIndx));
-		}
-		if (rrs.isHasAggrColumn()) {
-			List<MergeCol> mergCols = new LinkedList<MergeCol>();
-			if (rrs.getMergeCols() != null) {
-				for (Map.Entry<String, Integer> mergEntry : rrs.getMergeCols()
-						.entrySet()) {
-					String colName = mergEntry.getKey().toUpperCase();
-					ColMeta colMeta = columToIndx.get(colName);
-					mergCols.add(new MergeCol(colMeta, mergEntry.getValue()));
-				}
-			}
-			// add no alias merg column
-			for (Map.Entry<String, ColMeta> fieldEntry : columToIndx.entrySet()) {
-				String colName = fieldEntry.getKey();
-				int result = MergeCol.tryParseAggCol(colName);
-				if (result != MergeCol.MERGE_UNSUPPORT
-						&& result != MergeCol.MERGE_NOMERGE) {
-					mergCols.add(new MergeCol(fieldEntry.getValue(), result));
-				}
-			}
-			grouper = new RowDataPacketGrouper(groupColumnIndexs,
-					mergCols.toArray(new MergeCol[mergCols.size()]));
-		}
-		if (rrs.getOrderByCols() != null) {
-			LinkedHashMap<String, Integer> orders = rrs.getOrderByCols();
-			OrderCol[] orderCols = new OrderCol[orders.size()];
-			int i = 0;
-			for (Map.Entry<String, Integer> entry : orders.entrySet()) {
-				orderCols[i++] = new OrderCol(columToIndx.get(entry.getKey()
-						.toUpperCase()), entry.getValue());
-			}
-			 sorter = new RowDataPacketSorter(orderCols);
-		} else {
-		    new ConcurrentLinkedQueue<RowDataPacket>();
-		}
-	}
-
-
-    }
-	/**
-	 * process new record (mysql binary data),if data can output to client
-	 * ,return true
-	 * 
-	 * @param dataNode
-	 *            DN's name (data from this dataNode)
-	 * @param rowData
-	 *            raw data
-	 */
-	public boolean onNewRecord(String dataNode, byte[] rowData) {
-		RowDataPacket rowDataPkg = new RowDataPacket(fieldCount);
-		rowDataPkg.read(rowData);
-		if (grouper != null) {
-			grouper.addRow(rowDataPkg);
-		} else {
-			result.add(rowDataPkg);
-		}
-		// todo ,if too large result set ,should store to disk
-		return false;
-
-    private static int[] toColumnIndex(String[] columns, Map<String, ColMeta> toIndexMap) {
-        int[] result = new int[columns.length];
-        ColMeta curColMeta = null;
-        for (int i = 0; i < columns.length; i++) {
-            curColMeta = toIndexMap.get(columns[i].toUpperCase());
-            if (curColMeta == null) {
-                throw new java.lang.IllegalArgumentException("can't find column in select fields " + columns[i]);
-            }
-            result[i] = curColMeta.colIndex;
-        }
-        return result;
-    }
-	}
-
-    /**
-     * release resources
-     */
-    public void clear() {
-        if (sorter != null)
-            sorter.close();
-        if (rows != null)
-            rows.release();
-        if (grouper != null)
-            grouper.close();
-        grouper = null;
-        sorter = null;
-    }
-	private static int[] toColumnIndex(String[] columns,
-			Map<String, ColMeta> toIndexMap) {
-		int[] result = new int[columns.length];
-		ColMeta curColMeta = null;
-		for (int i = 0; i < columns.length; i++) {
-			curColMeta = toIndexMap.get(columns[i].toUpperCase());
-			if (curColMeta == null) {
-				throw new java.lang.IllegalArgumentException(
-						"can't find column in select fields " + columns[i]);
-			}
-			result[i] = curColMeta.colIndex;
-		}
-		return result;
-	}
-
-	/**
-	 * release resources
-	 */
-	public void clear() {
-		grouper = null;
-		sorter = null;
-		result = null;
-	}
-
-}
-
-class DataNodeResultInf {
-	public RowDataPacket firstRecord;
-	public RowDataPacket lastRecord;
-	public int rowCount;
-
-=======
-/*
- * Copyright (c) 2013, OpenCloudDB/MyCAT and/or its affiliates. All rights reserved.
- * DO NOT ALTER OR REMOVE COPYRIGHT NOTICES OR THIS FILE HEADER.
- *
- * This code is free software;Designed and Developed mainly by many Chinese 
- * opensource volunteers. you can redistribute it and/or modify it under the 
- * terms of the GNU General Public License version 2 only, as published by the
- * Free Software Foundation.
- *
- * This code is distributed in the hope that it will be useful, but WITHOUT
- * ANY WARRANTY; without even the implied warranty of MERCHANTABILITY or
- * FITNESS FOR A PARTICULAR PURPOSE.  See the GNU General Public License
- * version 2 for more details (a copy is included in the LICENSE file that
- * accompanied this code).
- *
- * You should have received a copy of the GNU General Public License version
- * 2 along with this work; if not, write to the Free Software Foundation,
- * Inc., 51 Franklin St, Fifth Floor, Boston, MA 02110-1301 USA.
- * 
- * Any questions about this component can be directed to it's project Web address 
- * https://code.google.com/p/opencloudb/.
- *
- */
-package org.opencloudb.mpp;
-
-import java.util.ArrayList;
-import java.util.Arrays;
-import java.util.Collection;
-import java.util.HashMap;
-import java.util.LinkedHashMap;
-import java.util.LinkedList;
-import java.util.List;
-import java.util.Map;
-import java.util.Map.Entry;
-import java.util.concurrent.ConcurrentLinkedQueue;
-import java.util.concurrent.LinkedTransferQueue;
-import java.util.concurrent.atomic.AtomicReferenceArray;
-import java.util.concurrent.locks.ReentrantLock;
-
-import org.apache.log4j.Logger;
-import org.opencloudb.MycatServer;
-import org.opencloudb.mpp.tmp.RowDataSorter;
-import org.opencloudb.mysql.nio.handler.MultiNodeQueryHandler;
-import org.opencloudb.net.mysql.RowDataPacket;
-import org.opencloudb.route.RouteResultset;
-import org.opencloudb.route.RouteResultsetNode;
-import org.opencloudb.server.NonBlockingSession;
-
-/**
- * Data merge service handle data Min,Max,AVG group 、order by 、limit
- * 
- * @author wuzhih
- * 
- */
-public class DataMergeService {
-	private static final Logger LOGGER = Logger
-			.getLogger(DataMergeService.class);
-	private RowDataPacketGrouper grouper = null;
-	private RowDataPacketSorter sorter = null;
-	private Collection<RowDataPacket> result = new ConcurrentLinkedQueue<RowDataPacket>();
-	private volatile boolean temniated = false;
-	// private final Map<String, DataNodeResultInf> dataNodeResultSumMap;
-	private final Map<String, AtomicReferenceArray<byte[]>> batchedNodeRows;
-	private final ReentrantLock lock = new ReentrantLock();
-	private final LinkedTransferQueue<Runnable> jobQueue = new LinkedTransferQueue<Runnable>();
-	private volatile boolean jobRuninng = false;
-	private final MultiNodeQueryHandler multiQueryHandler;
-	private int fieldCount;
-	private final RouteResultset rrs;
-
-	public DataMergeService(MultiNodeQueryHandler queryHandler,
-			RouteResultset rrs) {
-		this.rrs = rrs;
-		this.multiQueryHandler = queryHandler;
-		batchedNodeRows = new HashMap<String, AtomicReferenceArray<byte[]>>();
-		for (RouteResultsetNode node : rrs.getNodes()) {
-			batchedNodeRows.put(node.getName(),
-					new AtomicReferenceArray<byte[]>(100));
-		}
-	}
-
-	public RouteResultset getRrs() {
-		return this.rrs;
-	}
-
-	public void outputMergeResult(final NonBlockingSession session,
-			final byte[] eof) {
-		// handle remains batch data
-		for (Entry<String, AtomicReferenceArray<byte[]>> entry : batchedNodeRows
-				.entrySet()) {
-			Runnable job = this.createJob(entry.getKey(), entry.getValue());
-			if (job != null) {
-				this.jobQueue.offer(job);
-			}
-		}
-		// add output job
-		Runnable outPutJob = new Runnable() {
-			@Override
-			public void run() {
-				multiQueryHandler.outputMergeResult(session.getSource(), eof);
-			}
-		};
-		jobQueue.offer(outPutJob);
-		if (jobRuninng == false && !jobQueue.isEmpty()) {
-			MycatServer.getInstance().getBusinessExecutor()
-					.execute(jobQueue.poll());
-		}
-	}
-
-	/**
-	 * return merged data
-	 * 
-	 * @return
-	 */
-	public Collection<RowDataPacket> getResults(final byte[] eof) {
-
-		Collection<RowDataPacket> tmpResult = result;
-		if (this.grouper != null) {
-			tmpResult = grouper.getResult();
-			grouper = null;
-		}
-		if (sorter != null) {
-			// Iterator<RowDataPacket> itor = tmpResult.iterator();
-			// while (itor.hasNext()) {
-			// sorter.addRow(itor.next());
-			// itor.remove();
-			//
-			// }
-			tmpResult = sorter.getSortedResult();
-			sorter = null;
-		}
-		return tmpResult;
-	}
-
-	public void onRowMetaData(Map<String, ColMeta> columToIndx, int fieldCount) {
-		if (LOGGER.isDebugEnabled()) {
-			LOGGER.debug("field metadata inf:"
-					+ Arrays.toString(columToIndx.entrySet().toArray()));
-		}
-		int[] groupColumnIndexs = null;
-		this.fieldCount = fieldCount;
-		if (rrs.getGroupByCols() != null) {
-			groupColumnIndexs = (toColumnIndex(rrs.getGroupByCols(),
-					columToIndx));
-		}
-		if (rrs.isHasAggrColumn()) {
-			List<MergeCol> mergCols = new LinkedList<MergeCol>();
-			if (rrs.getMergeCols() != null) {
-				for (Map.Entry<String, Integer> mergEntry : rrs.getMergeCols()
-						.entrySet()) {
-					String colName = mergEntry.getKey().toUpperCase();
-					ColMeta colMeta = columToIndx.get(colName);
-					mergCols.add(new MergeCol(colMeta, mergEntry.getValue()));
-				}
-			}
-			// add no alias merg column
-			for (Map.Entry<String, ColMeta> fieldEntry : columToIndx.entrySet()) {
-				String colName = fieldEntry.getKey();
-				int result = MergeCol.tryParseAggCol(colName);
-				if (result != MergeCol.MERGE_UNSUPPORT
-						&& result != MergeCol.MERGE_NOMERGE) {
-					mergCols.add(new MergeCol(fieldEntry.getValue(), result));
-				}
-			}
-			grouper = new RowDataPacketGrouper(groupColumnIndexs,
-					mergCols.toArray(new MergeCol[mergCols.size()]));
-		}
-		if (rrs.getOrderByCols() != null) {
-			LinkedHashMap<String, Integer> orders = rrs.getOrderByCols();
-			OrderCol[] orderCols = new OrderCol[orders.size()];
-			int i = 0;
-			for (Map.Entry<String, Integer> entry : orders.entrySet()) {
-				orderCols[i++] = new OrderCol(columToIndx.get(entry.getKey()
-						.toUpperCase()), entry.getValue());
-			}
-		 sorter = new RowDataPacketSorter(orderCols);
-			// RowDataSorter tmp = new RowDataSorter(orderCols);
-			// tmp.setLimt(rrs.getLimitStart(), rrs.getLimitSize());
-			// sorter = tmp;
-		} else {
-			new ConcurrentLinkedQueue<RowDataPacket>();
-		}
-	}
-
-	/**
-	 * process new record (mysql binary data),if data can output to client
-	 * ,return true
-	 * 
-	 * @param dataNode
-	 *            DN's name (data from this dataNode)
-	 * @param rowData
-	 *            raw data
-	 */
-	public boolean onNewRecord(String dataNode, byte[] rowData) {
-		if (temniated) {
-			return true;
-		}
-		Runnable batchJob = null;
-		AtomicReferenceArray<byte[]> batchedArray = batchedNodeRows
-				.get(dataNode);
-		if (putBatchFailed(rowData, batchedArray)) {
-			try {
-				lock.lock();
-				if (batchedArray.get(batchedArray.length() - 1) != null) {// full
-					batchJob = createJob(dataNode, batchedArray);
-				}
-				putBatchFailed(rowData, batchedArray);
-
-			} finally {
-				lock.unlock();
-			}
-		}
-		if (batchJob != null && jobRuninng == false) {
-			MycatServer.getInstance().getBusinessExecutor().execute(batchJob);
-		} else if (batchJob != null) {
-			jobQueue.offer(batchJob);
-		}
-
-		return false;
-	}
-
-	private boolean handleRowData(String dataNode, byte[] rowData) {
-		RowDataPacket rowDataPkg = new RowDataPacket(fieldCount);
-		rowDataPkg.read(rowData);
-		if (grouper != null) {
-			grouper.addRow(rowDataPkg);
-		} else if (sorter != null) {
-			sorter.addRow(rowDataPkg);
-		} else {
-			result.add(rowDataPkg);
-		}
-		// todo ,if too large result set ,should store to disk
-		return false;
-	}
-
-	private Runnable createJob(final String dnName,
-			AtomicReferenceArray<byte[]> batchedArray) {
-		final ArrayList<byte[]> rows = new ArrayList<byte[]>(
-				batchedArray.length());
-		for (int i = 0; i < batchedArray.length(); i++) {
-			byte[] val = batchedArray.getAndSet(i, null);
-			if (val != null) {
-				rows.add(val);
-			}
-		}
-		if (rows.isEmpty()) {
-			return null;
-		}
-		Runnable job = new Runnable() {
-			public void run() {
-				try {
-					jobRuninng = true;
-					for (byte[] row : rows) {
-						if (handleRowData(dnName, row)) {
-							break;
-						}
-					}
-					// for next job
-					Runnable newJob = jobQueue.poll();
-					if (newJob != null) {
-						MycatServer.getInstance().getBusinessExecutor()
-								.execute(newJob);
-					} else {
-						jobRuninng = false;
-					}
-				} catch (Exception e) {
-					jobRuninng = false;
-					LOGGER.warn("data Merge error:", e);
-				}
-			}
-		};
-		return job;
-	}
-
-	private boolean putBatchFailed(byte[] rowData,
-			AtomicReferenceArray<byte[]> array) {
-		int len = array.length();
-		int i = 0;
-		for (i = 0; i < len; i++) {
-			if (array.compareAndSet(i, null, rowData))
-				break;
-		}
-		return i == len;
-	}
-
-	private static int[] toColumnIndex(String[] columns,
-			Map<String, ColMeta> toIndexMap) {
-		int[] result = new int[columns.length];
-		ColMeta curColMeta = null;
-		for (int i = 0; i < columns.length; i++) {
-			curColMeta = toIndexMap.get(columns[i].toUpperCase());
-			if (curColMeta == null) {
-				throw new java.lang.IllegalArgumentException(
-						"can't find column in select fields " + columns[i]);
-			}
-			result[i] = curColMeta.colIndex;
-		}
-		return result;
-	}
-
-	/**
-	 * release resources
-	 */
-	public void clear() {
-		if (LOGGER.isDebugEnabled()) {
-			LOGGER.debug("clear data ");
-		}
-		temniated = true;
-		grouper = null;
-		sorter = null;
-		result = null;
-		jobQueue.clear();
-	}
-
-}
-
-class DataNodeResultInf {
-	public RowDataPacket firstRecord;
-	public RowDataPacket lastRecord;
-	public int rowCount;
-
->>>>>>> 290679c7
+/*
+ * Copyright (c) 2013, OpenCloudDB/MyCAT and/or its affiliates. All rights reserved.
+ * DO NOT ALTER OR REMOVE COPYRIGHT NOTICES OR THIS FILE HEADER.
+ *
+ * This code is free software;Designed and Developed mainly by many Chinese 
+ * opensource volunteers. you can redistribute it and/or modify it under the 
+ * terms of the GNU General Public License version 2 only, as published by the
+ * Free Software Foundation.
+ *
+ * This code is distributed in the hope that it will be useful, but WITHOUT
+ * ANY WARRANTY; without even the implied warranty of MERCHANTABILITY or
+ * FITNESS FOR A PARTICULAR PURPOSE.  See the GNU General Public License
+ * version 2 for more details (a copy is included in the LICENSE file that
+ * accompanied this code).
+ *
+ * You should have received a copy of the GNU General Public License version
+ * 2 along with this work; if not, write to the Free Software Foundation,
+ * Inc., 51 Franklin St, Fifth Floor, Boston, MA 02110-1301 USA.
+ * 
+ * Any questions about this component can be directed to it's project Web address 
+ * https://code.google.com/p/opencloudb/.
+ *
+ */
+package org.opencloudb.mpp;
+
+import java.util.ArrayList;
+import java.util.Arrays;
+import java.util.Collection;
+import java.util.Iterator;
+import java.util.HashMap;
+import java.util.LinkedHashMap;
+import java.util.LinkedList;
+import java.util.List;
+import java.util.Map;
+import java.util.Map.Entry;
+import java.util.concurrent.ConcurrentLinkedQueue;
+import java.util.concurrent.LinkedTransferQueue;
+import java.util.concurrent.atomic.AtomicReferenceArray;
+import java.util.concurrent.locks.ReentrantLock;
+
+import org.apache.log4j.Logger;
+
+
+
+import org.opencloudb.MycatServer;
+import org.opencloudb.mpp.tmp.RowDataSorter;
+import org.opencloudb.mysql.nio.handler.MultiNodeQueryHandler;
+
+
+import org.opencloudb.net.mysql.RowDataPacket;
+import org.opencloudb.route.RouteResultset;
+import org.opencloudb.route.RouteResultsetNode;
+import org.opencloudb.server.NonBlockingSession;
+
+/**
+ * Data merge service handle data Min,Max,AVG group 、order by 、limit
+ * 
+ * @author wuzhih
+ * 
+ */
+public class DataMergeService {
+	private static final Logger LOGGER = Logger
+			.getLogger(DataMergeService.class);
+	private RowDataPacketGrouper grouper = null;
+	private RowDataPacketSorter sorter = null;
+	private Collection<RowDataPacket> result = new ConcurrentLinkedQueue<RowDataPacket>();
+
+	private volatile boolean temniated = false;
+	// private final Map<String, DataNodeResultInf> dataNodeResultSumMap;
+	private final Map<String, AtomicReferenceArray<byte[]>> batchedNodeRows;
+	private final ReentrantLock lock = new ReentrantLock();
+	private final LinkedTransferQueue<Runnable> jobQueue = new LinkedTransferQueue<Runnable>();
+	private volatile boolean jobRuninng = false;
+	private final MultiNodeQueryHandler multiQueryHandler;
+	private int fieldCount;
+	private final RouteResultset rrs;
+
+	public DataMergeService(RouteResultset rrs) {
+
+	public DataMergeService(MultiNodeQueryHandler queryHandler,
+			RouteResultset rrs) {
+
+		this.rrs = rrs;
+		// dataNodeResultSumMap = new HashMap<String, DataNodeResultInf>(
+		// rrs.getNodes().length);
+		this.multiQueryHandler = queryHandler;
+		batchedNodeRows = new HashMap<String, AtomicReferenceArray<byte[]>>();
+		for (RouteResultsetNode node : rrs.getNodes()) {
+			batchedNodeRows.put(node.getName(),
+					new AtomicReferenceArray<byte[]>(100));
+		}
+	}
+
+
+	public RouteResultset getRrs() {
+		return this.rrs;
+	}
+
+
+
+
+	public void outputMergeResult(final NonBlockingSession session,
+			final byte[] eof) {
+		// handle remains batch data
+		for (Entry<String, AtomicReferenceArray<byte[]>> entry : batchedNodeRows
+				.entrySet()) {
+			Runnable job = this.createJob(entry.getKey(), entry.getValue());
+			if (job != null) {
+				this.jobQueue.offer(job);
+			}
+		}
+		// add output job
+		Runnable outPutJob = new Runnable() {
+			@Override
+			public void run() {
+				multiQueryHandler.outputMergeResult(session.getSource(), eof);
+			}
+		};
+		jobQueue.offer(outPutJob);
+		if (jobRuninng == false && !jobQueue.isEmpty()) {
+			MycatServer.getInstance().getBusinessExecutor()
+					.execute(jobQueue.poll());
+		}
+	}
+
+	/**
+	 * return merged data
+	 * 
+	 * @return
+	 */
+	public Collection<RowDataPacket> getResults() {
+	public Collection<RowDataPacket> getResults(final byte[] eof) {
+
+		Collection<RowDataPacket> tmpResult = result;
+		if (this.grouper != null) {
+			tmpResult = grouper.getResult();
+			grouper = null;
+		}
+		if (sorter != null) {
+			Iterator<RowDataPacket> itor = tmpResult.iterator();
+			while (itor.hasNext()) {
+				sorter.addRow(itor.next());
+				itor.remove();
+
+			}
+			// Iterator<RowDataPacket> itor = tmpResult.iterator();
+			// while (itor.hasNext()) {
+			// sorter.addRow(itor.next());
+			// itor.remove();
+			//
+			// }
+
+
+
+			tmpResult = sorter.getSortedResult();
+			sorter = null;
+		}
+		return tmpResult;
+	}
+
+	public void setFieldCount(int fieldCount) {
+		this.fieldCount = fieldCount;
+	}
+
+	public RouteResultset getRrs() {
+		return rrs;
+	}
+
+	private int fieldCount;
+	private final RouteResultset rrs;
+
+
+
+
+
+
+
+
+
+
+
+
+
+
+
+
+
+
+
+
+
+
+
+
+
+
+
+
+
+
+
+
+
+
+
+
+
+
+
+
+
+
+
+
+
+
+
+
+
+
+
+
+
+
+
+
+
+
+
+
+
+
+
+
+
+
+
+
+
+
+
+	public void onRowMetaData(Map<String, ColMeta> columToIndx, int fieldCount) {
+		if (LOGGER.isDebugEnabled()) {
+			LOGGER.debug("field metadata inf:"
+					+ Arrays.toString(columToIndx.entrySet().toArray()));
+		}
+		int[] groupColumnIndexs = null;
+		this.fieldCount = fieldCount;
+		if (rrs.getGroupByCols() != null) {
+			groupColumnIndexs = (toColumnIndex(rrs.getGroupByCols(),
+					columToIndx));
+		}
+		if (rrs.isHasAggrColumn()) {
+			List<MergeCol> mergCols = new LinkedList<MergeCol>();
+			if (rrs.getMergeCols() != null) {
+				for (Map.Entry<String, Integer> mergEntry : rrs.getMergeCols()
+						.entrySet()) {
+					String colName = mergEntry.getKey().toUpperCase();
+					ColMeta colMeta = columToIndx.get(colName);
+					mergCols.add(new MergeCol(colMeta, mergEntry.getValue()));
+				}
+			}
+			// add no alias merg column
+			for (Map.Entry<String, ColMeta> fieldEntry : columToIndx.entrySet()) {
+				String colName = fieldEntry.getKey();
+				int result = MergeCol.tryParseAggCol(colName);
+				if (result != MergeCol.MERGE_UNSUPPORT
+						&& result != MergeCol.MERGE_NOMERGE) {
+					mergCols.add(new MergeCol(fieldEntry.getValue(), result));
+				}
+			}
+			grouper = new RowDataPacketGrouper(groupColumnIndexs,
+					mergCols.toArray(new MergeCol[mergCols.size()]));
+		}
+		if (rrs.getOrderByCols() != null) {
+			LinkedHashMap<String, Integer> orders = rrs.getOrderByCols();
+			OrderCol[] orderCols = new OrderCol[orders.size()];
+			int i = 0;
+			for (Map.Entry<String, Integer> entry : orders.entrySet()) {
+				orderCols[i++] = new OrderCol(columToIndx.get(entry.getKey()
+						.toUpperCase()), entry.getValue());
+			}
+			 sorter = new RowDataPacketSorter(orderCols);
+		 sorter = new RowDataPacketSorter(orderCols);
+			// RowDataSorter tmp = new RowDataSorter(orderCols);
+			// tmp.setLimt(rrs.getLimitStart(), rrs.getLimitSize());
+			// sorter = tmp;
+		} else {
+		    new ConcurrentLinkedQueue<RowDataPacket>();
+			new ConcurrentLinkedQueue<RowDataPacket>();
+		}
+	}
+
+	/**
+	 * process new record (mysql binary data),if data can output to client
+	 * ,return true
+	 * 
+	 * @param dataNode
+	 *            DN's name (data from this dataNode)
+	 * @param rowData
+	 *            raw data
+	 */
+	public boolean onNewRecord(String dataNode, byte[] rowData) {
+		if (temniated) {
+			return true;
+		}
+		Runnable batchJob = null;
+		AtomicReferenceArray<byte[]> batchedArray = batchedNodeRows
+				.get(dataNode);
+		if (putBatchFailed(rowData, batchedArray)) {
+			try {
+				lock.lock();
+				if (batchedArray.get(batchedArray.length() - 1) != null) {// full
+					batchJob = createJob(dataNode, batchedArray);
+				}
+				putBatchFailed(rowData, batchedArray);
+
+			} finally {
+				lock.unlock();
+			}
+		}
+		if (batchJob != null && jobRuninng == false) {
+			MycatServer.getInstance().getBusinessExecutor().execute(batchJob);
+		} else if (batchJob != null) {
+			jobQueue.offer(batchJob);
+		}
+
+		return false;
+	}
+
+	private boolean handleRowData(String dataNode, byte[] rowData) {
+		RowDataPacket rowDataPkg = new RowDataPacket(fieldCount);
+		rowDataPkg.read(rowData);
+		if (grouper != null) {
+			grouper.addRow(rowDataPkg);
+		} else if (sorter != null) {
+			sorter.addRow(rowDataPkg);
+		} else {
+			result.add(rowDataPkg);
+		}
+		// todo ,if too large result set ,should store to disk
+		return false;
+	}
+
+
+
+
+
+
+
+
+
+
+
+
+
+	private Runnable createJob(final String dnName,
+			AtomicReferenceArray<byte[]> batchedArray) {
+		final ArrayList<byte[]> rows = new ArrayList<byte[]>(
+				batchedArray.length());
+		for (int i = 0; i < batchedArray.length(); i++) {
+			byte[] val = batchedArray.getAndSet(i, null);
+			if (val != null) {
+				rows.add(val);
+			}
+		}
+		if (rows.isEmpty()) {
+			return null;
+		}
+		Runnable job = new Runnable() {
+			public void run() {
+				try {
+					jobRuninng = true;
+					for (byte[] row : rows) {
+						if (handleRowData(dnName, row)) {
+							break;
+						}
+					}
+					// for next job
+					Runnable newJob = jobQueue.poll();
+					if (newJob != null) {
+						MycatServer.getInstance().getBusinessExecutor()
+								.execute(newJob);
+					} else {
+						jobRuninng = false;
+					}
+				} catch (Exception e) {
+					jobRuninng = false;
+					LOGGER.warn("data Merge error:", e);
+				}
+			}
+		};
+		return job;
+	}
+
+
+
+
+
+
+
+
+
+
+
+
+	private boolean putBatchFailed(byte[] rowData,
+			AtomicReferenceArray<byte[]> array) {
+		int len = array.length();
+		int i = 0;
+		for (i = 0; i < len; i++) {
+			if (array.compareAndSet(i, null, rowData))
+				break;
+		}
+		return i == len;
+	}
+
+
+
+	private static int[] toColumnIndex(String[] columns,
+			Map<String, ColMeta> toIndexMap) {
+		int[] result = new int[columns.length];
+		ColMeta curColMeta = null;
+		for (int i = 0; i < columns.length; i++) {
+			curColMeta = toIndexMap.get(columns[i].toUpperCase());
+			if (curColMeta == null) {
+				throw new java.lang.IllegalArgumentException(
+						"can't find column in select fields " + columns[i]);
+			}
+			result[i] = curColMeta.colIndex;
+		}
+		return result;
+	}
+
+	/**
+	 * release resources
+	 */
+	public void clear() {
+		if (LOGGER.isDebugEnabled()) {
+			LOGGER.debug("clear data ");
+		}
+		temniated = true;
+		grouper = null;
+		sorter = null;
+		result = null;
+		jobQueue.clear();
+	}
+
+}
+
+class DataNodeResultInf {
+	public RowDataPacket firstRecord;
+	public RowDataPacket lastRecord;
+	public int rowCount;
+
 }