--- conflicted
+++ resolved
@@ -36,25 +36,14 @@
         if (args != null && args.length > 0) {
             ZK_CONFIG_FILE_NAME = args[0];
             url = args[1];
-<<<<<<< HEAD
         } else {
             url = zkConfig.containsKey(CONFIG_URL_KEY) ?
                 (String) zkConfig.get(CONFIG_URL_KEY) :
                 "127.0.0.1:2181";
-=======
->>>>>>> fe5dc64f
         }
-
-
+        
         zkConfig = loadZkConfig();
-<<<<<<< HEAD
         framework = createConnection(url).usingNamespace("mycat");
-=======
-         url = zkConfig.containsKey(CONFIG_URL_KEY)? (String) zkConfig.get(CONFIG_URL_KEY) : "127.0.0.1:2181";
-        framework =
-            createConnection(url)
-                .usingNamespace("mycat");
->>>>>>> fe5dc64f
 
         createConfig(MYCAT_HOST_KEY, false, MYCAT_HOST_KEY);
         createConfig(MYCAT_ZONE_KEY, false, MYCAT_ZONE_KEY);
