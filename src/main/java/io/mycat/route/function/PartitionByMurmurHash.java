<<<<<<< HEAD
/*
 * Copyright (c) 2013, OpenCloudDB/MyCAT and/or its affiliates. All rights reserved.
 * DO NOT ALTER OR REMOVE COPYRIGHT NOTICES OR THIS FILE HEADER.
 *
 * This code is free software;Designed and Developed mainly by many Chinese 
 * opensource volunteers. you can redistribute it and/or modify it under the 
 * terms of the GNU General Public License version 2 only, as published by the
 * Free Software Foundation.
 *
 * This code is distributed in the hope that it will be useful, but WITHOUT
 * ANY WARRANTY; without even the implied warranty of MERCHANTABILITY or
 * FITNESS FOR A PARTICULAR PURPOSE.  See the GNU General Public License
 * version 2 for more details (a copy is included in the LICENSE file that
 * accompanied this code).
 *
 * You should have received a copy of the GNU General Public License version
 * 2 along with this work; if not, write to the Free Software Foundation,
 * Inc., 51 Franklin St, Fifth Floor, Boston, MA 02110-1301 USA.
 * 
 * Any questions about this component can be directed to it's project Web address 
 * https://code.google.com/p/opencloudb/.
 *
 */
package io.mycat.route.function;

import com.google.common.hash.HashFunction;
import com.google.common.hash.Hashing;
import io.mycat.config.model.rule.RuleAlgorithm;
import io.mycat.util.exception.MurmurHashException;

import java.io.*;
import java.nio.charset.Charset;
import java.util.*;

/**
 * consistancy hash, murmur hash
 * implemented by Guava
 * @author wuzhih
 *
 */
public class PartitionByMurmurHash extends AbstractPartitionAlgorithm implements RuleAlgorithm  {
	private static final int DEFAULT_VIRTUAL_BUCKET_TIMES=160;
	private static final int DEFAULT_WEIGHT=1;
	private static final Charset DEFAULT_CHARSET=Charset.forName("UTF-8");
	
	private int seed;
	private int count;
	private int virtualBucketTimes=DEFAULT_VIRTUAL_BUCKET_TIMES;
	private Map<Integer,Integer> weightMap=new HashMap<>();
//	private String bucketMapPath;
	
	private HashFunction hash;
	
	private SortedMap<Integer,Integer> bucketMap;
	@Override
	public void init()  {
		try{
			bucketMap=new TreeMap<>();
//			boolean serializableBucketMap=bucketMapPath!=null && bucketMapPath.length()>0;
//			if(serializableBucketMap){
//				File bucketMapFile=new File(bucketMapPath);
//				if(bucketMapFile.exists() && bucketMapFile.length()>0){
//					loadBucketMapFile();
//					return;
//				}
//			}
			generateBucketMap();
//			if(serializableBucketMap){
//				storeBucketMap();
//			}
		}catch(Exception e){
			throw new MurmurHashException(e);
		}
	}

	private void generateBucketMap(){
		hash=Hashing.murmur3_32(seed);//计算一致性哈希的对象
		for(int i=0;i<count;i++){//构造一致性哈希环，用TreeMap表示
			StringBuilder hashName=new StringBuilder("SHARD-").append(i);
			for(int n=0,shard=virtualBucketTimes*getWeight(i);n<shard;n++){
				bucketMap.put(hash.hashUnencodedChars(hashName.append("-NODE-").append(n)).asInt(),i);
			}
		}
		weightMap=null;
	}
//	private void storeBucketMap() throws IOException{
//		try(OutputStream store=new FileOutputStream(bucketMapPath)){
//			Properties props=new Properties();
//			for(Map.Entry entry:bucketMap.entrySet()){
//				props.setProperty(entry.getKey().toString(), entry.getValue().toString());
//			}
//			props.store(store,null);
//		}
//	}
//	private void loadBucketMapFile() throws FileNotFoundException, IOException{
//		try(InputStream in=new FileInputStream(bucketMapPath)){
//			Properties props=new Properties();
//			props.load(in);
//			for(Map.Entry entry:props.entrySet()){
//				bucketMap.put(Integer.parseInt(entry.getKey().toString()), Integer.parseInt(entry.getValue().toString()));
//			}
//		}
//	}
	/**
	 * 得到桶的权重，桶就是实际存储数据的DB实例
	 * 从0开始的桶编号为key，权重为值，权重默认为1。
	 * 键值必须都是整数
	 * @param bucket
	 * @return
	 */
	private int getWeight(int bucket){
		Integer w=weightMap.get(bucket);
		if(w==null){
			w=DEFAULT_WEIGHT;
		}
		return w;
	}
	/**
	 * 创建murmur_hash对象的种子，默认0
	 * @param seed
	 */
	public void setSeed(int seed){
		this.seed=seed;
	}
	/**
	 * 节点的数量
	 * @param count
	 */
	public void setCount(int count) {
		this.count = count;
	}
	/**
	 * 虚拟节点倍数，virtualBucketTimes*count就是虚拟结点数量
	 * @param virtualBucketTimes
	 */
	public void setVirtualBucketTimes(int virtualBucketTimes){
		this.virtualBucketTimes=virtualBucketTimes;
	}
	/**
	 * 节点的权重，没有指定权重的节点默认是1。以properties文件的格式填写，以从0开始到count-1的整数值也就是节点索引为key，以节点权重值为值。
	 * 所有权重值必须是正整数，否则以1代替
	 * @param weightMapPath
	 * @throws IOException
	 * @throws
	 */
	public void setWeightMapFile(String weightMapPath) throws IOException{
		Properties props=new Properties();
		try(BufferedReader reader=new BufferedReader(new InputStreamReader(this.getClass().getClassLoader().getResourceAsStream(weightMapPath), DEFAULT_CHARSET))){
			props.load(reader);
			for(Map.Entry entry:props.entrySet()){
				int weight=Integer.parseInt(entry.getValue().toString());
				weightMap.put(Integer.parseInt(entry.getKey().toString()), weight>0?weight:1);
			}
		}
	}
//	/**
//	 * 保存一致性hash的虚拟节点文件路径。
//	 * 如果这个文件不存在或是空文件就按照指定的count, weightMapFile等构造新的MurmurHash数据结构并保存到这个路径的文件里。
//	 * 如果这个文件已存在且不是空文件就加载这个文件里的内容作为MurmurHash数据结构，此时其它参数都忽略。
//	 * 除第一次以外在之后增加节点时可以直接修改这个文件，不过不推荐这么做。如果节点数量变化了，推荐删除这个文件。
//	 * 可以不指定这个路径，不指定路径时不会保存murmur hash
//	 * @param bucketMapPath
//	 */
//	public void setBucketMapPath(String bucketMapPath){
//		this.bucketMapPath=bucketMapPath;
//	}
	@Override
	public Integer calculate(String columnValue) {
		SortedMap<Integer, Integer> tail = bucketMap.tailMap(hash.hashUnencodedChars(columnValue).asInt());
		if (tail.isEmpty()) {
		    return bucketMap.get(bucketMap.firstKey());
		}
		return tail.get(tail.firstKey());
	}

	@Override
	public int getPartitionNum() {
		int nPartition = this.count;
		return nPartition;
	}

	private static void hashTest() throws IOException{
		PartitionByMurmurHash hash=new PartitionByMurmurHash();
		hash.count=10;//分片数
		hash.init();

		int[] bucket=new int[hash.count];

		Map<Integer,List<Integer>> hashed=new HashMap<>();

		int total=1000_0000;//数据量
		int c=0;
		for(int i=100_0000;i<total+100_0000;i++){//假设分片键从100万开始
			c++;
			int h=hash.calculate(Integer.toString(i));
			bucket[h]++;
			List<Integer> list=hashed.get(h);
			if(list==null){
				list=new ArrayList<>();
				hashed.put(h, list);
			}
			list.add(i);
		}
		System.out.println(c+"   "+total);
		double d=0;
		c=0;
		int idx=0;
		System.out.println("index    bucket   ratio");
		for(int i:bucket){
			d+=i/(double)total;
			c+=i;
			System.out.println(idx+++"  "+i+"   "+(i/(double)total));
		}
		System.out.println(d+"  "+c);

		Properties props=new Properties();
		for(Map.Entry entry:hash.bucketMap.entrySet()){
			props.setProperty(entry.getKey().toString(), entry.getValue().toString());
		}
		ByteArrayOutputStream out=new ByteArrayOutputStream();
		props.store(out, null);

		props.clear();
		props.load(new ByteArrayInputStream(out.toByteArray()));
		System.out.println(props);
		System.out.println("****************************************************");
//		rehashTest(hashed.get(0));
	}
	private static void rehashTest(List<Integer> partition){
		PartitionByMurmurHash hash=new PartitionByMurmurHash();
		hash.count=12;//分片数
		hash.init();
		
		int[] bucket=new int[hash.count];
		
		int total=partition.size();//数据量
		int c=0;
		for(int i:partition){//假设分片键从100万开始
			c++;
			int h=hash.calculate(Integer.toString(i));
			bucket[h]++;
		}
		System.out.println(c+"   "+total);
		c=0;
		int idx=0;
		System.out.println("index    bucket   ratio");
		for(int i:bucket){
			c+=i;
			System.out.println(idx+++"  "+i+"   "+(i/(double)total));
		}
	}
	public static void main(String[] args) throws IOException {
		hashTest();
	}
}
=======
/*
 * Copyright (c) 2013, OpenCloudDB/MyCAT and/or its affiliates. All rights reserved.
 * DO NOT ALTER OR REMOVE COPYRIGHT NOTICES OR THIS FILE HEADER.
 *
 * This code is free software;Designed and Developed mainly by many Chinese 
 * opensource volunteers. you can redistribute it and/or modify it under the 
 * terms of the GNU General Public License version 2 only, as published by the
 * Free Software Foundation.
 *
 * This code is distributed in the hope that it will be useful, but WITHOUT
 * ANY WARRANTY; without even the implied warranty of MERCHANTABILITY or
 * FITNESS FOR A PARTICULAR PURPOSE.  See the GNU General Public License
 * version 2 for more details (a copy is included in the LICENSE file that
 * accompanied this code).
 *
 * You should have received a copy of the GNU General Public License version
 * 2 along with this work; if not, write to the Free Software Foundation,
 * Inc., 51 Franklin St, Fifth Floor, Boston, MA 02110-1301 USA.
 * 
 * Any questions about this component can be directed to it's project Web address 
 * https://code.google.com/p/opencloudb/.
 *
 */
package io.mycat.route.function;

import io.mycat.util.StringUtil;
import java.io.BufferedReader;
import java.io.ByteArrayInputStream;
import java.io.ByteArrayOutputStream;
import java.io.File;
import java.io.FileInputStream;
import java.io.FileNotFoundException;
import java.io.FileOutputStream;
import java.io.IOException;
import java.io.InputStream;
import java.io.InputStreamReader;
import java.io.OutputStream;
import java.nio.charset.Charset;
import java.util.ArrayList;
import java.util.HashMap;
import java.util.List;
import java.util.Map;
import java.util.Properties;
import java.util.SortedMap;
import java.util.TreeMap;

import com.google.common.hash.HashFunction;
import com.google.common.hash.Hashing;

import io.mycat.config.model.rule.RuleAlgorithm;
import io.mycat.util.exception.MurmurHashException;

/**
 * consistancy hash, murmur hash
 * implemented by Guava
 * @author wuzhih
 *
 */
public class PartitionByMurmurHash extends AbstractPartitionAlgorithm implements RuleAlgorithm  {
	private static final int DEFAULT_VIRTUAL_BUCKET_TIMES=160;
	private static final int DEFAULT_WEIGHT=1;
	private static final Charset DEFAULT_CHARSET=Charset.forName("UTF-8");
	
	private int seed;
	private int count;
	private int virtualBucketTimes=DEFAULT_VIRTUAL_BUCKET_TIMES;
	private Map<Integer,Integer> weightMap=new HashMap<>();
//	private String bucketMapPath;
	
	private HashFunction hash;
	
	private SortedMap<Integer,Integer> bucketMap;
	@Override
	public void init()  {
		try{
			bucketMap=new TreeMap<>();
//			boolean serializableBucketMap=bucketMapPath!=null && bucketMapPath.length()>0;
//			if(serializableBucketMap){
//				File bucketMapFile=new File(bucketMapPath);
//				if(bucketMapFile.exists() && bucketMapFile.length()>0){
//					loadBucketMapFile();
//					return;
//				}
//			}
			generateBucketMap();
//			if(serializableBucketMap){
//				storeBucketMap();
//			}
		}catch(Exception e){
			throw new MurmurHashException(e);
		}
	}

	private void generateBucketMap(){
		hash=Hashing.murmur3_32(seed);//计算一致性哈希的对象
		for(int i=0;i<count;i++){//构造一致性哈希环，用TreeMap表示
			StringBuilder hashName=new StringBuilder("SHARD-").append(i);
			for(int n=0,shard=virtualBucketTimes*getWeight(i);n<shard;n++){
				bucketMap.put(hash.hashUnencodedChars(hashName.append("-NODE-").append(n)).asInt(),i);
			}
		}
		weightMap=null;
	}
//	private void storeBucketMap() throws IOException{
//		try(OutputStream store=new FileOutputStream(bucketMapPath)){
//			Properties props=new Properties();
//			for(Map.Entry entry:bucketMap.entrySet()){
//				props.setProperty(entry.getKey().toString(), entry.getValue().toString());
//			}
//			props.store(store,null);
//		}
//	}
//	private void loadBucketMapFile() throws FileNotFoundException, IOException{
//		try(InputStream in=new FileInputStream(bucketMapPath)){
//			Properties props=new Properties();
//			props.load(in);
//			for(Map.Entry entry:props.entrySet()){
//				bucketMap.put(Integer.parseInt(entry.getKey().toString()), Integer.parseInt(entry.getValue().toString()));
//			}
//		}
//	}
	/**
	 * 得到桶的权重，桶就是实际存储数据的DB实例
	 * 从0开始的桶编号为key，权重为值，权重默认为1。
	 * 键值必须都是整数
	 * @param bucket
	 * @return
	 */
	private int getWeight(int bucket){
		Integer w=weightMap.get(bucket);
		if(w==null){
			w=DEFAULT_WEIGHT;
		}
		return w;
	}
	/**
	 * 创建murmur_hash对象的种子，默认0
	 * @param seed
	 */
	public void setSeed(int seed){
		this.seed=seed;
	}
	/**
	 * 节点的数量
	 * @param count
	 */
	public void setCount(int count) {
		this.count = count;
	}
	/**
	 * 虚拟节点倍数，virtualBucketTimes*count就是虚拟结点数量
	 * @param virtualBucketTimes
	 */
	public void setVirtualBucketTimes(int virtualBucketTimes){
		this.virtualBucketTimes=virtualBucketTimes;
	}
	/**
	 * 节点的权重，没有指定权重的节点默认是1。以properties文件的格式填写，以从0开始到count-1的整数值也就是节点索引为key，以节点权重值为值。
	 * 所有权重值必须是正整数，否则以1代替
	 * @param weightMapPath
	 * @throws IOException
	 * @throws
	 */
	public void setWeightMapFile(String weightMapPath) throws IOException{
		Properties props=new Properties();
		try(BufferedReader reader=new BufferedReader(new InputStreamReader(this.getClass().getClassLoader().getResourceAsStream(weightMapPath), DEFAULT_CHARSET))){
			props.load(reader);
			for(Map.Entry entry:props.entrySet()){
				int weight=Integer.parseInt(entry.getValue().toString());
				weightMap.put(Integer.parseInt(entry.getKey().toString()), weight>0?weight:1);
			}
		}
	}
//	/**
//	 * 保存一致性hash的虚拟节点文件路径。
//	 * 如果这个文件不存在或是空文件就按照指定的count, weightMapFile等构造新的MurmurHash数据结构并保存到这个路径的文件里。
//	 * 如果这个文件已存在且不是空文件就加载这个文件里的内容作为MurmurHash数据结构，此时其它参数都忽略。
//	 * 除第一次以外在之后增加节点时可以直接修改这个文件，不过不推荐这么做。如果节点数量变化了，推荐删除这个文件。
//	 * 可以不指定这个路径，不指定路径时不会保存murmur hash
//	 * @param bucketMapPath
//	 */
//	public void setBucketMapPath(String bucketMapPath){
//		this.bucketMapPath=bucketMapPath;
//	}
	@Override
	public Integer calculate(String columnValue) {
		SortedMap<Integer, Integer> tail = bucketMap.tailMap(hash.hashUnencodedChars(columnValue).asInt());
		if (tail.isEmpty()) {
		    return bucketMap.get(bucketMap.firstKey());
		}
		return tail.get(tail.firstKey());
	}

	@Override
	public int getPartitionNum() {
		int nPartition = this.count;
		return nPartition;
	}

	private static void hashTest() throws IOException{
		PartitionByMurmurHash hash=new PartitionByMurmurHash();
		hash.count=10;//分片数
		hash.init();

		int[] bucket=new int[hash.count];

		Map<Integer,List<Integer>> hashed=new HashMap<>();

		int total=1000_0000;//数据量
		int c=0;
		for(int i=100_0000;i<total+100_0000;i++){//假设分片键从100万开始
			c++;
			int h=hash.calculate(StringUtil.removeBackquote(Integer.toString(i)));
			bucket[h]++;
			List<Integer> list=hashed.get(h);
			if(list==null){
				list=new ArrayList<>();
				hashed.put(h, list);
			}
			list.add(i);
		}
		System.out.println(c+"   "+total);
		double d=0;
		c=0;
		int idx=0;
		System.out.println("index    bucket   ratio");
		for(int i:bucket){
			d+=i/(double)total;
			c+=i;
			System.out.println(idx+++"  "+i+"   "+(i/(double)total));
		}
		System.out.println(d+"  "+c);

		Properties props=new Properties();
		for(Map.Entry entry:hash.bucketMap.entrySet()){
			props.setProperty(entry.getKey().toString(), entry.getValue().toString());
		}
		ByteArrayOutputStream out=new ByteArrayOutputStream();
		props.store(out, null);

		props.clear();
		props.load(new ByteArrayInputStream(out.toByteArray()));
		System.out.println(props);
		System.out.println("****************************************************");
//		rehashTest(hashed.get(0));
	}
	private static void rehashTest(List<Integer> partition){
		PartitionByMurmurHash hash=new PartitionByMurmurHash();
		hash.count=12;//分片数
		hash.init();
		
		int[] bucket=new int[hash.count];
		
		int total=partition.size();//数据量
		int c=0;
		for(int i:partition){//假设分片键从100万开始
			c++;
			int h=hash.calculate(StringUtil.removeBackquote(Integer.toString(i)));
			bucket[h]++;
		}
		System.out.println(c+"   "+total);
		c=0;
		int idx=0;
		System.out.println("index    bucket   ratio");
		for(int i:bucket){
			c+=i;
			System.out.println(idx+++"  "+i+"   "+(i/(double)total));
		}
	}
	public static void main(String[] args) throws IOException {
		hashTest();
	}
}
>>>>>>> feffedd5
<|MERGE_RESOLUTION|>--- conflicted
+++ resolved
@@ -1,10 +1,9 @@
-<<<<<<< HEAD
 /*
  * Copyright (c) 2013, OpenCloudDB/MyCAT and/or its affiliates. All rights reserved.
  * DO NOT ALTER OR REMOVE COPYRIGHT NOTICES OR THIS FILE HEADER.
  *
- * This code is free software;Designed and Developed mainly by many Chinese 
- * opensource volunteers. you can redistribute it and/or modify it under the 
+ * This code is free software;Designed and Developed mainly by many Chinese
+ * opensource volunteers. you can redistribute it and/or modify it under the
  * terms of the GNU General Public License version 2 only, as published by the
  * Free Software Foundation.
  *
@@ -17,8 +16,8 @@
  * You should have received a copy of the GNU General Public License version
  * 2 along with this work; if not, write to the Free Software Foundation,
  * Inc., 51 Franklin St, Fifth Floor, Boston, MA 02110-1301 USA.
- * 
- * Any questions about this component can be directed to it's project Web address 
+ *
+ * Any questions about this component can be directed to it's project Web address
  * https://code.google.com/p/opencloudb/.
  *
  */
@@ -28,6 +27,7 @@
 import com.google.common.hash.Hashing;
 import io.mycat.config.model.rule.RuleAlgorithm;
 import io.mycat.util.exception.MurmurHashException;
+import io.mycat.util.StringUtil;
 
 import java.io.*;
 import java.nio.charset.Charset;
@@ -40,23 +40,23 @@
  *
  */
 public class PartitionByMurmurHash extends AbstractPartitionAlgorithm implements RuleAlgorithm  {
-	private static final int DEFAULT_VIRTUAL_BUCKET_TIMES=160;
-	private static final int DEFAULT_WEIGHT=1;
-	private static final Charset DEFAULT_CHARSET=Charset.forName("UTF-8");
-	
-	private int seed;
-	private int count;
-	private int virtualBucketTimes=DEFAULT_VIRTUAL_BUCKET_TIMES;
-	private Map<Integer,Integer> weightMap=new HashMap<>();
+    private static final int DEFAULT_VIRTUAL_BUCKET_TIMES=160;
+    private static final int DEFAULT_WEIGHT=1;
+    private static final Charset DEFAULT_CHARSET=Charset.forName("UTF-8");
+
+    private int seed;
+    private int count;
+    private int virtualBucketTimes=DEFAULT_VIRTUAL_BUCKET_TIMES;
+    private Map<Integer,Integer> weightMap=new HashMap<>();
 //	private String bucketMapPath;
-	
-	private HashFunction hash;
-	
-	private SortedMap<Integer,Integer> bucketMap;
-	@Override
-	public void init()  {
-		try{
-			bucketMap=new TreeMap<>();
+
+    private HashFunction hash;
+
+    private SortedMap<Integer,Integer> bucketMap;
+    @Override
+    public void init()  {
+        try{
+            bucketMap=new TreeMap<>();
 //			boolean serializableBucketMap=bucketMapPath!=null && bucketMapPath.length()>0;
 //			if(serializableBucketMap){
 //				File bucketMapFile=new File(bucketMapPath);
@@ -65,25 +65,25 @@
 //					return;
 //				}
 //			}
-			generateBucketMap();
+            generateBucketMap();
 //			if(serializableBucketMap){
 //				storeBucketMap();
 //			}
-		}catch(Exception e){
-			throw new MurmurHashException(e);
-		}
-	}
-
-	private void generateBucketMap(){
-		hash=Hashing.murmur3_32(seed);//计算一致性哈希的对象
-		for(int i=0;i<count;i++){//构造一致性哈希环，用TreeMap表示
-			StringBuilder hashName=new StringBuilder("SHARD-").append(i);
-			for(int n=0,shard=virtualBucketTimes*getWeight(i);n<shard;n++){
-				bucketMap.put(hash.hashUnencodedChars(hashName.append("-NODE-").append(n)).asInt(),i);
-			}
-		}
-		weightMap=null;
-	}
+        }catch(Exception e){
+            throw new MurmurHashException(e);
+        }
+    }
+
+    private void generateBucketMap(){
+        hash=Hashing.murmur3_32(seed);//计算一致性哈希的对象
+        for(int i=0;i<count;i++){//构造一致性哈希环，用TreeMap表示
+            StringBuilder hashName=new StringBuilder("SHARD-").append(i);
+            for(int n=0,shard=virtualBucketTimes*getWeight(i);n<shard;n++){
+                bucketMap.put(hash.hashUnencodedChars(hashName.append("-NODE-").append(n)).asInt(),i);
+            }
+        }
+        weightMap=null;
+    }
 //	private void storeBucketMap() throws IOException{
 //		try(OutputStream store=new FileOutputStream(bucketMapPath)){
 //			Properties props=new Properties();
@@ -102,59 +102,59 @@
 //			}
 //		}
 //	}
-	/**
-	 * 得到桶的权重，桶就是实际存储数据的DB实例
-	 * 从0开始的桶编号为key，权重为值，权重默认为1。
-	 * 键值必须都是整数
-	 * @param bucket
-	 * @return
-	 */
-	private int getWeight(int bucket){
-		Integer w=weightMap.get(bucket);
-		if(w==null){
-			w=DEFAULT_WEIGHT;
-		}
-		return w;
-	}
-	/**
-	 * 创建murmur_hash对象的种子，默认0
-	 * @param seed
-	 */
-	public void setSeed(int seed){
-		this.seed=seed;
-	}
-	/**
-	 * 节点的数量
-	 * @param count
-	 */
-	public void setCount(int count) {
-		this.count = count;
-	}
-	/**
-	 * 虚拟节点倍数，virtualBucketTimes*count就是虚拟结点数量
-	 * @param virtualBucketTimes
-	 */
-	public void setVirtualBucketTimes(int virtualBucketTimes){
-		this.virtualBucketTimes=virtualBucketTimes;
-	}
-	/**
-	 * 节点的权重，没有指定权重的节点默认是1。以properties文件的格式填写，以从0开始到count-1的整数值也就是节点索引为key，以节点权重值为值。
-	 * 所有权重值必须是正整数，否则以1代替
-	 * @param weightMapPath
-	 * @throws IOException
-	 * @throws
-	 */
-	public void setWeightMapFile(String weightMapPath) throws IOException{
-		Properties props=new Properties();
-		try(BufferedReader reader=new BufferedReader(new InputStreamReader(this.getClass().getClassLoader().getResourceAsStream(weightMapPath), DEFAULT_CHARSET))){
-			props.load(reader);
-			for(Map.Entry entry:props.entrySet()){
-				int weight=Integer.parseInt(entry.getValue().toString());
-				weightMap.put(Integer.parseInt(entry.getKey().toString()), weight>0?weight:1);
-			}
-		}
-	}
-//	/**
+    /**
+     * 得到桶的权重，桶就是实际存储数据的DB实例
+     * 从0开始的桶编号为key，权重为值，权重默认为1。
+     * 键值必须都是整数
+     * @param bucket
+     * @return
+     */
+    private int getWeight(int bucket){
+        Integer w=weightMap.get(bucket);
+        if(w==null){
+            w=DEFAULT_WEIGHT;
+        }
+        return w;
+    }
+    /**
+     * 创建murmur_hash对象的种子，默认0
+     * @param seed
+     */
+    public void setSeed(int seed){
+        this.seed=seed;
+    }
+    /**
+     * 节点的数量
+     * @param count
+     */
+    public void setCount(int count) {
+        this.count = count;
+    }
+    /**
+     * 虚拟节点倍数，virtualBucketTimes*count就是虚拟结点数量
+     * @param virtualBucketTimes
+     */
+    public void setVirtualBucketTimes(int virtualBucketTimes){
+        this.virtualBucketTimes=virtualBucketTimes;
+    }
+    /**
+     * 节点的权重，没有指定权重的节点默认是1。以properties文件的格式填写，以从0开始到count-1的整数值也就是节点索引为key，以节点权重值为值。
+     * 所有权重值必须是正整数，否则以1代替
+     * @param weightMapPath
+     * @throws IOException
+     * @throws
+     */
+    public void setWeightMapFile(String weightMapPath) throws IOException{
+        Properties props=new Properties();
+        try(BufferedReader reader=new BufferedReader(new InputStreamReader(this.getClass().getClassLoader().getResourceAsStream(weightMapPath), DEFAULT_CHARSET))){
+            props.load(reader);
+            for(Map.Entry entry:props.entrySet()){
+                int weight=Integer.parseInt(entry.getValue().toString());
+                weightMap.put(Integer.parseInt(entry.getKey().toString()), weight>0?weight:1);
+            }
+        }
+    }
+    //	/**
 //	 * 保存一致性hash的虚拟节点文件路径。
 //	 * 如果这个文件不存在或是空文件就按照指定的count, weightMapFile等构造新的MurmurHash数据结构并保存到这个路径的文件里。
 //	 * 如果这个文件已存在且不是空文件就加载这个文件里的内容作为MurmurHash数据结构，此时其它参数都忽略。
@@ -165,367 +165,92 @@
 //	public void setBucketMapPath(String bucketMapPath){
 //		this.bucketMapPath=bucketMapPath;
 //	}
-	@Override
-	public Integer calculate(String columnValue) {
-		SortedMap<Integer, Integer> tail = bucketMap.tailMap(hash.hashUnencodedChars(columnValue).asInt());
-		if (tail.isEmpty()) {
-		    return bucketMap.get(bucketMap.firstKey());
-		}
-		return tail.get(tail.firstKey());
-	}
-
-	@Override
-	public int getPartitionNum() {
-		int nPartition = this.count;
-		return nPartition;
-	}
-
-	private static void hashTest() throws IOException{
-		PartitionByMurmurHash hash=new PartitionByMurmurHash();
-		hash.count=10;//分片数
-		hash.init();
-
-		int[] bucket=new int[hash.count];
-
-		Map<Integer,List<Integer>> hashed=new HashMap<>();
-
-		int total=1000_0000;//数据量
-		int c=0;
-		for(int i=100_0000;i<total+100_0000;i++){//假设分片键从100万开始
-			c++;
-			int h=hash.calculate(Integer.toString(i));
-			bucket[h]++;
-			List<Integer> list=hashed.get(h);
-			if(list==null){
-				list=new ArrayList<>();
-				hashed.put(h, list);
-			}
-			list.add(i);
-		}
-		System.out.println(c+"   "+total);
-		double d=0;
-		c=0;
-		int idx=0;
-		System.out.println("index    bucket   ratio");
-		for(int i:bucket){
-			d+=i/(double)total;
-			c+=i;
-			System.out.println(idx+++"  "+i+"   "+(i/(double)total));
-		}
-		System.out.println(d+"  "+c);
-
-		Properties props=new Properties();
-		for(Map.Entry entry:hash.bucketMap.entrySet()){
-			props.setProperty(entry.getKey().toString(), entry.getValue().toString());
-		}
-		ByteArrayOutputStream out=new ByteArrayOutputStream();
-		props.store(out, null);
-
-		props.clear();
-		props.load(new ByteArrayInputStream(out.toByteArray()));
-		System.out.println(props);
-		System.out.println("****************************************************");
+    @Override
+    public Integer calculate(String columnValue) {
+        SortedMap<Integer, Integer> tail = bucketMap.tailMap(hash.hashUnencodedChars(columnValue).asInt());
+        if (tail.isEmpty()) {
+            return bucketMap.get(bucketMap.firstKey());
+        }
+        return tail.get(tail.firstKey());
+    }
+
+    @Override
+    public int getPartitionNum() {
+        int nPartition = this.count;
+        return nPartition;
+    }
+
+    private static void hashTest() throws IOException{
+        PartitionByMurmurHash hash=new PartitionByMurmurHash();
+        hash.count=10;//分片数
+        hash.init();
+
+        int[] bucket=new int[hash.count];
+
+        Map<Integer,List<Integer>> hashed=new HashMap<>();
+
+        int total=1000_0000;//数据量
+        int c=0;
+        for(int i=100_0000;i<total+100_0000;i++){//假设分片键从100万开始
+            c++;
+            int h=hash.calculate(StringUtil.removeBackquote(Integer.toString(i)));
+            bucket[h]++;
+            List<Integer> list=hashed.get(h);
+            if(list==null){
+                list=new ArrayList<>();
+                hashed.put(h, list);
+            }
+            list.add(i);
+        }
+        System.out.println(c+"   "+total);
+        double d=0;
+        c=0;
+        int idx=0;
+        System.out.println("index    bucket   ratio");
+        for(int i:bucket){
+            d+=i/(double)total;
+            c+=i;
+            System.out.println(idx+++"  "+i+"   "+(i/(double)total));
+        }
+        System.out.println(d+"  "+c);
+
+        Properties props=new Properties();
+        for(Map.Entry entry:hash.bucketMap.entrySet()){
+            props.setProperty(entry.getKey().toString(), entry.getValue().toString());
+        }
+        ByteArrayOutputStream out=new ByteArrayOutputStream();
+        props.store(out, null);
+
+        props.clear();
+        props.load(new ByteArrayInputStream(out.toByteArray()));
+        System.out.println(props);
+        System.out.println("****************************************************");
 //		rehashTest(hashed.get(0));
-	}
-	private static void rehashTest(List<Integer> partition){
-		PartitionByMurmurHash hash=new PartitionByMurmurHash();
-		hash.count=12;//分片数
-		hash.init();
-		
-		int[] bucket=new int[hash.count];
-		
-		int total=partition.size();//数据量
-		int c=0;
-		for(int i:partition){//假设分片键从100万开始
-			c++;
-			int h=hash.calculate(Integer.toString(i));
-			bucket[h]++;
-		}
-		System.out.println(c+"   "+total);
-		c=0;
-		int idx=0;
-		System.out.println("index    bucket   ratio");
-		for(int i:bucket){
-			c+=i;
-			System.out.println(idx+++"  "+i+"   "+(i/(double)total));
-		}
-	}
-	public static void main(String[] args) throws IOException {
-		hashTest();
-	}
-}
-=======
-/*
- * Copyright (c) 2013, OpenCloudDB/MyCAT and/or its affiliates. All rights reserved.
- * DO NOT ALTER OR REMOVE COPYRIGHT NOTICES OR THIS FILE HEADER.
- *
- * This code is free software;Designed and Developed mainly by many Chinese 
- * opensource volunteers. you can redistribute it and/or modify it under the 
- * terms of the GNU General Public License version 2 only, as published by the
- * Free Software Foundation.
- *
- * This code is distributed in the hope that it will be useful, but WITHOUT
- * ANY WARRANTY; without even the implied warranty of MERCHANTABILITY or
- * FITNESS FOR A PARTICULAR PURPOSE.  See the GNU General Public License
- * version 2 for more details (a copy is included in the LICENSE file that
- * accompanied this code).
- *
- * You should have received a copy of the GNU General Public License version
- * 2 along with this work; if not, write to the Free Software Foundation,
- * Inc., 51 Franklin St, Fifth Floor, Boston, MA 02110-1301 USA.
- * 
- * Any questions about this component can be directed to it's project Web address 
- * https://code.google.com/p/opencloudb/.
- *
- */
-package io.mycat.route.function;
-
-import io.mycat.util.StringUtil;
-import java.io.BufferedReader;
-import java.io.ByteArrayInputStream;
-import java.io.ByteArrayOutputStream;
-import java.io.File;
-import java.io.FileInputStream;
-import java.io.FileNotFoundException;
-import java.io.FileOutputStream;
-import java.io.IOException;
-import java.io.InputStream;
-import java.io.InputStreamReader;
-import java.io.OutputStream;
-import java.nio.charset.Charset;
-import java.util.ArrayList;
-import java.util.HashMap;
-import java.util.List;
-import java.util.Map;
-import java.util.Properties;
-import java.util.SortedMap;
-import java.util.TreeMap;
-
-import com.google.common.hash.HashFunction;
-import com.google.common.hash.Hashing;
-
-import io.mycat.config.model.rule.RuleAlgorithm;
-import io.mycat.util.exception.MurmurHashException;
-
-/**
- * consistancy hash, murmur hash
- * implemented by Guava
- * @author wuzhih
- *
- */
-public class PartitionByMurmurHash extends AbstractPartitionAlgorithm implements RuleAlgorithm  {
-	private static final int DEFAULT_VIRTUAL_BUCKET_TIMES=160;
-	private static final int DEFAULT_WEIGHT=1;
-	private static final Charset DEFAULT_CHARSET=Charset.forName("UTF-8");
-	
-	private int seed;
-	private int count;
-	private int virtualBucketTimes=DEFAULT_VIRTUAL_BUCKET_TIMES;
-	private Map<Integer,Integer> weightMap=new HashMap<>();
-//	private String bucketMapPath;
-	
-	private HashFunction hash;
-	
-	private SortedMap<Integer,Integer> bucketMap;
-	@Override
-	public void init()  {
-		try{
-			bucketMap=new TreeMap<>();
-//			boolean serializableBucketMap=bucketMapPath!=null && bucketMapPath.length()>0;
-//			if(serializableBucketMap){
-//				File bucketMapFile=new File(bucketMapPath);
-//				if(bucketMapFile.exists() && bucketMapFile.length()>0){
-//					loadBucketMapFile();
-//					return;
-//				}
-//			}
-			generateBucketMap();
-//			if(serializableBucketMap){
-//				storeBucketMap();
-//			}
-		}catch(Exception e){
-			throw new MurmurHashException(e);
-		}
-	}
-
-	private void generateBucketMap(){
-		hash=Hashing.murmur3_32(seed);//计算一致性哈希的对象
-		for(int i=0;i<count;i++){//构造一致性哈希环，用TreeMap表示
-			StringBuilder hashName=new StringBuilder("SHARD-").append(i);
-			for(int n=0,shard=virtualBucketTimes*getWeight(i);n<shard;n++){
-				bucketMap.put(hash.hashUnencodedChars(hashName.append("-NODE-").append(n)).asInt(),i);
-			}
-		}
-		weightMap=null;
-	}
-//	private void storeBucketMap() throws IOException{
-//		try(OutputStream store=new FileOutputStream(bucketMapPath)){
-//			Properties props=new Properties();
-//			for(Map.Entry entry:bucketMap.entrySet()){
-//				props.setProperty(entry.getKey().toString(), entry.getValue().toString());
-//			}
-//			props.store(store,null);
-//		}
-//	}
-//	private void loadBucketMapFile() throws FileNotFoundException, IOException{
-//		try(InputStream in=new FileInputStream(bucketMapPath)){
-//			Properties props=new Properties();
-//			props.load(in);
-//			for(Map.Entry entry:props.entrySet()){
-//				bucketMap.put(Integer.parseInt(entry.getKey().toString()), Integer.parseInt(entry.getValue().toString()));
-//			}
-//		}
-//	}
-	/**
-	 * 得到桶的权重，桶就是实际存储数据的DB实例
-	 * 从0开始的桶编号为key，权重为值，权重默认为1。
-	 * 键值必须都是整数
-	 * @param bucket
-	 * @return
-	 */
-	private int getWeight(int bucket){
-		Integer w=weightMap.get(bucket);
-		if(w==null){
-			w=DEFAULT_WEIGHT;
-		}
-		return w;
-	}
-	/**
-	 * 创建murmur_hash对象的种子，默认0
-	 * @param seed
-	 */
-	public void setSeed(int seed){
-		this.seed=seed;
-	}
-	/**
-	 * 节点的数量
-	 * @param count
-	 */
-	public void setCount(int count) {
-		this.count = count;
-	}
-	/**
-	 * 虚拟节点倍数，virtualBucketTimes*count就是虚拟结点数量
-	 * @param virtualBucketTimes
-	 */
-	public void setVirtualBucketTimes(int virtualBucketTimes){
-		this.virtualBucketTimes=virtualBucketTimes;
-	}
-	/**
-	 * 节点的权重，没有指定权重的节点默认是1。以properties文件的格式填写，以从0开始到count-1的整数值也就是节点索引为key，以节点权重值为值。
-	 * 所有权重值必须是正整数，否则以1代替
-	 * @param weightMapPath
-	 * @throws IOException
-	 * @throws
-	 */
-	public void setWeightMapFile(String weightMapPath) throws IOException{
-		Properties props=new Properties();
-		try(BufferedReader reader=new BufferedReader(new InputStreamReader(this.getClass().getClassLoader().getResourceAsStream(weightMapPath), DEFAULT_CHARSET))){
-			props.load(reader);
-			for(Map.Entry entry:props.entrySet()){
-				int weight=Integer.parseInt(entry.getValue().toString());
-				weightMap.put(Integer.parseInt(entry.getKey().toString()), weight>0?weight:1);
-			}
-		}
-	}
-//	/**
-//	 * 保存一致性hash的虚拟节点文件路径。
-//	 * 如果这个文件不存在或是空文件就按照指定的count, weightMapFile等构造新的MurmurHash数据结构并保存到这个路径的文件里。
-//	 * 如果这个文件已存在且不是空文件就加载这个文件里的内容作为MurmurHash数据结构，此时其它参数都忽略。
-//	 * 除第一次以外在之后增加节点时可以直接修改这个文件，不过不推荐这么做。如果节点数量变化了，推荐删除这个文件。
-//	 * 可以不指定这个路径，不指定路径时不会保存murmur hash
-//	 * @param bucketMapPath
-//	 */
-//	public void setBucketMapPath(String bucketMapPath){
-//		this.bucketMapPath=bucketMapPath;
-//	}
-	@Override
-	public Integer calculate(String columnValue) {
-		SortedMap<Integer, Integer> tail = bucketMap.tailMap(hash.hashUnencodedChars(columnValue).asInt());
-		if (tail.isEmpty()) {
-		    return bucketMap.get(bucketMap.firstKey());
-		}
-		return tail.get(tail.firstKey());
-	}
-
-	@Override
-	public int getPartitionNum() {
-		int nPartition = this.count;
-		return nPartition;
-	}
-
-	private static void hashTest() throws IOException{
-		PartitionByMurmurHash hash=new PartitionByMurmurHash();
-		hash.count=10;//分片数
-		hash.init();
-
-		int[] bucket=new int[hash.count];
-
-		Map<Integer,List<Integer>> hashed=new HashMap<>();
-
-		int total=1000_0000;//数据量
-		int c=0;
-		for(int i=100_0000;i<total+100_0000;i++){//假设分片键从100万开始
-			c++;
-			int h=hash.calculate(StringUtil.removeBackquote(Integer.toString(i)));
-			bucket[h]++;
-			List<Integer> list=hashed.get(h);
-			if(list==null){
-				list=new ArrayList<>();
-				hashed.put(h, list);
-			}
-			list.add(i);
-		}
-		System.out.println(c+"   "+total);
-		double d=0;
-		c=0;
-		int idx=0;
-		System.out.println("index    bucket   ratio");
-		for(int i:bucket){
-			d+=i/(double)total;
-			c+=i;
-			System.out.println(idx+++"  "+i+"   "+(i/(double)total));
-		}
-		System.out.println(d+"  "+c);
-
-		Properties props=new Properties();
-		for(Map.Entry entry:hash.bucketMap.entrySet()){
-			props.setProperty(entry.getKey().toString(), entry.getValue().toString());
-		}
-		ByteArrayOutputStream out=new ByteArrayOutputStream();
-		props.store(out, null);
-
-		props.clear();
-		props.load(new ByteArrayInputStream(out.toByteArray()));
-		System.out.println(props);
-		System.out.println("****************************************************");
-//		rehashTest(hashed.get(0));
-	}
-	private static void rehashTest(List<Integer> partition){
-		PartitionByMurmurHash hash=new PartitionByMurmurHash();
-		hash.count=12;//分片数
-		hash.init();
-		
-		int[] bucket=new int[hash.count];
-		
-		int total=partition.size();//数据量
-		int c=0;
-		for(int i:partition){//假设分片键从100万开始
-			c++;
-			int h=hash.calculate(StringUtil.removeBackquote(Integer.toString(i)));
-			bucket[h]++;
-		}
-		System.out.println(c+"   "+total);
-		c=0;
-		int idx=0;
-		System.out.println("index    bucket   ratio");
-		for(int i:bucket){
-			c+=i;
-			System.out.println(idx+++"  "+i+"   "+(i/(double)total));
-		}
-	}
-	public static void main(String[] args) throws IOException {
-		hashTest();
-	}
-}
->>>>>>> feffedd5
+    }
+    private static void rehashTest(List<Integer> partition){
+        PartitionByMurmurHash hash=new PartitionByMurmurHash();
+        hash.count=12;//分片数
+        hash.init();
+
+        int[] bucket=new int[hash.count];
+
+        int total=partition.size();//数据量
+        int c=0;
+        for(int i:partition){//假设分片键从100万开始
+            c++;
+            int h=hash.calculate(StringUtil.removeBackquote(Integer.toString(i)));
+            bucket[h]++;
+        }
+        System.out.println(c+"   "+total);
+        c=0;
+        int idx=0;
+        System.out.println("index    bucket   ratio");
+        for(int i:bucket){
+            c+=i;
+            System.out.println(idx+++"  "+i+"   "+(i/(double)total));
+        }
+    }
+    public static void main(String[] args) throws IOException {
+        hashTest();
+    }
+}