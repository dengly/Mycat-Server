--- conflicted
+++ resolved
@@ -2,8 +2,8 @@
  * Copyright (c) 2013, OpenCloudDB/MyCAT and/or its affiliates. All rights reserved.
  * DO NOT ALTER OR REMOVE COPYRIGHT NOTICES OR THIS FILE HEADER.
  *
- * This code is free software;Designed and Developed mainly by many Chinese 
- * opensource volunteers. you can redistribute it and/or modify it under the 
+ * This code is free software;Designed and Developed mainly by many Chinese
+ * opensource volunteers. you can redistribute it and/or modify it under the
  * terms of the GNU General Public License version 2 only, as published by the
  * Free Software Foundation.
  *
@@ -16,19 +16,16 @@
  * You should have received a copy of the GNU General Public License version
  * 2 along with this work; if not, write to the Free Software Foundation,
  * Inc., 51 Franklin St, Fifth Floor, Boston, MA 02110-1301 USA.
- * 
- * Any questions about this component can be directed to it's project Web address 
+ *
+ * Any questions about this component can be directed to it's project Web address
  * https://code.google.com/p/opencloudb/.
  *
  */
 package io.mycat.route.function;
 
-<<<<<<< HEAD
 import io.mycat.config.model.rule.RuleAlgorithm;
+import io.mycat.util.StringUtil;
 
-=======
-import io.mycat.util.StringUtil;
->>>>>>> feffedd5
 import java.math.BigInteger;
 import java.util.ArrayList;
 import java.util.HashMap;
@@ -41,13 +38,13 @@
  * @author wuzhih
  *
  */
-public class PartitionByMod extends AbstractPartitionAlgorithm implements RuleAlgorithm  {
+public class PartitionByMod extends AbstractPartitionAlgorithm implements RuleAlgorithm {
 
 	private int count;
 	@Override
 	public void init() {
-	
-		
+
+
 	}
 
 
@@ -67,7 +64,7 @@
 		}
 
 	}
-	
+
 
 	@Override
 	public int getPartitionNum() {
@@ -79,11 +76,11 @@
 		PartitionByMod hash=new PartitionByMod();
 		hash.setCount(11);
 		hash.init();
-		
+
 		int[] bucket=new int[hash.count];
-		
+
 		Map<Integer,List<Integer>> hashed=new HashMap<>();
-		
+
 		int total=1000_0000;//数据量
 		int c=0;
 		for(int i=100_0000;i<total+100_0000;i++){//假设分片键从100万开始
@@ -108,7 +105,7 @@
 			System.out.println(idx+++"  "+i+"   "+(i/(double)total));
 		}
 		System.out.println(d+"  "+c);
-		
+
 		System.out.println("****************************************************");
 		rehashTest(hashed.get(0));
 	}
@@ -116,9 +113,9 @@
 		PartitionByMod hash=new PartitionByMod();
 		hash.count=110;//分片数
 		hash.init();
-		
+
 		int[] bucket=new int[hash.count];
-		
+
 		int total=partition.size();//数据量
 		int c=0;
 		for(int i:partition){//假设分片键从100万开始
