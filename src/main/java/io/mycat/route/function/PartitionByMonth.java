--- conflicted
+++ resolved
@@ -1,7 +1,6 @@
 package io.mycat.route.function;
 
 import io.mycat.config.model.rule.RuleAlgorithm;
-<<<<<<< HEAD
 import org.slf4j.Logger;
 import org.slf4j.LoggerFactory;
 
@@ -11,14 +10,7 @@
 import java.util.Calendar;
 import java.util.Collections;
 import java.util.List;
-=======
 import io.mycat.util.StringUtil;
-import org.apache.log4j.Logger;
-
-import java.text.ParseException;
-import java.text.SimpleDateFormat;
-import java.util.*;
->>>>>>> d5818ab0
 
 /**
  * 例子 按月份列分区 ，每个自然月一个分片，格式 between操作解析的范例
@@ -136,28 +128,7 @@
 	@Override
 	public Integer[] calculateRange(String beginValue, String endValue) {
 		try {
-<<<<<<< HEAD
-			int startPartition, endPartition;
-			Calendar partitionTime = Calendar.getInstance();
-			SimpleDateFormat format = new SimpleDateFormat(dateFormat);
-			partitionTime.setTime(format.parse(beginValue));
-			startPartition = ((partitionTime.get(Calendar.YEAR) - beginDate.get(Calendar.YEAR)) * 12 + partitionTime.get(Calendar.MONTH) - beginDate.get(Calendar.MONTH));
-			partitionTime.setTime(format.parse(endValue));
-			endPartition = ((partitionTime.get(Calendar.YEAR) - beginDate.get(Calendar.YEAR)) * 12 + partitionTime.get(Calendar.MONTH) - beginDate.get(Calendar.MONTH));
-
-			List<Integer> list = new ArrayList<>();
-
-			while (startPartition <= endPartition) {
-				Integer nodeValue = reCalculatePartition(startPartition);
-				if (Collections.frequency(list, nodeValue) < 1)
-					list.add(nodeValue);
-				startPartition++;
-			}
-			int size = list.size();
-			return (list.toArray(new Integer[size]));
-=======
 			return doCalculateRange(beginValue, endValue,beginDate);
->>>>>>> d5818ab0
 		} catch (ParseException e) {
 			LOGGER.error("error",e);
 			return new Integer[0];
