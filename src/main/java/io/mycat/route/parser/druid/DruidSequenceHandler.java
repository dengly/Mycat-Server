<<<<<<< HEAD
package io.mycat.route.parser.druid;

import io.mycat.MycatServer;
import io.mycat.config.model.SystemConfig;
import io.mycat.route.SessionSQLPair;
import io.mycat.route.sequence.handler.*;
import io.mycat.util.TimeUtil;

import java.io.UnsupportedEncodingException;
import java.util.Map;
import java.util.concurrent.ConcurrentHashMap;
import java.util.concurrent.locks.ReentrantLock;
import java.util.regex.Matcher;
import java.util.regex.Pattern;

/**
 * 使用Druid解析器实现对Sequence处理
 *
 * @author 兵临城下
 * @date 2015/03/13
 */
public class DruidSequenceHandler {
    private final SequenceHandler sequenceHandler;
    
    /**
     * 分段锁
     */
    private final static Map<String,ReentrantLock> segmentLock = new ConcurrentHashMap<>();

    /**
     * 获取MYCAT SEQ的匹配语句
     */
    private final static String MATCHED_FEATURE = "NEXT VALUE FOR MYCATSEQ_";

    private final static Pattern pattern = Pattern.compile("(?:(\\s*next\\s+value\\s+for\\s*MYCATSEQ_(\\w+))(,|\\)|\\s)*)+", Pattern.CASE_INSENSITIVE);

    public DruidSequenceHandler(int seqHandlerType) {
        switch (seqHandlerType) {
            case SystemConfig.SEQUENCEHANDLER_MYSQLDB:
                sequenceHandler = IncrSequenceMySQLHandler.getInstance();
                break;
            case SystemConfig.SEQUENCEHANDLER_LOCALFILE:
                sequenceHandler = IncrSequencePropHandler.getInstance();
                break;
            case SystemConfig.SEQUENCEHANDLER_LOCAL_TIME:
                sequenceHandler = IncrSequenceTimeHandler.getInstance();
                break;
            case SystemConfig.SEQUENCEHANDLER_ZK_DISTRIBUTED:
                sequenceHandler = DistributedSequenceHandler.getInstance(MycatServer.getInstance().getConfig().getSystem());
                break;
            case SystemConfig.SEQUENCEHANDLER_ZK_GLOBAL_INCREMENT:
                sequenceHandler = IncrSequenceZKHandler.getInstance();
                break;
            default:
                throw new java.lang.IllegalArgumentException("Invalid sequnce handler type " + seqHandlerType);
        }
    }

    /**
     * 根据原sql获取可执行的sql
     * 主要是获取下一个id
     *
     * @param pair
     * @param charset
     * @return
     * @throws UnsupportedEncodingException
     */
    public String getExecuteSql(SessionSQLPair pair, String charset) throws UnsupportedEncodingException,InterruptedException {
    	String executeSql = pair.sql;
        if (null != pair.sql && !"".equals(pair.sql)) {
            Matcher matcher = pattern.matcher(executeSql);
            if(matcher.find()){
            	String tableName = matcher.group(2);
                ReentrantLock lock = getSegLock(tableName);
				lock.lock();
				try {
                	matcher = pattern.matcher(executeSql);
                	while(matcher.find()){
                	    // 获取下一个id
                		long value = sequenceHandler.nextId(tableName.toUpperCase());
                        executeSql = executeSql.replaceFirst(matcher.group(1), " "+Long.toString(value));
                        pair.session.getSource().setLastWriteTime(TimeUtil.currentTimeMillis());
                    }
				} finally {
					lock.unlock();
				}
            }
        }
        return executeSql;
    }
    
    /*
     * 获取分段锁 
     * @param name
     * @return
     */
    private ReentrantLock getSegLock(String name){
    	ReentrantLock lock = segmentLock.get(name);
    	if(lock==null){
    		synchronized (segmentLock) {
    			lock = segmentLock.get(name);
				if(lock==null){
					lock = new ReentrantLock();
					segmentLock.put(name, lock);
				}
			}
    	}
    	return lock;
    }


    //just for test
    public String getTableName(String sql) {
        Matcher matcher = pattern.matcher(sql);
        if (matcher.find()) {
            return matcher.group(2);
        }
        return null;
    }


}
=======
package io.mycat.route.parser.druid;

import java.io.UnsupportedEncodingException;
import java.util.Map;
import java.util.concurrent.ConcurrentHashMap;
import java.util.concurrent.TimeUnit;
import java.util.concurrent.locks.ReentrantLock;
import java.util.regex.Matcher;
import java.util.regex.Pattern;

import io.mycat.MycatServer;
import io.mycat.config.model.SystemConfig;
import io.mycat.route.SessionSQLPair;
import io.mycat.route.sequence.handler.DistributedSequenceHandler;
import io.mycat.route.sequence.handler.IncrSequenceMySQLHandler;
import io.mycat.route.sequence.handler.IncrSequencePropHandler;
import io.mycat.route.sequence.handler.IncrSequenceTimeHandler;
import io.mycat.route.sequence.handler.IncrSequenceZKHandler;
import io.mycat.route.sequence.handler.SequenceHandler;
import io.mycat.util.TimeUtil;

/**
 * 使用Druid解析器实现对Sequence处理
 *
 * @author 兵临城下
 * @date 2015/03/13
 */
public class DruidSequenceHandler {
    private final SequenceHandler sequenceHandler;

    /**
     * 分段锁
     */
    private final static Map<String,ReentrantLock> segmentLock = new ConcurrentHashMap<>();

    /**
     * 获取MYCAT SEQ的匹配语句
     */
    private final static String MATCHED_FEATURE = "NEXT VALUE FOR MYCATSEQ_";

    private final  Pattern pattern;

    public DruidSequenceHandler(int seqHandlerType,String sequnceHandlerPattern) {
      this.pattern =  Pattern.compile(sequnceHandlerPattern, Pattern.CASE_INSENSITIVE);
        switch (seqHandlerType) {
            case SystemConfig.SEQUENCEHANDLER_MYSQLDB:
                sequenceHandler = IncrSequenceMySQLHandler.getInstance();
                break;
            case SystemConfig.SEQUENCEHANDLER_LOCALFILE:
                sequenceHandler = IncrSequencePropHandler.getInstance();
                break;
            case SystemConfig.SEQUENCEHANDLER_LOCAL_TIME:
                sequenceHandler = IncrSequenceTimeHandler.getInstance();
                break;
            case SystemConfig.SEQUENCEHANDLER_ZK_DISTRIBUTED:
                sequenceHandler = DistributedSequenceHandler.getInstance(MycatServer.getInstance().getConfig().getSystem());
                break;
            case SystemConfig.SEQUENCEHANDLER_ZK_GLOBAL_INCREMENT:
                sequenceHandler = IncrSequenceZKHandler.getInstance();
                break;
            default:
                throw new java.lang.IllegalArgumentException("Invalid sequnce handler type " + seqHandlerType);
        }
    }

    /**
     * 根据原sql获取可执行的sql
     *
     * @param sql
     * @return
     * @throws UnsupportedEncodingException
     */
    public String getExecuteSql(SessionSQLPair pair, String charset) throws UnsupportedEncodingException,InterruptedException {
    	String executeSql = pair.sql;
        if (null != pair.sql && !"".equals(pair.sql)) {
            Matcher matcher = pattern.matcher(executeSql);
            if(matcher.find()){
            	String tableName = matcher.group(2);
                ReentrantLock lock = getSegLock(tableName);
				lock.lock();
				try {
                	matcher = pattern.matcher(executeSql);
                	while(matcher.find()){
                		long value = sequenceHandler.nextId(tableName.toUpperCase());
                        executeSql = executeSql.replaceFirst(matcher.group(1), " "+Long.toString(value));
                        pair.session.getSource().setLastWriteTime(TimeUtil.currentTimeMillis());
                    }
				} finally {
					lock.unlock();
				}
            }
        }
        return executeSql;
    }

    /*
     * 获取分段锁
     * @param name
     * @return
     */
    private ReentrantLock getSegLock(String name){
    	ReentrantLock lock = segmentLock.get(name);
    	if(lock==null){
    		synchronized (segmentLock) {
    			lock = segmentLock.get(name);
				if(lock==null){
					lock = new ReentrantLock();
					segmentLock.put(name, lock);
				}
			}
    	}
    	return lock;
    }


    //just for test
    public String getTableName(String sql) {
        Matcher matcher = pattern.matcher(sql);
        if (matcher.find()) {
            return matcher.group(2);
        }
        return null;
    }


}
>>>>>>> a2262433
<|MERGE_RESOLUTION|>--- conflicted
+++ resolved
@@ -1,4 +1,3 @@
-<<<<<<< HEAD
 package io.mycat.route.parser.druid;
 
 import io.mycat.MycatServer;
@@ -22,7 +21,7 @@
  */
 public class DruidSequenceHandler {
     private final SequenceHandler sequenceHandler;
-    
+
     /**
      * 分段锁
      */
@@ -33,9 +32,10 @@
      */
     private final static String MATCHED_FEATURE = "NEXT VALUE FOR MYCATSEQ_";
 
-    private final static Pattern pattern = Pattern.compile("(?:(\\s*next\\s+value\\s+for\\s*MYCATSEQ_(\\w+))(,|\\)|\\s)*)+", Pattern.CASE_INSENSITIVE);
+    private final  Pattern pattern;
 
-    public DruidSequenceHandler(int seqHandlerType) {
+    public DruidSequenceHandler(int seqHandlerType,String sequnceHandlerPattern) {
+        this.pattern =  Pattern.compile(sequnceHandlerPattern, Pattern.CASE_INSENSITIVE);
         switch (seqHandlerType) {
             case SystemConfig.SEQUENCEHANDLER_MYSQLDB:
                 sequenceHandler = IncrSequenceMySQLHandler.getInstance();
@@ -67,46 +67,46 @@
      * @throws UnsupportedEncodingException
      */
     public String getExecuteSql(SessionSQLPair pair, String charset) throws UnsupportedEncodingException,InterruptedException {
-    	String executeSql = pair.sql;
+        String executeSql = pair.sql;
         if (null != pair.sql && !"".equals(pair.sql)) {
             Matcher matcher = pattern.matcher(executeSql);
             if(matcher.find()){
-            	String tableName = matcher.group(2);
+                String tableName = matcher.group(2);
                 ReentrantLock lock = getSegLock(tableName);
-				lock.lock();
-				try {
-                	matcher = pattern.matcher(executeSql);
-                	while(matcher.find()){
-                	    // 获取下一个id
-                		long value = sequenceHandler.nextId(tableName.toUpperCase());
+                lock.lock();
+                try {
+                    matcher = pattern.matcher(executeSql);
+                    while(matcher.find()){
+                        // 获取下一个id
+                        long value = sequenceHandler.nextId(tableName.toUpperCase());
                         executeSql = executeSql.replaceFirst(matcher.group(1), " "+Long.toString(value));
                         pair.session.getSource().setLastWriteTime(TimeUtil.currentTimeMillis());
                     }
-				} finally {
-					lock.unlock();
-				}
+                } finally {
+                    lock.unlock();
+                }
             }
         }
         return executeSql;
     }
-    
+
     /*
-     * 获取分段锁 
+     * 获取分段锁
      * @param name
      * @return
      */
     private ReentrantLock getSegLock(String name){
-    	ReentrantLock lock = segmentLock.get(name);
-    	if(lock==null){
-    		synchronized (segmentLock) {
-    			lock = segmentLock.get(name);
-				if(lock==null){
-					lock = new ReentrantLock();
-					segmentLock.put(name, lock);
-				}
-			}
-    	}
-    	return lock;
+        ReentrantLock lock = segmentLock.get(name);
+        if(lock==null){
+            synchronized (segmentLock) {
+                lock = segmentLock.get(name);
+                if(lock==null){
+                    lock = new ReentrantLock();
+                    segmentLock.put(name, lock);
+                }
+            }
+        }
+        return lock;
     }
 
 
@@ -120,132 +120,4 @@
     }
 
 
-}
-=======
-package io.mycat.route.parser.druid;
-
-import java.io.UnsupportedEncodingException;
-import java.util.Map;
-import java.util.concurrent.ConcurrentHashMap;
-import java.util.concurrent.TimeUnit;
-import java.util.concurrent.locks.ReentrantLock;
-import java.util.regex.Matcher;
-import java.util.regex.Pattern;
-
-import io.mycat.MycatServer;
-import io.mycat.config.model.SystemConfig;
-import io.mycat.route.SessionSQLPair;
-import io.mycat.route.sequence.handler.DistributedSequenceHandler;
-import io.mycat.route.sequence.handler.IncrSequenceMySQLHandler;
-import io.mycat.route.sequence.handler.IncrSequencePropHandler;
-import io.mycat.route.sequence.handler.IncrSequenceTimeHandler;
-import io.mycat.route.sequence.handler.IncrSequenceZKHandler;
-import io.mycat.route.sequence.handler.SequenceHandler;
-import io.mycat.util.TimeUtil;
-
-/**
- * 使用Druid解析器实现对Sequence处理
- *
- * @author 兵临城下
- * @date 2015/03/13
- */
-public class DruidSequenceHandler {
-    private final SequenceHandler sequenceHandler;
-
-    /**
-     * 分段锁
-     */
-    private final static Map<String,ReentrantLock> segmentLock = new ConcurrentHashMap<>();
-
-    /**
-     * 获取MYCAT SEQ的匹配语句
-     */
-    private final static String MATCHED_FEATURE = "NEXT VALUE FOR MYCATSEQ_";
-
-    private final  Pattern pattern;
-
-    public DruidSequenceHandler(int seqHandlerType,String sequnceHandlerPattern) {
-      this.pattern =  Pattern.compile(sequnceHandlerPattern, Pattern.CASE_INSENSITIVE);
-        switch (seqHandlerType) {
-            case SystemConfig.SEQUENCEHANDLER_MYSQLDB:
-                sequenceHandler = IncrSequenceMySQLHandler.getInstance();
-                break;
-            case SystemConfig.SEQUENCEHANDLER_LOCALFILE:
-                sequenceHandler = IncrSequencePropHandler.getInstance();
-                break;
-            case SystemConfig.SEQUENCEHANDLER_LOCAL_TIME:
-                sequenceHandler = IncrSequenceTimeHandler.getInstance();
-                break;
-            case SystemConfig.SEQUENCEHANDLER_ZK_DISTRIBUTED:
-                sequenceHandler = DistributedSequenceHandler.getInstance(MycatServer.getInstance().getConfig().getSystem());
-                break;
-            case SystemConfig.SEQUENCEHANDLER_ZK_GLOBAL_INCREMENT:
-                sequenceHandler = IncrSequenceZKHandler.getInstance();
-                break;
-            default:
-                throw new java.lang.IllegalArgumentException("Invalid sequnce handler type " + seqHandlerType);
-        }
-    }
-
-    /**
-     * 根据原sql获取可执行的sql
-     *
-     * @param sql
-     * @return
-     * @throws UnsupportedEncodingException
-     */
-    public String getExecuteSql(SessionSQLPair pair, String charset) throws UnsupportedEncodingException,InterruptedException {
-    	String executeSql = pair.sql;
-        if (null != pair.sql && !"".equals(pair.sql)) {
-            Matcher matcher = pattern.matcher(executeSql);
-            if(matcher.find()){
-            	String tableName = matcher.group(2);
-                ReentrantLock lock = getSegLock(tableName);
-				lock.lock();
-				try {
-                	matcher = pattern.matcher(executeSql);
-                	while(matcher.find()){
-                		long value = sequenceHandler.nextId(tableName.toUpperCase());
-                        executeSql = executeSql.replaceFirst(matcher.group(1), " "+Long.toString(value));
-                        pair.session.getSource().setLastWriteTime(TimeUtil.currentTimeMillis());
-                    }
-				} finally {
-					lock.unlock();
-				}
-            }
-        }
-        return executeSql;
-    }
-
-    /*
-     * 获取分段锁
-     * @param name
-     * @return
-     */
-    private ReentrantLock getSegLock(String name){
-    	ReentrantLock lock = segmentLock.get(name);
-    	if(lock==null){
-    		synchronized (segmentLock) {
-    			lock = segmentLock.get(name);
-				if(lock==null){
-					lock = new ReentrantLock();
-					segmentLock.put(name, lock);
-				}
-			}
-    	}
-    	return lock;
-    }
-
-
-    //just for test
-    public String getTableName(String sql) {
-        Matcher matcher = pattern.matcher(sql);
-        if (matcher.find()) {
-            return matcher.group(2);
-        }
-        return null;
-    }
-
-
-}
->>>>>>> a2262433
+}