package io.mycat.route.parser.druid.impl;

<<<<<<< HEAD
=======
import com.alibaba.druid.sql.ast.statement.SQLCreateViewStatement.Column;
import com.alibaba.druid.sql.dialect.mysql.visitor.MySqlASTVisitorAdapter;
import com.alibaba.druid.sql.visitor.SQLASTVisitor;
import java.sql.SQLNonTransientException;
import java.util.ArrayList;
import java.util.Collection;
import java.util.HashMap;
import java.util.Iterator;
import java.util.LinkedHashMap;
import java.util.List;
import java.util.Map;
import java.util.Set;
import java.util.SortedSet;
import java.util.TreeSet;

>>>>>>> feffedd5
import com.alibaba.druid.sql.SQLUtils;
import com.alibaba.druid.sql.ast.SQLExpr;
import com.alibaba.druid.sql.ast.SQLName;
import com.alibaba.druid.sql.ast.SQLOrderingSpecification;
import com.alibaba.druid.sql.ast.SQLStatement;
import com.alibaba.druid.sql.ast.expr.*;
import com.alibaba.druid.sql.ast.statement.*;
import com.alibaba.druid.sql.dialect.db2.ast.stmt.DB2SelectQueryBlock;
import com.alibaba.druid.sql.dialect.db2.visitor.DB2OutputVisitor;
import com.alibaba.druid.sql.dialect.mysql.ast.expr.MySqlOrderingExpr;
import com.alibaba.druid.sql.dialect.mysql.ast.statement.MySqlSelectQueryBlock;
import com.alibaba.druid.sql.dialect.mysql.ast.statement.MySqlSelectQueryBlock.Limit;
import com.alibaba.druid.sql.dialect.mysql.ast.statement.MySqlUnionQuery;
import com.alibaba.druid.sql.dialect.mysql.visitor.MySqlOutputVisitor;
import com.alibaba.druid.sql.dialect.mysql.visitor.MySqlSchemaStatVisitor;
import com.alibaba.druid.sql.dialect.oracle.ast.stmt.OracleSelectQueryBlock;
import com.alibaba.druid.sql.dialect.oracle.visitor.OracleOutputVisitor;
import com.alibaba.druid.sql.dialect.postgresql.ast.stmt.PGSelectQueryBlock;
import com.alibaba.druid.sql.dialect.postgresql.visitor.PGOutputVisitor;
import com.alibaba.druid.sql.dialect.sqlserver.ast.SQLServerSelectQueryBlock;
import com.alibaba.druid.sql.visitor.SQLASTOutputVisitor;
import com.alibaba.druid.util.JdbcConstants;
import com.alibaba.druid.wall.spi.WallVisitorUtils;
import io.mycat.MycatServer;
import io.mycat.cache.LayerCachePool;
import io.mycat.config.ErrorCode;
import io.mycat.config.model.SchemaConfig;
import io.mycat.config.model.TableConfig;
import io.mycat.route.RouteResultset;
import io.mycat.route.RouteResultsetNode;
import io.mycat.route.parser.druid.MycatSchemaStatVisitor;
import io.mycat.route.parser.druid.RouteCalculateUnit;
import io.mycat.route.parser.util.PageSQLUtil;
import io.mycat.route.util.RouterUtil;
import io.mycat.sqlengine.mpp.ColumnRoutePair;
import io.mycat.sqlengine.mpp.HavingCols;
import io.mycat.sqlengine.mpp.MergeCol;
import io.mycat.sqlengine.mpp.OrderCol;
import io.mycat.util.ObjectUtil;
import io.mycat.util.StringUtil;

import java.sql.SQLNonTransientException;
import java.util.*;

<<<<<<< HEAD
/**
 * Druid Select 解析器
 */
public class DruidSelectParser extends DefaultDruidParser {
	// 是否需要解析排序参数
=======
>>>>>>> feffedd5
	protected boolean isNeedParseOrderAgg=true;

	@Override
	public void statementParse(SchemaConfig schema, RouteResultset rrs, SQLStatement stmt) {
		SQLSelectStatement selectStmt = (SQLSelectStatement)stmt;
		SQLSelectQuery sqlSelectQuery = selectStmt.getSelect().getQuery();
		if(sqlSelectQuery instanceof MySqlSelectQueryBlock) {
			MySqlSelectQueryBlock mysqlSelectQuery = (MySqlSelectQueryBlock)selectStmt.getSelect().getQuery();

			parseOrderAggGroupMysql(schema, stmt,rrs, mysqlSelectQuery);
			//更改canRunInReadDB属性
			if ((mysqlSelectQuery.isForUpdate() || mysqlSelectQuery.isLockInShareMode()) && rrs.isAutocommit() == false)
			{
				rrs.setCanRunInReadDB(false);
			}

		} else if (sqlSelectQuery instanceof MySqlUnionQuery) {
//			MySqlUnionQuery unionQuery = (MySqlUnionQuery)sqlSelectQuery;
//			MySqlSelectQueryBlock left = (MySqlSelectQueryBlock)unionQuery.getLeft();
//			MySqlSelectQueryBlock right = (MySqlSelectQueryBlock)unionQuery.getLeft();
//			System.out.println();
		}
	}
	protected void parseOrderAggGroupMysql(SchemaConfig schema, SQLStatement stmt, RouteResultset rrs, MySqlSelectQueryBlock mysqlSelectQuery) {
		MySqlSchemaStatVisitor visitor = new MySqlSchemaStatVisitor();
		stmt.accept(visitor);
//		rrs.setGroupByCols((String[])visitor.getGroupByColumns().toArray());
<<<<<<< HEAD
		if(!isNeedParseOrderAgg) {
            return;
        }
=======
		if(!isNeedParseOrderAgg)
		{
			return;
		}
>>>>>>> feffedd5
		Map<String, String> aliaColumns = parseAggGroupCommon(schema, stmt, rrs, mysqlSelectQuery);

		//setOrderByCols
		if(mysqlSelectQuery.getOrderBy() != null) {
			List<SQLSelectOrderByItem> orderByItems = mysqlSelectQuery.getOrderBy().getItems();
			rrs.setOrderByCols(buildOrderByCols(orderByItems,aliaColumns));
		}
		isNeedParseOrderAgg=false;
	}
	protected Map<String, String> parseAggGroupCommon(SchemaConfig schema, SQLStatement stmt, RouteResultset rrs, SQLSelectQueryBlock mysqlSelectQuery) {
		Map<String, String> aliaColumns = new HashMap<String, String>();
		Map<String, Integer> aggrColumns = new HashMap<String, Integer>();
		// Added by winbill, 20160314, for having clause, Begin ==>
		List<String> havingColsName = new ArrayList<String>();
		// Added by winbill, 20160314, for having clause, End  <==
		List<SQLSelectItem> selectList = mysqlSelectQuery.getSelectList();
		boolean isNeedChangeSql=false;
		int size = selectList.size();
		boolean isDistinct=mysqlSelectQuery.getDistionOption()==2;
<<<<<<< HEAD
		for (int i = 0; i < size; i++) {
=======
		for (int i = 0; i < size; i++)
		{
>>>>>>> feffedd5
			SQLSelectItem item = selectList.get(i);

			if (item.getExpr() instanceof SQLAggregateExpr) {
				// 处理sql count异常
				SQLAggregateExpr expr = (SQLAggregateExpr) item.getExpr();
				String method = expr.getMethodName();
				boolean isHasArgument=!expr.getArguments().isEmpty();
<<<<<<< HEAD
				if(isHasArgument) {
=======
				if(isHasArgument)
				{
>>>>>>> feffedd5
					String aggrColName = method + "(" + expr.getArguments().get(0) + ")";   // Added by winbill, 20160314, for having clause
					havingColsName.add(aggrColName);       // Added by winbill, 20160314, for having clause
				}
				//只处理有别名的情况，无别名添加别名，否则某些数据库会得不到正确结果处理
				int mergeType = MergeCol.getMergeType(method);
<<<<<<< HEAD
				if (MergeCol.MERGE_AVG == mergeType&&isRoutMultiNode(schema,rrs)) {
					//跨分片avg需要特殊处理，直接avg结果是不对的
=======
				if (MergeCol.MERGE_AVG == mergeType&&isRoutMultiNode(schema,rrs))
				{    //跨分片avg需要特殊处理，直接avg结果是不对的
>>>>>>> feffedd5
					String colName = item.getAlias() != null ? item.getAlias() : method + i;
					SQLSelectItem sum =new SQLSelectItem();
					String sumColName = colName + "SUM";
					sum.setAlias(sumColName);
					SQLAggregateExpr sumExp =new SQLAggregateExpr("SUM");
					ObjectUtil.copyProperties(expr,sumExp);
					sumExp.getArguments().addAll(expr.getArguments());
					sumExp.setMethodName("SUM");
					sum.setExpr(sumExp);
					selectList.set(i, sum);
					aggrColumns.put(sumColName, MergeCol.MERGE_SUM);
					havingColsName.add(sumColName);    // Added by winbill, 20160314, for having clause
					havingColsName.add(item.getAlias() != null ? item.getAlias() : "");    // Added by winbill, 20160314, two aliases for AVG

					SQLSelectItem count =new SQLSelectItem();
					String countColName = colName + "COUNT";
					count.setAlias(countColName);
					SQLAggregateExpr countExp = new SQLAggregateExpr("COUNT");
					ObjectUtil.copyProperties(expr,countExp);
					countExp.getArguments().addAll(expr.getArguments());
					countExp.setMethodName("COUNT");
					count.setExpr(countExp);
					selectList.add(count);
					aggrColumns.put(countColName, MergeCol.MERGE_COUNT);

					isNeedChangeSql=true;
					aggrColumns.put(colName, mergeType);
					rrs.setHasAggrColumn(true);
				} else if (MergeCol.MERGE_UNSUPPORT != mergeType){
					String aggColName = null;
					StringBuilder sb = new StringBuilder();
					if(mysqlSelectQuery instanceof MySqlSelectQueryBlock) {
						expr.accept(new MySqlOutputVisitor(sb));
					} else if(mysqlSelectQuery instanceof OracleSelectQueryBlock) {
						expr.accept(new OracleOutputVisitor(sb));
					} else if(mysqlSelectQuery instanceof PGSelectQueryBlock){
						expr.accept(new PGOutputVisitor(sb));
					} else if(mysqlSelectQuery instanceof SQLServerSelectQueryBlock) {
						expr.accept(new SQLASTOutputVisitor(sb));
					} else if(mysqlSelectQuery instanceof DB2SelectQueryBlock) {
						expr.accept(new DB2OutputVisitor(sb));
					}
					aggColName = sb.toString();

					if (item.getAlias() != null && item.getAlias().length() > 0) {
						aggrColumns.put(item.getAlias(), mergeType);
						aliaColumns.put(aggColName,item.getAlias());
<<<<<<< HEAD
					} else {
						//如果不加，jdbc方式时取不到正确结果   ;修改添加别名
=======
					} else
					{   //如果不加，jdbc方式时取不到正确结果   ;修改添加别名
>>>>>>> feffedd5
						item.setAlias(method + i);
						aggrColumns.put(method + i, mergeType);
						aliaColumns.put(aggColName, method + i);
						isNeedChangeSql=true;
					}
					rrs.setHasAggrColumn(true);
					havingColsName.add(item.getAlias());   // Added by winbill, 20160314, for having clause
					havingColsName.add("");                // Added by winbill, 20160314, one alias for non-AVG
				}
			} else {
				if (!(item.getExpr() instanceof SQLAllColumnExpr)) {
					String alia = item.getAlias();
					String field = getFieldName(item);
					if (alia == null) {
						alia = field;
					}
					aliaColumns.put(field, alia);
				}
			}

		}
		if(aggrColumns.size() > 0) {
			rrs.setMergeCols(aggrColumns);
		}

		//通过优化转换成group by来实现
<<<<<<< HEAD
		if(isDistinct) {
			mysqlSelectQuery.setDistionOption(0);
			SQLSelectGroupByClause   groupBy=new SQLSelectGroupByClause();
			for (String fieldName : aliaColumns.keySet()) {
=======
		if(isDistinct)
		{
			mysqlSelectQuery.setDistionOption(0);
			SQLSelectGroupByClause   groupBy=new SQLSelectGroupByClause();
			for (String fieldName : aliaColumns.keySet())
			{
>>>>>>> feffedd5
				groupBy.addItem(new SQLIdentifierExpr(fieldName));
			}
			mysqlSelectQuery.setGroupBy(groupBy);
			isNeedChangeSql=true;
		}


		//setGroupByCols
		if(mysqlSelectQuery.getGroupBy() != null) {
			List<SQLExpr> groupByItems = mysqlSelectQuery.getGroupBy().getItems();
			String[] groupByCols = buildGroupByCols(groupByItems,aliaColumns);
			rrs.setGroupByCols(groupByCols);
			rrs.setHavings(buildGroupByHaving(mysqlSelectQuery.getGroupBy().getHaving(),aliaColumns));
			rrs.setHasAggrColumn(true);
			rrs.setHavingColsName(havingColsName.toArray()); // Added by winbill, 20160314, for having clause
		}


<<<<<<< HEAD
		if (isNeedChangeSql) {
=======
		if (isNeedChangeSql)
		{
>>>>>>> feffedd5
			String sql = stmt.toString();
			rrs.changeNodeSqlAfterAddLimit(schema,getCurentDbType(),sql,0,-1, false);
			getCtx().setSql(sql);
		}
		return aliaColumns;
	}

	private HavingCols buildGroupByHaving(SQLExpr having,Map<String, String> aliaColumns ){
		if (having == null) {
			return null;
		}

		SQLBinaryOpExpr expr  = ((SQLBinaryOpExpr) having);
		SQLExpr left = expr.getLeft();
		SQLBinaryOperator operator = expr.getOperator();
		SQLExpr right = expr.getRight();

		String leftValue = null;;
		if (left instanceof SQLAggregateExpr) {
			leftValue = ((SQLAggregateExpr) left).getMethodName() + "("
					+ ((SQLAggregateExpr) left).getArguments().get(0) + ")";
			String aggrColumnAlias = getAliaColumn(aliaColumns,leftValue);
			if(aggrColumnAlias != null) { // having聚合函数存在别名
				expr.setLeft(new SQLIdentifierExpr(aggrColumnAlias));
				leftValue = aggrColumnAlias;
			}
		} else if (left instanceof SQLIdentifierExpr) {
			leftValue = ((SQLIdentifierExpr) left).getName();
		}

		String rightValue = null;
		if (right instanceof  SQLNumericLiteralExpr) {
			rightValue = right.toString();
		}else if(right instanceof SQLTextLiteralExpr){
			rightValue = StringUtil.removeBackquote(right.toString());
		}

		return new HavingCols(leftValue,rightValue,operator.getName());
	}

<<<<<<< HEAD
	private boolean isRoutMultiNode(SchemaConfig schema,  RouteResultset rrs) {
		if(rrs.getNodes()!=null&&rrs.getNodes().length>1) {
			return true;
		}
		LayerCachePool tableId2DataNodeCache = (LayerCachePool) MycatServer.getInstance().getCacheService().getCachePool("TableID2DataNodeCache");
		try {
			tryRoute(schema, rrs, tableId2DataNodeCache);
			if(rrs.getNodes()!=null&&rrs.getNodes().length>1) {
				return true;
			}
		} catch (SQLNonTransientException e) {
=======
	private boolean isRoutMultiNode(SchemaConfig schema,  RouteResultset rrs)
	{
		if(rrs.getNodes()!=null&&rrs.getNodes().length>1)
		{
			return true;
		}
		LayerCachePool tableId2DataNodeCache = (LayerCachePool) MycatServer.getInstance().getCacheService().getCachePool("TableID2DataNodeCache");
		try
		{
			tryRoute(schema, rrs, tableId2DataNodeCache);
			if(rrs.getNodes()!=null&&rrs.getNodes().length>1)
			{
				return true;
			}
		} catch (SQLNonTransientException e)
		{
>>>>>>> feffedd5
			throw new RuntimeException(e);
		}
		return false;
	}

	private String getFieldName(SQLSelectItem item){
		if ((item.getExpr() instanceof SQLPropertyExpr)||(item.getExpr() instanceof SQLMethodInvokeExpr)
				|| (item.getExpr() instanceof SQLIdentifierExpr) || item.getExpr() instanceof SQLBinaryOpExpr) {
			return item.getExpr().toString();//字段别名
<<<<<<< HEAD
=======
		}
		else if (!StringUtil.isEmpty(item.getAlias())) { // add by hehuang 20181205 如果SelectItem存在别名，则认为表达式为字段名，sql语法支持常量作为字段
			return item.getExpr().toString();
>>>>>>> feffedd5
		} else {
			return item.toString();
		}
	}

	/**
	 * 现阶段目标为 有一个只涉及到一张表的子查询时,先执行子查询,获得返回结果后,改写原有sql继续执行,得到最终结果.
	 * 在这种情况下,原sql不需要继续解析.
	 * 使用catlet 的情况也不再继续解析.
	 */
	@Override
	public boolean afterVisitorParser(RouteResultset rrs, SQLStatement stmt, MycatSchemaStatVisitor visitor) {
		int subQuerySize = visitor.getSubQuerys().size();

		if(subQuerySize==0&&ctx.getTables().size()==2){ //两表关联,考虑使用catlet
			if(ctx.getVisitor().getConditions() !=null && ctx.getVisitor().getConditions().size()>0){
				return true;
			}
		}else if(subQuerySize==1){     //只涉及一张表的子查询,使用  MiddlerResultHandler 获取中间结果后,改写原有 sql 继续执行 TODO 后期可能会考虑多个.
			SQLSelectQuery sqlSelectQuery = visitor.getSubQuerys().iterator().next().getQuery();
			if(((MySqlSelectQueryBlock)sqlSelectQuery).getFrom() instanceof SQLExprTableSource) {
				return true;
			}
		}

		return super.afterVisitorParser(rrs, stmt, visitor);
	}

	/**
	 * 改写sql：需要加limit的加上
	 */
	@Override
	public void changeSql(SchemaConfig schema, RouteResultset rrs, SQLStatement stmt,LayerCachePool cachePool) throws SQLNonTransientException {

		tryRoute(schema, rrs, cachePool);

		rrs.copyLimitToNodes();

		SQLSelectStatement selectStmt = (SQLSelectStatement)stmt;
		SQLSelectQuery sqlSelectQuery = selectStmt.getSelect().getQuery();
		if(sqlSelectQuery instanceof MySqlSelectQueryBlock) {
			MySqlSelectQueryBlock mysqlSelectQuery = (MySqlSelectQueryBlock)selectStmt.getSelect().getQuery();
			int limitStart = 0;
			int limitSize = schema.getDefaultMaxLimit();

			//clear group having
			SQLSelectGroupByClause groupByClause = mysqlSelectQuery.getGroupBy();
			// Modified by winbill, 20160614, do NOT include having clause when routing to multiple nodes
			if(groupByClause != null && groupByClause.getHaving() != null && isRoutMultiNode(schema,rrs)){
				groupByClause.setHaving(null);
			}

			Map<String, Map<String, Set<ColumnRoutePair>>> allConditions = getAllConditions();
			boolean isNeedAddLimit = isNeedAddLimit(schema, rrs, mysqlSelectQuery, allConditions);
			if(isNeedAddLimit) {
				Limit limit = new Limit();
				limit.setRowCount(new SQLIntegerExpr(limitSize));
				mysqlSelectQuery.setLimit(limit);
				rrs.setLimitSize(limitSize);
				String sql= getSql(rrs, stmt, isNeedAddLimit);
				rrs.changeNodeSqlAfterAddLimit(schema, getCurentDbType(), sql, 0, limitSize, true);

			}
			Limit limit = mysqlSelectQuery.getLimit();
			if(limit != null&&!isNeedAddLimit) {
				SQLIntegerExpr offset = (SQLIntegerExpr)limit.getOffset();
				SQLIntegerExpr count = (SQLIntegerExpr)limit.getRowCount();
				if(offset != null) {
					limitStart = offset.getNumber().intValue();
					rrs.setLimitStart(limitStart);
				}
				if(count != null) {
					limitSize = count.getNumber().intValue();
					rrs.setLimitSize(limitSize);
				}

				if(isNeedChangeLimit(rrs)) {
					Limit changedLimit = new Limit();
					changedLimit.setRowCount(new SQLIntegerExpr(limitStart + limitSize));

					if(offset != null) {
						if(limitStart < 0) {
							String msg = "You have an error in your SQL syntax; check the manual that " +
									"corresponds to your MySQL server version for the right syntax to use near '" + limitStart + "'";
							throw new SQLNonTransientException(ErrorCode.ER_PARSE_ERROR + " - " + msg);
						} else {
							changedLimit.setOffset(new SQLIntegerExpr(0));

						}
					}

					mysqlSelectQuery.setLimit(changedLimit);

					String sql= getSql(rrs, stmt, isNeedAddLimit);
					rrs.changeNodeSqlAfterAddLimit(schema,getCurentDbType(),sql,0, limitStart + limitSize, true);
					//设置改写后的sql
					ctx.setSql(sql);
<<<<<<< HEAD
				}   else {
=======

				}   else
				{

>>>>>>> feffedd5
					rrs.changeNodeSqlAfterAddLimit(schema,getCurentDbType(),getCtx().getSql(),rrs.getLimitStart(), rrs.getLimitSize(), true);
					//	ctx.setSql(nativeSql);
				}
<<<<<<< HEAD
=======


>>>>>>> feffedd5
			}

			if(rrs.isDistTable()){
				SQLTableSource from = mysqlSelectQuery.getFrom();
				String orgTable = from.toString();
				SQLExpr where = mysqlSelectQuery.getWhere();
				List<SQLIdentifierExpr> exprs = new ArrayList<>(3);
				if (where != null){
					where.accept(new MySqlASTVisitorAdapter() {
						@Override
						public void endVisit(SQLIdentifierExpr x) {
							if (orgTable.equalsIgnoreCase(x.getName())) {
								exprs.add(x);
							}
							super.endVisit(x);
						}
					});
				}
				for (RouteResultsetNode node : rrs.getNodes()) {
					SQLIdentifierExpr sqlIdentifierExpr = new SQLIdentifierExpr();
					sqlIdentifierExpr.setParent(from);
					sqlIdentifierExpr.setName(node.getSubTableName());
					SQLExprTableSource from2 = new SQLExprTableSource(sqlIdentifierExpr);
					from2.setAlias(from.getAlias());
					mysqlSelectQuery.setFrom(from2);
					for (SQLIdentifierExpr expr : exprs) {
						expr.setName(node.getSubTableName());
					}
					node.setStatement(stmt.toString());
<<<<<<< HEAD
=======
					if(!getCurentDbType().equalsIgnoreCase("mysql")) {
						Limit _limit = mysqlSelectQuery.getLimit();
						if (_limit != null) {
							SQLIntegerExpr offset = (SQLIntegerExpr) _limit.getOffset();
							SQLIntegerExpr count = (SQLIntegerExpr) _limit.getRowCount();
							if (offset != null && count != null) {
								String nativeSql = PageSQLUtil
										.convertLimitToNativePageSql(getCurentDbType(), node.getStatement(),
												offset.getNumber().intValue(), count.getNumber().intValue());
								node.setStatement(nativeSql);
							}
						}
					}
>>>>>>> feffedd5
				}
			}

			rrs.setCacheAble(isNeedCache(schema, rrs, mysqlSelectQuery, allConditions));
		}

	}

	/**
	 * 获取所有的条件：因为可能被or语句拆分成多个RouteCalculateUnit，条件分散了
	 * @return
	 */
	private Map<String, Map<String, Set<ColumnRoutePair>>> getAllConditions() {
		Map<String, Map<String, Set<ColumnRoutePair>>> map = new HashMap<String, Map<String, Set<ColumnRoutePair>>>();
		for(RouteCalculateUnit unit : ctx.getRouteCalculateUnits()) {
			if(unit != null && unit.getTablesAndConditions() != null) {
				map.putAll(unit.getTablesAndConditions());
			}
		}

		return map;
	}

	private void tryRoute(SchemaConfig schema, RouteResultset rrs, LayerCachePool cachePool) throws SQLNonTransientException {
		if(rrs.isFinishedRoute()) {
			return;//避免重复路由
		}

		//无表的select语句直接路由带任一节点
		if((ctx.getTables() == null || ctx.getTables().size() == 0)&&(ctx.getTableAliasMap()==null||ctx.getTableAliasMap().isEmpty())) {
			rrs = RouterUtil.routeToSingleNode(rrs, schema.getRandomDataNode(), ctx.getSql());
			rrs.setFinishedRoute(true);
			return;
		}
//		RouterUtil.tryRouteForTables(schema, ctx, rrs, true, cachePool);
		SortedSet<RouteResultsetNode> nodeSet = new TreeSet<RouteResultsetNode>();
		boolean isAllGlobalTable = RouterUtil.isAllGlobalTable(ctx, schema);
		for (RouteCalculateUnit unit : ctx.getRouteCalculateUnits()) {
			RouteResultset rrsTmp = RouterUtil.tryRouteForTables(schema, ctx, unit, rrs, true, cachePool);
			if (rrsTmp != null&&rrsTmp.getNodes()!=null) {
				for (RouteResultsetNode node : rrsTmp.getNodes()) {
					nodeSet.add(node);
				}
			}
			if(isAllGlobalTable) {//都是全局表时只计算一遍路由
				break;
			}
		}

		if(nodeSet.size() == 0) {

<<<<<<< HEAD
            Collection<String> stringCollection= ctx.getTableAliasMap().values() ;
            for (String table : stringCollection) {
                if(table!=null&&table.toLowerCase().contains("information_schema.")) {
                    rrs = RouterUtil.routeToSingleNode(rrs, schema.getRandomDataNode(), ctx.getSql());
                    rrs.setFinishedRoute(true);
                    return;
                }
            }
=======
			Collection<String> stringCollection= ctx.getTableAliasMap().values() ;
			for (String table : stringCollection)
			{
				if(table!=null&&table.toLowerCase().contains("information_schema."))
				{
					rrs = RouterUtil.routeToSingleNode(rrs, schema.getRandomDataNode(), ctx.getSql());
					rrs.setFinishedRoute(true);
					return;
				}
			}
>>>>>>> feffedd5
			String msg = " find no Route:" + ctx.getSql();
			LOGGER.warn(msg);
			throw new SQLNonTransientException(msg);
		}

		RouteResultsetNode[] nodes = new RouteResultsetNode[nodeSet.size()];
		int i = 0;
		for (Iterator<RouteResultsetNode> iterator = nodeSet.iterator(); iterator.hasNext();) {
			nodes[i] = (RouteResultsetNode) iterator.next();
			i++;

		}

		rrs.setNodes(nodes);
		rrs.setFinishedRoute(true);
	}


	protected String getCurentDbType()
	{
		return JdbcConstants.MYSQL;
	}

<<<<<<< HEAD
	protected String getSql( RouteResultset rrs,SQLStatement stmt, boolean isNeedAddLimit) {
		if(getCurentDbType().equalsIgnoreCase("mysql")&&(isNeedChangeLimit(rrs)||isNeedAddLimit)) {
			return stmt.toString();
		}
=======



	protected String getSql( RouteResultset rrs,SQLStatement stmt, boolean isNeedAddLimit)
	{
		if(getCurentDbType().equalsIgnoreCase("mysql")&&(isNeedChangeLimit(rrs)||isNeedAddLimit))
		{

			return stmt.toString();

		}

>>>>>>> feffedd5
		return getCtx().getSql();
	}



	protected boolean isNeedChangeLimit(RouteResultset rrs) {
		if(rrs.getNodes() == null) {
			return false;
		} else {
			if(rrs.getNodes().length > 1) {
				return true;
			}
			return false;
<<<<<<< HEAD
=======

>>>>>>> feffedd5
		}
	}

	private boolean isNeedCache(SchemaConfig schema, RouteResultset rrs,
								MySqlSelectQueryBlock mysqlSelectQuery, Map<String, Map<String, Set<ColumnRoutePair>>> allConditions) {
		if(ctx.getTables() == null || ctx.getTables().size() == 0 ) {
			return false;
		}
		TableConfig tc = schema.getTables().get(ctx.getTables().get(0));
		if(tc==null ||(ctx.getTables().size() == 1 && tc.isGlobalTable())
				) {//|| (ctx.getTables().size() == 1) && tc.getRule() == null && tc.getDataNodes().size() == 1
			return false;
		} else {
			//单表主键查询
			if(ctx.getTables().size() == 1) {
				String tableName = ctx.getTables().get(0);
				String primaryKey = schema.getTables().get(tableName).getPrimaryKey();
//				schema.getTables().get(ctx.getTables().get(0)).getParentKey() != null;
				if(ctx.getRouteCalculateUnit().getTablesAndConditions().get(tableName) != null
						&& ctx.getRouteCalculateUnit().getTablesAndConditions().get(tableName).get(primaryKey) != null
						&& tc.getDataNodes().size() > 1) {//有主键条件
					return false;
				}
				//全局表不缓存
			}else if(RouterUtil.isAllGlobalTable(ctx, schema)){
				return false;
			}
			return true;
		}
	}

	/**
	 * 单表且是全局表
	 * 单表且rule为空且nodeNodes只有一个
	 * @param schema
	 * @param rrs
	 * @param mysqlSelectQuery
	 * @return
	 */
	private boolean isNeedAddLimit(SchemaConfig schema, RouteResultset rrs,
								   MySqlSelectQueryBlock mysqlSelectQuery, Map<String, Map<String, Set<ColumnRoutePair>>> allConditions) {
//		ctx.getTablesAndConditions().get(key))
<<<<<<< HEAD
		if(rrs.getLimitSize()>-1) {
=======
		if(rrs.getLimitSize()>-1)
		{
>>>>>>> feffedd5
			return false;
		}else
		if(schema.getDefaultMaxLimit() == -1) {
			return false;
		} else if (mysqlSelectQuery.getLimit() != null) {//语句中已有limit
			return false;
		} else if(ctx.getTables().size() == 1) {
			String tableName = ctx.getTables().get(0);
			TableConfig tableConfig = schema.getTables().get(tableName);
<<<<<<< HEAD
			if(tableConfig==null) {
=======
			if(tableConfig==null)
			{
>>>>>>> feffedd5
				return    schema.getDefaultMaxLimit() > -1;   //   找不到则取schema的配置
			}

			boolean isNeedAddLimit= tableConfig.isNeedAddLimit();
			if(!isNeedAddLimit) {
				return false;//优先从配置文件取
			}

			if(schema.getTables().get(tableName).isGlobalTable()) {
				return true;
			}

			String primaryKey = schema.getTables().get(tableName).getPrimaryKey();

//			schema.getTables().get(ctx.getTables().get(0)).getParentKey() != null;
			if(allConditions.get(tableName) == null) {//无条件
				return true;
			}

			if (allConditions.get(tableName).get(primaryKey) != null) {//条件中带主键
				return false;
			}

			return true;
		} else if(rrs.hasPrimaryKeyToCache() && ctx.getTables().size() == 1){//只有一个表且条件中有主键,不需要limit了,因为主键只能查到一条记录
			return false;
		} else {//多表或无表
			return false;
		}

	}
	private String getAliaColumn(Map<String, String> aliaColumns,String column ){
		String alia=aliaColumns.get(column);
		if (alia==null){
			if(column.indexOf(".") < 0) {
				String col = "." + column;
				String col2 = ".`" + column+"`";
				//展开aliaColumns，将<c.name,cname>之类的键值对展开成<c.name,cname>和<name,cname>
				for(Map.Entry<String, String> entry : aliaColumns.entrySet()) {
					if(entry.getKey().endsWith(col)||entry.getKey().endsWith(col2)) {
						if(entry.getValue() != null && entry.getValue().indexOf(".") > 0) {
							return column;
						}
						return entry.getValue();
					}
				}
			}

			return column;
		}
		else {
			return alia;
		}
	}

	private String[] buildGroupByCols(List<SQLExpr> groupByItems,Map<String, String> aliaColumns) {
		String[] groupByCols = new String[groupByItems.size()];
		for(int i= 0; i < groupByItems.size(); i++) {
			SQLExpr sqlExpr = groupByItems.get(i);
			String column = null;
<<<<<<< HEAD
			if(sqlExpr instanceof SQLIdentifierExpr ) {
=======
			if(sqlExpr instanceof SQLIdentifierExpr )
			{
>>>>>>> feffedd5
				column=((SQLIdentifierExpr) sqlExpr).getName();
			} else if(sqlExpr instanceof SQLMethodInvokeExpr){
				column = ((SQLMethodInvokeExpr) sqlExpr).toString();
			} else if(sqlExpr instanceof MySqlOrderingExpr){
				//todo czn
				SQLExpr expr = ((MySqlOrderingExpr) sqlExpr).getExpr();

<<<<<<< HEAD
				if (expr instanceof SQLName) {
					column = StringUtil.removeBackquote(((SQLName) expr).getSimpleName());//不要转大写 2015-2-10 sohudo StringUtil.removeBackquote(expr.getSimpleName().toUpperCase());
				} else {
=======
				if (expr instanceof SQLName)
				{
					column = StringUtil.removeBackquote(((SQLName) expr).getSimpleName());//不要转大写 2015-2-10 sohudo StringUtil.removeBackquote(expr.getSimpleName().toUpperCase());
				} else
				{
>>>>>>> feffedd5
					column = StringUtil.removeBackquote(expr.toString());
				}
			} else if(sqlExpr instanceof SQLPropertyExpr){
				/**
				 * 针对子查询别名，例如select id from (select h.id from hotnews h  union select h.title from hotnews h ) as t1 group by t1.id;
				 */
				column = sqlExpr.toString();
			}
			if(column == null){
				column = sqlExpr.toString();
			}
			int dotIndex=column.indexOf(".") ;
			int bracketIndex=column.indexOf("(") ;
			//通过判断含有括号来决定是否为函数列
			if(dotIndex!=-1&&bracketIndex==-1) {
				//此步骤得到的column必须是不带.的，有别名的用别名，无别名的用字段名
				column=column.substring(dotIndex+1) ;
			}
			groupByCols[i] = getAliaColumn(aliaColumns,column);//column;
		}
		return groupByCols;
	}

	protected LinkedHashMap<String, Integer> buildOrderByCols(List<SQLSelectOrderByItem> orderByItems,Map<String, String> aliaColumns) {
		LinkedHashMap<String, Integer> map = new LinkedHashMap<String, Integer>();
		for(int i= 0; i < orderByItems.size(); i++) {
			SQLOrderingSpecification type = orderByItems.get(i).getType();
			//orderColumn只记录字段名称,因为返回的结果集是不带表名的。
			SQLExpr expr =  orderByItems.get(i).getExpr();
			String col;
			if (expr instanceof SQLName) {
				col = ((SQLName)expr).getSimpleName();
<<<<<<< HEAD
			} else {
=======
			}
			else {
>>>>>>> feffedd5
				col =expr.toString();
			}
			if(type == null) {
				type = SQLOrderingSpecification.ASC;
			}
			col=getAliaColumn(aliaColumns,col);//此步骤得到的col必须是不带.的，有别名的用别名，无别名的用字段名
			map.put(col, type == SQLOrderingSpecification.ASC ? OrderCol.COL_ORDER_TYPE_ASC : OrderCol.COL_ORDER_TYPE_DESC);
		}
		return map;
	}

	private boolean isConditionAlwaysTrue(SQLStatement statement) {
		SQLSelectStatement selectStmt = (SQLSelectStatement)statement;
		SQLSelectQuery sqlSelectQuery = selectStmt.getSelect().getQuery();
		if(sqlSelectQuery instanceof MySqlSelectQueryBlock) {
			MySqlSelectQueryBlock mysqlSelectQuery = (MySqlSelectQueryBlock)selectStmt.getSelect().getQuery();
			SQLExpr expr = mysqlSelectQuery.getWhere();

			Object o = WallVisitorUtils.getValue(expr);
			if(Boolean.TRUE.equals(o)) {
				return true;
			}
			return false;
		} else {//union
			return false;
		}

	}

	protected void setLimitIFChange(SQLStatement stmt, RouteResultset rrs, SchemaConfig schema, SQLBinaryOpExpr one, int firstrownum, int lastrownum) {
		rrs.setLimitStart(firstrownum);
		rrs.setLimitSize(lastrownum - firstrownum);
		LayerCachePool tableId2DataNodeCache = (LayerCachePool) MycatServer.getInstance().getCacheService().getCachePool("TableID2DataNodeCache");
		try {
			tryRoute(schema, rrs, tableId2DataNodeCache);
		} catch (SQLNonTransientException e) {
			throw new RuntimeException(e);
		}
		if (isNeedChangeLimit(rrs)) {
			one.setRight(new SQLIntegerExpr(0));
			String curentDbType ="db2".equalsIgnoreCase(this.getCurentDbType())?"oracle":getCurentDbType();
			String sql =   SQLUtils.toSQLString(stmt, curentDbType);;
			rrs.changeNodeSqlAfterAddLimit(schema,getCurentDbType(), sql,0,lastrownum, false);
			//设置改写后的sql
			getCtx().setSql(sql);
		}
	}
}<|MERGE_RESOLUTION|>--- conflicted
+++ resolved
@@ -1,23 +1,5 @@
 package io.mycat.route.parser.druid.impl;
 
-<<<<<<< HEAD
-=======
-import com.alibaba.druid.sql.ast.statement.SQLCreateViewStatement.Column;
-import com.alibaba.druid.sql.dialect.mysql.visitor.MySqlASTVisitorAdapter;
-import com.alibaba.druid.sql.visitor.SQLASTVisitor;
-import java.sql.SQLNonTransientException;
-import java.util.ArrayList;
-import java.util.Collection;
-import java.util.HashMap;
-import java.util.Iterator;
-import java.util.LinkedHashMap;
-import java.util.List;
-import java.util.Map;
-import java.util.Set;
-import java.util.SortedSet;
-import java.util.TreeSet;
-
->>>>>>> feffedd5
 import com.alibaba.druid.sql.SQLUtils;
 import com.alibaba.druid.sql.ast.SQLExpr;
 import com.alibaba.druid.sql.ast.SQLName;
@@ -25,6 +7,7 @@
 import com.alibaba.druid.sql.ast.SQLStatement;
 import com.alibaba.druid.sql.ast.expr.*;
 import com.alibaba.druid.sql.ast.statement.*;
+import com.alibaba.druid.sql.dialect.mysql.visitor.MySqlASTVisitorAdapter;
 import com.alibaba.druid.sql.dialect.db2.ast.stmt.DB2SelectQueryBlock;
 import com.alibaba.druid.sql.dialect.db2.visitor.DB2OutputVisitor;
 import com.alibaba.druid.sql.dialect.mysql.ast.expr.MySqlOrderingExpr;
@@ -62,513 +45,431 @@
 import java.sql.SQLNonTransientException;
 import java.util.*;
 
-<<<<<<< HEAD
 /**
  * Druid Select 解析器
  */
 public class DruidSelectParser extends DefaultDruidParser {
-	// 是否需要解析排序参数
-=======
->>>>>>> feffedd5
-	protected boolean isNeedParseOrderAgg=true;
-
-	@Override
-	public void statementParse(SchemaConfig schema, RouteResultset rrs, SQLStatement stmt) {
-		SQLSelectStatement selectStmt = (SQLSelectStatement)stmt;
-		SQLSelectQuery sqlSelectQuery = selectStmt.getSelect().getQuery();
-		if(sqlSelectQuery instanceof MySqlSelectQueryBlock) {
-			MySqlSelectQueryBlock mysqlSelectQuery = (MySqlSelectQueryBlock)selectStmt.getSelect().getQuery();
-
-			parseOrderAggGroupMysql(schema, stmt,rrs, mysqlSelectQuery);
-			//更改canRunInReadDB属性
-			if ((mysqlSelectQuery.isForUpdate() || mysqlSelectQuery.isLockInShareMode()) && rrs.isAutocommit() == false)
-			{
-				rrs.setCanRunInReadDB(false);
-			}
-
-		} else if (sqlSelectQuery instanceof MySqlUnionQuery) {
+    // 是否需要解析排序参数
+    protected boolean isNeedParseOrderAgg=true;
+
+    @Override
+    public void statementParse(SchemaConfig schema, RouteResultset rrs, SQLStatement stmt) {
+        SQLSelectStatement selectStmt = (SQLSelectStatement)stmt;
+        SQLSelectQuery sqlSelectQuery = selectStmt.getSelect().getQuery();
+        if(sqlSelectQuery instanceof MySqlSelectQueryBlock) {
+            MySqlSelectQueryBlock mysqlSelectQuery = (MySqlSelectQueryBlock)selectStmt.getSelect().getQuery();
+
+            parseOrderAggGroupMysql(schema, stmt,rrs, mysqlSelectQuery);
+            //更改canRunInReadDB属性
+            if ((mysqlSelectQuery.isForUpdate() || mysqlSelectQuery.isLockInShareMode()) && rrs.isAutocommit() == false)
+            {
+                rrs.setCanRunInReadDB(false);
+            }
+
+        } else if (sqlSelectQuery instanceof MySqlUnionQuery) {
 //			MySqlUnionQuery unionQuery = (MySqlUnionQuery)sqlSelectQuery;
 //			MySqlSelectQueryBlock left = (MySqlSelectQueryBlock)unionQuery.getLeft();
 //			MySqlSelectQueryBlock right = (MySqlSelectQueryBlock)unionQuery.getLeft();
 //			System.out.println();
-		}
-	}
-	protected void parseOrderAggGroupMysql(SchemaConfig schema, SQLStatement stmt, RouteResultset rrs, MySqlSelectQueryBlock mysqlSelectQuery) {
-		MySqlSchemaStatVisitor visitor = new MySqlSchemaStatVisitor();
-		stmt.accept(visitor);
+        }
+    }
+    protected void parseOrderAggGroupMysql(SchemaConfig schema, SQLStatement stmt, RouteResultset rrs, MySqlSelectQueryBlock mysqlSelectQuery) {
+        MySqlSchemaStatVisitor visitor = new MySqlSchemaStatVisitor();
+        stmt.accept(visitor);
 //		rrs.setGroupByCols((String[])visitor.getGroupByColumns().toArray());
-<<<<<<< HEAD
-		if(!isNeedParseOrderAgg) {
+        if(!isNeedParseOrderAgg) {
             return;
         }
-=======
-		if(!isNeedParseOrderAgg)
-		{
-			return;
-		}
->>>>>>> feffedd5
-		Map<String, String> aliaColumns = parseAggGroupCommon(schema, stmt, rrs, mysqlSelectQuery);
-
-		//setOrderByCols
-		if(mysqlSelectQuery.getOrderBy() != null) {
-			List<SQLSelectOrderByItem> orderByItems = mysqlSelectQuery.getOrderBy().getItems();
-			rrs.setOrderByCols(buildOrderByCols(orderByItems,aliaColumns));
-		}
-		isNeedParseOrderAgg=false;
-	}
-	protected Map<String, String> parseAggGroupCommon(SchemaConfig schema, SQLStatement stmt, RouteResultset rrs, SQLSelectQueryBlock mysqlSelectQuery) {
-		Map<String, String> aliaColumns = new HashMap<String, String>();
-		Map<String, Integer> aggrColumns = new HashMap<String, Integer>();
-		// Added by winbill, 20160314, for having clause, Begin ==>
-		List<String> havingColsName = new ArrayList<String>();
-		// Added by winbill, 20160314, for having clause, End  <==
-		List<SQLSelectItem> selectList = mysqlSelectQuery.getSelectList();
-		boolean isNeedChangeSql=false;
-		int size = selectList.size();
-		boolean isDistinct=mysqlSelectQuery.getDistionOption()==2;
-<<<<<<< HEAD
-		for (int i = 0; i < size; i++) {
-=======
-		for (int i = 0; i < size; i++)
-		{
->>>>>>> feffedd5
-			SQLSelectItem item = selectList.get(i);
-
-			if (item.getExpr() instanceof SQLAggregateExpr) {
-				// 处理sql count异常
-				SQLAggregateExpr expr = (SQLAggregateExpr) item.getExpr();
-				String method = expr.getMethodName();
-				boolean isHasArgument=!expr.getArguments().isEmpty();
-<<<<<<< HEAD
-				if(isHasArgument) {
-=======
-				if(isHasArgument)
-				{
->>>>>>> feffedd5
-					String aggrColName = method + "(" + expr.getArguments().get(0) + ")";   // Added by winbill, 20160314, for having clause
-					havingColsName.add(aggrColName);       // Added by winbill, 20160314, for having clause
-				}
-				//只处理有别名的情况，无别名添加别名，否则某些数据库会得不到正确结果处理
-				int mergeType = MergeCol.getMergeType(method);
-<<<<<<< HEAD
-				if (MergeCol.MERGE_AVG == mergeType&&isRoutMultiNode(schema,rrs)) {
-					//跨分片avg需要特殊处理，直接avg结果是不对的
-=======
-				if (MergeCol.MERGE_AVG == mergeType&&isRoutMultiNode(schema,rrs))
-				{    //跨分片avg需要特殊处理，直接avg结果是不对的
->>>>>>> feffedd5
-					String colName = item.getAlias() != null ? item.getAlias() : method + i;
-					SQLSelectItem sum =new SQLSelectItem();
-					String sumColName = colName + "SUM";
-					sum.setAlias(sumColName);
-					SQLAggregateExpr sumExp =new SQLAggregateExpr("SUM");
-					ObjectUtil.copyProperties(expr,sumExp);
-					sumExp.getArguments().addAll(expr.getArguments());
-					sumExp.setMethodName("SUM");
-					sum.setExpr(sumExp);
-					selectList.set(i, sum);
-					aggrColumns.put(sumColName, MergeCol.MERGE_SUM);
-					havingColsName.add(sumColName);    // Added by winbill, 20160314, for having clause
-					havingColsName.add(item.getAlias() != null ? item.getAlias() : "");    // Added by winbill, 20160314, two aliases for AVG
-
-					SQLSelectItem count =new SQLSelectItem();
-					String countColName = colName + "COUNT";
-					count.setAlias(countColName);
-					SQLAggregateExpr countExp = new SQLAggregateExpr("COUNT");
-					ObjectUtil.copyProperties(expr,countExp);
-					countExp.getArguments().addAll(expr.getArguments());
-					countExp.setMethodName("COUNT");
-					count.setExpr(countExp);
-					selectList.add(count);
-					aggrColumns.put(countColName, MergeCol.MERGE_COUNT);
-
-					isNeedChangeSql=true;
-					aggrColumns.put(colName, mergeType);
-					rrs.setHasAggrColumn(true);
-				} else if (MergeCol.MERGE_UNSUPPORT != mergeType){
-					String aggColName = null;
-					StringBuilder sb = new StringBuilder();
-					if(mysqlSelectQuery instanceof MySqlSelectQueryBlock) {
-						expr.accept(new MySqlOutputVisitor(sb));
-					} else if(mysqlSelectQuery instanceof OracleSelectQueryBlock) {
-						expr.accept(new OracleOutputVisitor(sb));
-					} else if(mysqlSelectQuery instanceof PGSelectQueryBlock){
-						expr.accept(new PGOutputVisitor(sb));
-					} else if(mysqlSelectQuery instanceof SQLServerSelectQueryBlock) {
-						expr.accept(new SQLASTOutputVisitor(sb));
-					} else if(mysqlSelectQuery instanceof DB2SelectQueryBlock) {
-						expr.accept(new DB2OutputVisitor(sb));
-					}
-					aggColName = sb.toString();
-
-					if (item.getAlias() != null && item.getAlias().length() > 0) {
-						aggrColumns.put(item.getAlias(), mergeType);
-						aliaColumns.put(aggColName,item.getAlias());
-<<<<<<< HEAD
-					} else {
-						//如果不加，jdbc方式时取不到正确结果   ;修改添加别名
-=======
-					} else
-					{   //如果不加，jdbc方式时取不到正确结果   ;修改添加别名
->>>>>>> feffedd5
-						item.setAlias(method + i);
-						aggrColumns.put(method + i, mergeType);
-						aliaColumns.put(aggColName, method + i);
-						isNeedChangeSql=true;
-					}
-					rrs.setHasAggrColumn(true);
-					havingColsName.add(item.getAlias());   // Added by winbill, 20160314, for having clause
-					havingColsName.add("");                // Added by winbill, 20160314, one alias for non-AVG
-				}
-			} else {
-				if (!(item.getExpr() instanceof SQLAllColumnExpr)) {
-					String alia = item.getAlias();
-					String field = getFieldName(item);
-					if (alia == null) {
-						alia = field;
-					}
-					aliaColumns.put(field, alia);
-				}
-			}
-
-		}
-		if(aggrColumns.size() > 0) {
-			rrs.setMergeCols(aggrColumns);
-		}
-
-		//通过优化转换成group by来实现
-<<<<<<< HEAD
-		if(isDistinct) {
-			mysqlSelectQuery.setDistionOption(0);
-			SQLSelectGroupByClause   groupBy=new SQLSelectGroupByClause();
-			for (String fieldName : aliaColumns.keySet()) {
-=======
-		if(isDistinct)
-		{
-			mysqlSelectQuery.setDistionOption(0);
-			SQLSelectGroupByClause   groupBy=new SQLSelectGroupByClause();
-			for (String fieldName : aliaColumns.keySet())
-			{
->>>>>>> feffedd5
-				groupBy.addItem(new SQLIdentifierExpr(fieldName));
-			}
-			mysqlSelectQuery.setGroupBy(groupBy);
-			isNeedChangeSql=true;
-		}
-
-
-		//setGroupByCols
-		if(mysqlSelectQuery.getGroupBy() != null) {
-			List<SQLExpr> groupByItems = mysqlSelectQuery.getGroupBy().getItems();
-			String[] groupByCols = buildGroupByCols(groupByItems,aliaColumns);
-			rrs.setGroupByCols(groupByCols);
-			rrs.setHavings(buildGroupByHaving(mysqlSelectQuery.getGroupBy().getHaving(),aliaColumns));
-			rrs.setHasAggrColumn(true);
-			rrs.setHavingColsName(havingColsName.toArray()); // Added by winbill, 20160314, for having clause
-		}
-
-
-<<<<<<< HEAD
-		if (isNeedChangeSql) {
-=======
-		if (isNeedChangeSql)
-		{
->>>>>>> feffedd5
-			String sql = stmt.toString();
-			rrs.changeNodeSqlAfterAddLimit(schema,getCurentDbType(),sql,0,-1, false);
-			getCtx().setSql(sql);
-		}
-		return aliaColumns;
-	}
-
-	private HavingCols buildGroupByHaving(SQLExpr having,Map<String, String> aliaColumns ){
-		if (having == null) {
-			return null;
-		}
-
-		SQLBinaryOpExpr expr  = ((SQLBinaryOpExpr) having);
-		SQLExpr left = expr.getLeft();
-		SQLBinaryOperator operator = expr.getOperator();
-		SQLExpr right = expr.getRight();
-
-		String leftValue = null;;
-		if (left instanceof SQLAggregateExpr) {
-			leftValue = ((SQLAggregateExpr) left).getMethodName() + "("
-					+ ((SQLAggregateExpr) left).getArguments().get(0) + ")";
-			String aggrColumnAlias = getAliaColumn(aliaColumns,leftValue);
-			if(aggrColumnAlias != null) { // having聚合函数存在别名
-				expr.setLeft(new SQLIdentifierExpr(aggrColumnAlias));
-				leftValue = aggrColumnAlias;
-			}
-		} else if (left instanceof SQLIdentifierExpr) {
-			leftValue = ((SQLIdentifierExpr) left).getName();
-		}
-
-		String rightValue = null;
-		if (right instanceof  SQLNumericLiteralExpr) {
-			rightValue = right.toString();
-		}else if(right instanceof SQLTextLiteralExpr){
-			rightValue = StringUtil.removeBackquote(right.toString());
-		}
-
-		return new HavingCols(leftValue,rightValue,operator.getName());
-	}
-
-<<<<<<< HEAD
-	private boolean isRoutMultiNode(SchemaConfig schema,  RouteResultset rrs) {
-		if(rrs.getNodes()!=null&&rrs.getNodes().length>1) {
-			return true;
-		}
-		LayerCachePool tableId2DataNodeCache = (LayerCachePool) MycatServer.getInstance().getCacheService().getCachePool("TableID2DataNodeCache");
-		try {
-			tryRoute(schema, rrs, tableId2DataNodeCache);
-			if(rrs.getNodes()!=null&&rrs.getNodes().length>1) {
-				return true;
-			}
-		} catch (SQLNonTransientException e) {
-=======
-	private boolean isRoutMultiNode(SchemaConfig schema,  RouteResultset rrs)
-	{
-		if(rrs.getNodes()!=null&&rrs.getNodes().length>1)
-		{
-			return true;
-		}
-		LayerCachePool tableId2DataNodeCache = (LayerCachePool) MycatServer.getInstance().getCacheService().getCachePool("TableID2DataNodeCache");
-		try
-		{
-			tryRoute(schema, rrs, tableId2DataNodeCache);
-			if(rrs.getNodes()!=null&&rrs.getNodes().length>1)
-			{
-				return true;
-			}
-		} catch (SQLNonTransientException e)
-		{
->>>>>>> feffedd5
-			throw new RuntimeException(e);
-		}
-		return false;
-	}
-
-	private String getFieldName(SQLSelectItem item){
-		if ((item.getExpr() instanceof SQLPropertyExpr)||(item.getExpr() instanceof SQLMethodInvokeExpr)
-				|| (item.getExpr() instanceof SQLIdentifierExpr) || item.getExpr() instanceof SQLBinaryOpExpr) {
-			return item.getExpr().toString();//字段别名
-<<<<<<< HEAD
-=======
-		}
-		else if (!StringUtil.isEmpty(item.getAlias())) { // add by hehuang 20181205 如果SelectItem存在别名，则认为表达式为字段名，sql语法支持常量作为字段
-			return item.getExpr().toString();
->>>>>>> feffedd5
-		} else {
-			return item.toString();
-		}
-	}
-
-	/**
-	 * 现阶段目标为 有一个只涉及到一张表的子查询时,先执行子查询,获得返回结果后,改写原有sql继续执行,得到最终结果.
-	 * 在这种情况下,原sql不需要继续解析.
-	 * 使用catlet 的情况也不再继续解析.
-	 */
-	@Override
-	public boolean afterVisitorParser(RouteResultset rrs, SQLStatement stmt, MycatSchemaStatVisitor visitor) {
-		int subQuerySize = visitor.getSubQuerys().size();
-
-		if(subQuerySize==0&&ctx.getTables().size()==2){ //两表关联,考虑使用catlet
-			if(ctx.getVisitor().getConditions() !=null && ctx.getVisitor().getConditions().size()>0){
-				return true;
-			}
-		}else if(subQuerySize==1){     //只涉及一张表的子查询,使用  MiddlerResultHandler 获取中间结果后,改写原有 sql 继续执行 TODO 后期可能会考虑多个.
-			SQLSelectQuery sqlSelectQuery = visitor.getSubQuerys().iterator().next().getQuery();
-			if(((MySqlSelectQueryBlock)sqlSelectQuery).getFrom() instanceof SQLExprTableSource) {
-				return true;
-			}
-		}
-
-		return super.afterVisitorParser(rrs, stmt, visitor);
-	}
-
-	/**
-	 * 改写sql：需要加limit的加上
-	 */
-	@Override
-	public void changeSql(SchemaConfig schema, RouteResultset rrs, SQLStatement stmt,LayerCachePool cachePool) throws SQLNonTransientException {
-
-		tryRoute(schema, rrs, cachePool);
-
-		rrs.copyLimitToNodes();
-
-		SQLSelectStatement selectStmt = (SQLSelectStatement)stmt;
-		SQLSelectQuery sqlSelectQuery = selectStmt.getSelect().getQuery();
-		if(sqlSelectQuery instanceof MySqlSelectQueryBlock) {
-			MySqlSelectQueryBlock mysqlSelectQuery = (MySqlSelectQueryBlock)selectStmt.getSelect().getQuery();
-			int limitStart = 0;
-			int limitSize = schema.getDefaultMaxLimit();
-
-			//clear group having
-			SQLSelectGroupByClause groupByClause = mysqlSelectQuery.getGroupBy();
-			// Modified by winbill, 20160614, do NOT include having clause when routing to multiple nodes
-			if(groupByClause != null && groupByClause.getHaving() != null && isRoutMultiNode(schema,rrs)){
-				groupByClause.setHaving(null);
-			}
-
-			Map<String, Map<String, Set<ColumnRoutePair>>> allConditions = getAllConditions();
-			boolean isNeedAddLimit = isNeedAddLimit(schema, rrs, mysqlSelectQuery, allConditions);
-			if(isNeedAddLimit) {
-				Limit limit = new Limit();
-				limit.setRowCount(new SQLIntegerExpr(limitSize));
-				mysqlSelectQuery.setLimit(limit);
-				rrs.setLimitSize(limitSize);
-				String sql= getSql(rrs, stmt, isNeedAddLimit);
-				rrs.changeNodeSqlAfterAddLimit(schema, getCurentDbType(), sql, 0, limitSize, true);
-
-			}
-			Limit limit = mysqlSelectQuery.getLimit();
-			if(limit != null&&!isNeedAddLimit) {
-				SQLIntegerExpr offset = (SQLIntegerExpr)limit.getOffset();
-				SQLIntegerExpr count = (SQLIntegerExpr)limit.getRowCount();
-				if(offset != null) {
-					limitStart = offset.getNumber().intValue();
-					rrs.setLimitStart(limitStart);
-				}
-				if(count != null) {
-					limitSize = count.getNumber().intValue();
-					rrs.setLimitSize(limitSize);
-				}
-
-				if(isNeedChangeLimit(rrs)) {
-					Limit changedLimit = new Limit();
-					changedLimit.setRowCount(new SQLIntegerExpr(limitStart + limitSize));
-
-					if(offset != null) {
-						if(limitStart < 0) {
-							String msg = "You have an error in your SQL syntax; check the manual that " +
-									"corresponds to your MySQL server version for the right syntax to use near '" + limitStart + "'";
-							throw new SQLNonTransientException(ErrorCode.ER_PARSE_ERROR + " - " + msg);
-						} else {
-							changedLimit.setOffset(new SQLIntegerExpr(0));
-
-						}
-					}
-
-					mysqlSelectQuery.setLimit(changedLimit);
-
-					String sql= getSql(rrs, stmt, isNeedAddLimit);
-					rrs.changeNodeSqlAfterAddLimit(schema,getCurentDbType(),sql,0, limitStart + limitSize, true);
-					//设置改写后的sql
-					ctx.setSql(sql);
-<<<<<<< HEAD
-				}   else {
-=======
-
-				}   else
-				{
-
->>>>>>> feffedd5
-					rrs.changeNodeSqlAfterAddLimit(schema,getCurentDbType(),getCtx().getSql(),rrs.getLimitStart(), rrs.getLimitSize(), true);
-					//	ctx.setSql(nativeSql);
-				}
-<<<<<<< HEAD
-=======
-
-
->>>>>>> feffedd5
-			}
-
-			if(rrs.isDistTable()){
-				SQLTableSource from = mysqlSelectQuery.getFrom();
-				String orgTable = from.toString();
-				SQLExpr where = mysqlSelectQuery.getWhere();
-				List<SQLIdentifierExpr> exprs = new ArrayList<>(3);
-				if (where != null){
-					where.accept(new MySqlASTVisitorAdapter() {
-						@Override
-						public void endVisit(SQLIdentifierExpr x) {
-							if (orgTable.equalsIgnoreCase(x.getName())) {
-								exprs.add(x);
-							}
-							super.endVisit(x);
-						}
-					});
-				}
-				for (RouteResultsetNode node : rrs.getNodes()) {
-					SQLIdentifierExpr sqlIdentifierExpr = new SQLIdentifierExpr();
-					sqlIdentifierExpr.setParent(from);
-					sqlIdentifierExpr.setName(node.getSubTableName());
-					SQLExprTableSource from2 = new SQLExprTableSource(sqlIdentifierExpr);
-					from2.setAlias(from.getAlias());
-					mysqlSelectQuery.setFrom(from2);
-					for (SQLIdentifierExpr expr : exprs) {
-						expr.setName(node.getSubTableName());
-					}
-					node.setStatement(stmt.toString());
-<<<<<<< HEAD
-=======
-					if(!getCurentDbType().equalsIgnoreCase("mysql")) {
-						Limit _limit = mysqlSelectQuery.getLimit();
-						if (_limit != null) {
-							SQLIntegerExpr offset = (SQLIntegerExpr) _limit.getOffset();
-							SQLIntegerExpr count = (SQLIntegerExpr) _limit.getRowCount();
-							if (offset != null && count != null) {
-								String nativeSql = PageSQLUtil
-										.convertLimitToNativePageSql(getCurentDbType(), node.getStatement(),
-												offset.getNumber().intValue(), count.getNumber().intValue());
-								node.setStatement(nativeSql);
-							}
-						}
-					}
->>>>>>> feffedd5
-				}
-			}
-
-			rrs.setCacheAble(isNeedCache(schema, rrs, mysqlSelectQuery, allConditions));
-		}
-
-	}
-
-	/**
-	 * 获取所有的条件：因为可能被or语句拆分成多个RouteCalculateUnit，条件分散了
-	 * @return
-	 */
-	private Map<String, Map<String, Set<ColumnRoutePair>>> getAllConditions() {
-		Map<String, Map<String, Set<ColumnRoutePair>>> map = new HashMap<String, Map<String, Set<ColumnRoutePair>>>();
-		for(RouteCalculateUnit unit : ctx.getRouteCalculateUnits()) {
-			if(unit != null && unit.getTablesAndConditions() != null) {
-				map.putAll(unit.getTablesAndConditions());
-			}
-		}
-
-		return map;
-	}
-
-	private void tryRoute(SchemaConfig schema, RouteResultset rrs, LayerCachePool cachePool) throws SQLNonTransientException {
-		if(rrs.isFinishedRoute()) {
-			return;//避免重复路由
-		}
-
-		//无表的select语句直接路由带任一节点
-		if((ctx.getTables() == null || ctx.getTables().size() == 0)&&(ctx.getTableAliasMap()==null||ctx.getTableAliasMap().isEmpty())) {
-			rrs = RouterUtil.routeToSingleNode(rrs, schema.getRandomDataNode(), ctx.getSql());
-			rrs.setFinishedRoute(true);
-			return;
-		}
+        Map<String, String> aliaColumns = parseAggGroupCommon(schema, stmt, rrs, mysqlSelectQuery);
+
+        //setOrderByCols
+        if(mysqlSelectQuery.getOrderBy() != null) {
+            List<SQLSelectOrderByItem> orderByItems = mysqlSelectQuery.getOrderBy().getItems();
+            rrs.setOrderByCols(buildOrderByCols(orderByItems,aliaColumns));
+        }
+        isNeedParseOrderAgg=false;
+    }
+    protected Map<String, String> parseAggGroupCommon(SchemaConfig schema, SQLStatement stmt, RouteResultset rrs, SQLSelectQueryBlock mysqlSelectQuery) {
+        Map<String, String> aliaColumns = new HashMap<String, String>();
+        Map<String, Integer> aggrColumns = new HashMap<String, Integer>();
+        // Added by winbill, 20160314, for having clause, Begin ==>
+        List<String> havingColsName = new ArrayList<String>();
+        // Added by winbill, 20160314, for having clause, End  <==
+        List<SQLSelectItem> selectList = mysqlSelectQuery.getSelectList();
+        boolean isNeedChangeSql=false;
+        int size = selectList.size();
+        boolean isDistinct=mysqlSelectQuery.getDistionOption()==2;
+        for (int i = 0; i < size; i++) {
+            SQLSelectItem item = selectList.get(i);
+
+            if (item.getExpr() instanceof SQLAggregateExpr) {
+                // 处理sql count异常
+                SQLAggregateExpr expr = (SQLAggregateExpr) item.getExpr();
+                String method = expr.getMethodName();
+                boolean isHasArgument=!expr.getArguments().isEmpty();
+                if(isHasArgument) {
+                    String aggrColName = method + "(" + expr.getArguments().get(0) + ")";   // Added by winbill, 20160314, for having clause
+                    havingColsName.add(aggrColName);       // Added by winbill, 20160314, for having clause
+                }
+                //只处理有别名的情况，无别名添加别名，否则某些数据库会得不到正确结果处理
+                int mergeType = MergeCol.getMergeType(method);
+                if (MergeCol.MERGE_AVG == mergeType&&isRoutMultiNode(schema,rrs)) {
+                    //跨分片avg需要特殊处理，直接avg结果是不对的
+                    String colName = item.getAlias() != null ? item.getAlias() : method + i;
+                    SQLSelectItem sum =new SQLSelectItem();
+                    String sumColName = colName + "SUM";
+                    sum.setAlias(sumColName);
+                    SQLAggregateExpr sumExp =new SQLAggregateExpr("SUM");
+                    ObjectUtil.copyProperties(expr,sumExp);
+                    sumExp.getArguments().addAll(expr.getArguments());
+                    sumExp.setMethodName("SUM");
+                    sum.setExpr(sumExp);
+                    selectList.set(i, sum);
+                    aggrColumns.put(sumColName, MergeCol.MERGE_SUM);
+                    havingColsName.add(sumColName);    // Added by winbill, 20160314, for having clause
+                    havingColsName.add(item.getAlias() != null ? item.getAlias() : "");    // Added by winbill, 20160314, two aliases for AVG
+
+                    SQLSelectItem count =new SQLSelectItem();
+                    String countColName = colName + "COUNT";
+                    count.setAlias(countColName);
+                    SQLAggregateExpr countExp = new SQLAggregateExpr("COUNT");
+                    ObjectUtil.copyProperties(expr,countExp);
+                    countExp.getArguments().addAll(expr.getArguments());
+                    countExp.setMethodName("COUNT");
+                    count.setExpr(countExp);
+                    selectList.add(count);
+                    aggrColumns.put(countColName, MergeCol.MERGE_COUNT);
+
+                    isNeedChangeSql=true;
+                    aggrColumns.put(colName, mergeType);
+                    rrs.setHasAggrColumn(true);
+                } else if (MergeCol.MERGE_UNSUPPORT != mergeType){
+                    String aggColName = null;
+                    StringBuilder sb = new StringBuilder();
+                    if(mysqlSelectQuery instanceof MySqlSelectQueryBlock) {
+                        expr.accept(new MySqlOutputVisitor(sb));
+                    } else if(mysqlSelectQuery instanceof OracleSelectQueryBlock) {
+                        expr.accept(new OracleOutputVisitor(sb));
+                    } else if(mysqlSelectQuery instanceof PGSelectQueryBlock){
+                        expr.accept(new PGOutputVisitor(sb));
+                    } else if(mysqlSelectQuery instanceof SQLServerSelectQueryBlock) {
+                        expr.accept(new SQLASTOutputVisitor(sb));
+                    } else if(mysqlSelectQuery instanceof DB2SelectQueryBlock) {
+                        expr.accept(new DB2OutputVisitor(sb));
+                    }
+                    aggColName = sb.toString();
+
+                    if (item.getAlias() != null && item.getAlias().length() > 0) {
+                        aggrColumns.put(item.getAlias(), mergeType);
+                        aliaColumns.put(aggColName,item.getAlias());
+                    } else {
+                        //如果不加，jdbc方式时取不到正确结果   ;修改添加别名
+                        item.setAlias(method + i);
+                        aggrColumns.put(method + i, mergeType);
+                        aliaColumns.put(aggColName, method + i);
+                        isNeedChangeSql=true;
+                    }
+                    rrs.setHasAggrColumn(true);
+                    havingColsName.add(item.getAlias());   // Added by winbill, 20160314, for having clause
+                    havingColsName.add("");                // Added by winbill, 20160314, one alias for non-AVG
+                }
+            } else {
+                if (!(item.getExpr() instanceof SQLAllColumnExpr)) {
+                    String alia = item.getAlias();
+                    String field = getFieldName(item);
+                    if (alia == null) {
+                        alia = field;
+                    }
+                    aliaColumns.put(field, alia);
+                }
+            }
+
+        }
+        if(aggrColumns.size() > 0) {
+            rrs.setMergeCols(aggrColumns);
+        }
+
+        //通过优化转换成group by来实现
+        if(isDistinct) {
+            mysqlSelectQuery.setDistionOption(0);
+            SQLSelectGroupByClause   groupBy=new SQLSelectGroupByClause();
+            for (String fieldName : aliaColumns.keySet()) {
+                groupBy.addItem(new SQLIdentifierExpr(fieldName));
+            }
+            mysqlSelectQuery.setGroupBy(groupBy);
+            isNeedChangeSql=true;
+        }
+
+
+        //setGroupByCols
+        if(mysqlSelectQuery.getGroupBy() != null) {
+            List<SQLExpr> groupByItems = mysqlSelectQuery.getGroupBy().getItems();
+            String[] groupByCols = buildGroupByCols(groupByItems,aliaColumns);
+            rrs.setGroupByCols(groupByCols);
+            rrs.setHavings(buildGroupByHaving(mysqlSelectQuery.getGroupBy().getHaving(),aliaColumns));
+            rrs.setHasAggrColumn(true);
+            rrs.setHavingColsName(havingColsName.toArray()); // Added by winbill, 20160314, for having clause
+        }
+
+
+        if (isNeedChangeSql) {
+            String sql = stmt.toString();
+            rrs.changeNodeSqlAfterAddLimit(schema,getCurentDbType(),sql,0,-1, false);
+            getCtx().setSql(sql);
+        }
+        return aliaColumns;
+    }
+
+    private HavingCols buildGroupByHaving(SQLExpr having,Map<String, String> aliaColumns ){
+        if (having == null) {
+            return null;
+        }
+
+        SQLBinaryOpExpr expr  = ((SQLBinaryOpExpr) having);
+        SQLExpr left = expr.getLeft();
+        SQLBinaryOperator operator = expr.getOperator();
+        SQLExpr right = expr.getRight();
+
+        String leftValue = null;;
+        if (left instanceof SQLAggregateExpr) {
+            leftValue = ((SQLAggregateExpr) left).getMethodName() + "("
+                    + ((SQLAggregateExpr) left).getArguments().get(0) + ")";
+            String aggrColumnAlias = getAliaColumn(aliaColumns,leftValue);
+            if(aggrColumnAlias != null) { // having聚合函数存在别名
+                expr.setLeft(new SQLIdentifierExpr(aggrColumnAlias));
+                leftValue = aggrColumnAlias;
+            }
+        } else if (left instanceof SQLIdentifierExpr) {
+            leftValue = ((SQLIdentifierExpr) left).getName();
+        }
+
+        String rightValue = null;
+        if (right instanceof  SQLNumericLiteralExpr) {
+            rightValue = right.toString();
+        }else if(right instanceof SQLTextLiteralExpr){
+            rightValue = StringUtil.removeBackquote(right.toString());
+        }
+
+        return new HavingCols(leftValue,rightValue,operator.getName());
+    }
+
+    private boolean isRoutMultiNode(SchemaConfig schema,  RouteResultset rrs) {
+        if(rrs.getNodes()!=null&&rrs.getNodes().length>1) {
+            return true;
+        }
+        LayerCachePool tableId2DataNodeCache = (LayerCachePool) MycatServer.getInstance().getCacheService().getCachePool("TableID2DataNodeCache");
+        try {
+            tryRoute(schema, rrs, tableId2DataNodeCache);
+            if(rrs.getNodes()!=null&&rrs.getNodes().length>1) {
+                return true;
+            }
+        } catch (SQLNonTransientException e) {
+            throw new RuntimeException(e);
+        }
+        return false;
+    }
+
+    private String getFieldName(SQLSelectItem item){
+        if ((item.getExpr() instanceof SQLPropertyExpr)||(item.getExpr() instanceof SQLMethodInvokeExpr)
+                || (item.getExpr() instanceof SQLIdentifierExpr) || item.getExpr() instanceof SQLBinaryOpExpr) {
+            return item.getExpr().toString();//字段别名
+        }
+        else if (!StringUtil.isEmpty(item.getAlias())) { // add by hehuang 20181205 如果SelectItem存在别名，则认为表达式为字段名，sql语法支持常量作为字段
+            return item.getExpr().toString();
+        } else {
+            return item.toString();
+        }
+    }
+
+    /**
+     * 现阶段目标为 有一个只涉及到一张表的子查询时,先执行子查询,获得返回结果后,改写原有sql继续执行,得到最终结果.
+     * 在这种情况下,原sql不需要继续解析.
+     * 使用catlet 的情况也不再继续解析.
+     */
+    @Override
+    public boolean afterVisitorParser(RouteResultset rrs, SQLStatement stmt, MycatSchemaStatVisitor visitor) {
+        int subQuerySize = visitor.getSubQuerys().size();
+
+        if(subQuerySize==0&&ctx.getTables().size()==2){ //两表关联,考虑使用catlet
+            if(ctx.getVisitor().getConditions() !=null && ctx.getVisitor().getConditions().size()>0){
+                return true;
+            }
+        }else if(subQuerySize==1){     //只涉及一张表的子查询,使用  MiddlerResultHandler 获取中间结果后,改写原有 sql 继续执行 TODO 后期可能会考虑多个.
+            SQLSelectQuery sqlSelectQuery = visitor.getSubQuerys().iterator().next().getQuery();
+            if(((MySqlSelectQueryBlock)sqlSelectQuery).getFrom() instanceof SQLExprTableSource) {
+                return true;
+            }
+        }
+
+        return super.afterVisitorParser(rrs, stmt, visitor);
+    }
+
+    /**
+     * 改写sql：需要加limit的加上
+     */
+    @Override
+    public void changeSql(SchemaConfig schema, RouteResultset rrs, SQLStatement stmt,LayerCachePool cachePool) throws SQLNonTransientException {
+
+        tryRoute(schema, rrs, cachePool);
+
+        rrs.copyLimitToNodes();
+
+        SQLSelectStatement selectStmt = (SQLSelectStatement)stmt;
+        SQLSelectQuery sqlSelectQuery = selectStmt.getSelect().getQuery();
+        if(sqlSelectQuery instanceof MySqlSelectQueryBlock) {
+            MySqlSelectQueryBlock mysqlSelectQuery = (MySqlSelectQueryBlock)selectStmt.getSelect().getQuery();
+            int limitStart = 0;
+            int limitSize = schema.getDefaultMaxLimit();
+
+            //clear group having
+            SQLSelectGroupByClause groupByClause = mysqlSelectQuery.getGroupBy();
+            // Modified by winbill, 20160614, do NOT include having clause when routing to multiple nodes
+            if(groupByClause != null && groupByClause.getHaving() != null && isRoutMultiNode(schema,rrs)){
+                groupByClause.setHaving(null);
+            }
+
+            Map<String, Map<String, Set<ColumnRoutePair>>> allConditions = getAllConditions();
+            boolean isNeedAddLimit = isNeedAddLimit(schema, rrs, mysqlSelectQuery, allConditions);
+            if(isNeedAddLimit) {
+                Limit limit = new Limit();
+                limit.setRowCount(new SQLIntegerExpr(limitSize));
+                mysqlSelectQuery.setLimit(limit);
+                rrs.setLimitSize(limitSize);
+                String sql= getSql(rrs, stmt, isNeedAddLimit);
+                rrs.changeNodeSqlAfterAddLimit(schema, getCurentDbType(), sql, 0, limitSize, true);
+
+            }
+            Limit limit = mysqlSelectQuery.getLimit();
+            if(limit != null&&!isNeedAddLimit) {
+                SQLIntegerExpr offset = (SQLIntegerExpr)limit.getOffset();
+                SQLIntegerExpr count = (SQLIntegerExpr)limit.getRowCount();
+                if(offset != null) {
+                    limitStart = offset.getNumber().intValue();
+                    rrs.setLimitStart(limitStart);
+                }
+                if(count != null) {
+                    limitSize = count.getNumber().intValue();
+                    rrs.setLimitSize(limitSize);
+                }
+
+                if(isNeedChangeLimit(rrs)) {
+                    Limit changedLimit = new Limit();
+                    changedLimit.setRowCount(new SQLIntegerExpr(limitStart + limitSize));
+
+                    if(offset != null) {
+                        if(limitStart < 0) {
+                            String msg = "You have an error in your SQL syntax; check the manual that " +
+                                    "corresponds to your MySQL server version for the right syntax to use near '" + limitStart + "'";
+                            throw new SQLNonTransientException(ErrorCode.ER_PARSE_ERROR + " - " + msg);
+                        } else {
+                            changedLimit.setOffset(new SQLIntegerExpr(0));
+
+                        }
+                    }
+
+                    mysqlSelectQuery.setLimit(changedLimit);
+
+                    String sql= getSql(rrs, stmt, isNeedAddLimit);
+                    rrs.changeNodeSqlAfterAddLimit(schema,getCurentDbType(),sql,0, limitStart + limitSize, true);
+                    //设置改写后的sql
+                    ctx.setSql(sql);
+                }   else {
+                    rrs.changeNodeSqlAfterAddLimit(schema,getCurentDbType(),getCtx().getSql(),rrs.getLimitStart(), rrs.getLimitSize(), true);
+                    //	ctx.setSql(nativeSql);
+                }
+            }
+
+            if(rrs.isDistTable()){
+                SQLTableSource from = mysqlSelectQuery.getFrom();
+                String orgTable = from.toString();
+                SQLExpr where = mysqlSelectQuery.getWhere();
+                List<SQLIdentifierExpr> exprs = new ArrayList<>(3);
+                if (where != null){
+                    where.accept(new MySqlASTVisitorAdapter() {
+                        @Override
+                        public void endVisit(SQLIdentifierExpr x) {
+                            if (orgTable.equalsIgnoreCase(x.getName())) {
+                                exprs.add(x);
+                            }
+                            super.endVisit(x);
+                        }
+                    });
+                }
+                for (RouteResultsetNode node : rrs.getNodes()) {
+                    SQLIdentifierExpr sqlIdentifierExpr = new SQLIdentifierExpr();
+                    sqlIdentifierExpr.setParent(from);
+                    sqlIdentifierExpr.setName(node.getSubTableName());
+                    SQLExprTableSource from2 = new SQLExprTableSource(sqlIdentifierExpr);
+                    from2.setAlias(from.getAlias());
+                    mysqlSelectQuery.setFrom(from2);
+                    for (SQLIdentifierExpr expr : exprs) {
+                        expr.setName(node.getSubTableName());
+                    }
+                    node.setStatement(stmt.toString());
+                    if(!getCurentDbType().equalsIgnoreCase("mysql")) {
+                        Limit _limit = mysqlSelectQuery.getLimit();
+                        if (_limit != null) {
+                            SQLIntegerExpr offset = (SQLIntegerExpr) _limit.getOffset();
+                            SQLIntegerExpr count = (SQLIntegerExpr) _limit.getRowCount();
+                            if (offset != null && count != null) {
+                                String nativeSql = PageSQLUtil
+                                        .convertLimitToNativePageSql(getCurentDbType(), node.getStatement(),
+                                                offset.getNumber().intValue(), count.getNumber().intValue());
+                                node.setStatement(nativeSql);
+                            }
+                        }
+                    }
+                }
+            }
+
+            rrs.setCacheAble(isNeedCache(schema, rrs, mysqlSelectQuery, allConditions));
+        }
+
+    }
+
+    /**
+     * 获取所有的条件：因为可能被or语句拆分成多个RouteCalculateUnit，条件分散了
+     * @return
+     */
+    private Map<String, Map<String, Set<ColumnRoutePair>>> getAllConditions() {
+        Map<String, Map<String, Set<ColumnRoutePair>>> map = new HashMap<String, Map<String, Set<ColumnRoutePair>>>();
+        for(RouteCalculateUnit unit : ctx.getRouteCalculateUnits()) {
+            if(unit != null && unit.getTablesAndConditions() != null) {
+                map.putAll(unit.getTablesAndConditions());
+            }
+        }
+
+        return map;
+    }
+
+    private void tryRoute(SchemaConfig schema, RouteResultset rrs, LayerCachePool cachePool) throws SQLNonTransientException {
+        if(rrs.isFinishedRoute()) {
+            return;//避免重复路由
+        }
+
+        //无表的select语句直接路由带任一节点
+        if((ctx.getTables() == null || ctx.getTables().size() == 0)&&(ctx.getTableAliasMap()==null||ctx.getTableAliasMap().isEmpty())) {
+            rrs = RouterUtil.routeToSingleNode(rrs, schema.getRandomDataNode(), ctx.getSql());
+            rrs.setFinishedRoute(true);
+            return;
+        }
 //		RouterUtil.tryRouteForTables(schema, ctx, rrs, true, cachePool);
-		SortedSet<RouteResultsetNode> nodeSet = new TreeSet<RouteResultsetNode>();
-		boolean isAllGlobalTable = RouterUtil.isAllGlobalTable(ctx, schema);
-		for (RouteCalculateUnit unit : ctx.getRouteCalculateUnits()) {
-			RouteResultset rrsTmp = RouterUtil.tryRouteForTables(schema, ctx, unit, rrs, true, cachePool);
-			if (rrsTmp != null&&rrsTmp.getNodes()!=null) {
-				for (RouteResultsetNode node : rrsTmp.getNodes()) {
-					nodeSet.add(node);
-				}
-			}
-			if(isAllGlobalTable) {//都是全局表时只计算一遍路由
-				break;
-			}
-		}
-
-		if(nodeSet.size() == 0) {
-
-<<<<<<< HEAD
+        SortedSet<RouteResultsetNode> nodeSet = new TreeSet<RouteResultsetNode>();
+        boolean isAllGlobalTable = RouterUtil.isAllGlobalTable(ctx, schema);
+        for (RouteCalculateUnit unit : ctx.getRouteCalculateUnits()) {
+            RouteResultset rrsTmp = RouterUtil.tryRouteForTables(schema, ctx, unit, rrs, true, cachePool);
+            if (rrsTmp != null&&rrsTmp.getNodes()!=null) {
+                for (RouteResultsetNode node : rrsTmp.getNodes()) {
+                    nodeSet.add(node);
+                }
+            }
+            if(isAllGlobalTable) {//都是全局表时只计算一遍路由
+                break;
+            }
+        }
+
+        if(nodeSet.size() == 0) {
+
             Collection<String> stringCollection= ctx.getTableAliasMap().values() ;
             for (String table : stringCollection) {
                 if(table!=null&&table.toLowerCase().contains("information_schema.")) {
@@ -577,307 +478,248 @@
                     return;
                 }
             }
-=======
-			Collection<String> stringCollection= ctx.getTableAliasMap().values() ;
-			for (String table : stringCollection)
-			{
-				if(table!=null&&table.toLowerCase().contains("information_schema."))
-				{
-					rrs = RouterUtil.routeToSingleNode(rrs, schema.getRandomDataNode(), ctx.getSql());
-					rrs.setFinishedRoute(true);
-					return;
-				}
-			}
->>>>>>> feffedd5
-			String msg = " find no Route:" + ctx.getSql();
-			LOGGER.warn(msg);
-			throw new SQLNonTransientException(msg);
-		}
-
-		RouteResultsetNode[] nodes = new RouteResultsetNode[nodeSet.size()];
-		int i = 0;
-		for (Iterator<RouteResultsetNode> iterator = nodeSet.iterator(); iterator.hasNext();) {
-			nodes[i] = (RouteResultsetNode) iterator.next();
-			i++;
-
-		}
-
-		rrs.setNodes(nodes);
-		rrs.setFinishedRoute(true);
-	}
-
-
-	protected String getCurentDbType()
-	{
-		return JdbcConstants.MYSQL;
-	}
-
-<<<<<<< HEAD
-	protected String getSql( RouteResultset rrs,SQLStatement stmt, boolean isNeedAddLimit) {
-		if(getCurentDbType().equalsIgnoreCase("mysql")&&(isNeedChangeLimit(rrs)||isNeedAddLimit)) {
-			return stmt.toString();
-		}
-=======
-
-
-
-	protected String getSql( RouteResultset rrs,SQLStatement stmt, boolean isNeedAddLimit)
-	{
-		if(getCurentDbType().equalsIgnoreCase("mysql")&&(isNeedChangeLimit(rrs)||isNeedAddLimit))
-		{
-
-			return stmt.toString();
-
-		}
-
->>>>>>> feffedd5
-		return getCtx().getSql();
-	}
-
-
-
-	protected boolean isNeedChangeLimit(RouteResultset rrs) {
-		if(rrs.getNodes() == null) {
-			return false;
-		} else {
-			if(rrs.getNodes().length > 1) {
-				return true;
-			}
-			return false;
-<<<<<<< HEAD
-=======
-
->>>>>>> feffedd5
-		}
-	}
-
-	private boolean isNeedCache(SchemaConfig schema, RouteResultset rrs,
-								MySqlSelectQueryBlock mysqlSelectQuery, Map<String, Map<String, Set<ColumnRoutePair>>> allConditions) {
-		if(ctx.getTables() == null || ctx.getTables().size() == 0 ) {
-			return false;
-		}
-		TableConfig tc = schema.getTables().get(ctx.getTables().get(0));
-		if(tc==null ||(ctx.getTables().size() == 1 && tc.isGlobalTable())
-				) {//|| (ctx.getTables().size() == 1) && tc.getRule() == null && tc.getDataNodes().size() == 1
-			return false;
-		} else {
-			//单表主键查询
-			if(ctx.getTables().size() == 1) {
-				String tableName = ctx.getTables().get(0);
-				String primaryKey = schema.getTables().get(tableName).getPrimaryKey();
+            String msg = " find no Route:" + ctx.getSql();
+            LOGGER.warn(msg);
+            throw new SQLNonTransientException(msg);
+        }
+
+        RouteResultsetNode[] nodes = new RouteResultsetNode[nodeSet.size()];
+        int i = 0;
+        for (Iterator<RouteResultsetNode> iterator = nodeSet.iterator(); iterator.hasNext();) {
+            nodes[i] = (RouteResultsetNode) iterator.next();
+            i++;
+
+        }
+
+        rrs.setNodes(nodes);
+        rrs.setFinishedRoute(true);
+    }
+
+
+    protected String getCurentDbType()
+    {
+        return JdbcConstants.MYSQL;
+    }
+
+    protected String getSql( RouteResultset rrs,SQLStatement stmt, boolean isNeedAddLimit) {
+        if(getCurentDbType().equalsIgnoreCase("mysql")&&(isNeedChangeLimit(rrs)||isNeedAddLimit)) {
+            return stmt.toString();
+        }
+        return getCtx().getSql();
+    }
+
+
+
+    protected boolean isNeedChangeLimit(RouteResultset rrs) {
+        if(rrs.getNodes() == null) {
+            return false;
+        } else {
+            if(rrs.getNodes().length > 1) {
+                return true;
+            }
+            return false;
+        }
+    }
+
+    private boolean isNeedCache(SchemaConfig schema, RouteResultset rrs,
+                                MySqlSelectQueryBlock mysqlSelectQuery, Map<String, Map<String, Set<ColumnRoutePair>>> allConditions) {
+        if(ctx.getTables() == null || ctx.getTables().size() == 0 ) {
+            return false;
+        }
+        TableConfig tc = schema.getTables().get(ctx.getTables().get(0));
+        if(tc==null ||(ctx.getTables().size() == 1 && tc.isGlobalTable())
+        ) {//|| (ctx.getTables().size() == 1) && tc.getRule() == null && tc.getDataNodes().size() == 1
+            return false;
+        } else {
+            //单表主键查询
+            if(ctx.getTables().size() == 1) {
+                String tableName = ctx.getTables().get(0);
+                String primaryKey = schema.getTables().get(tableName).getPrimaryKey();
 //				schema.getTables().get(ctx.getTables().get(0)).getParentKey() != null;
-				if(ctx.getRouteCalculateUnit().getTablesAndConditions().get(tableName) != null
-						&& ctx.getRouteCalculateUnit().getTablesAndConditions().get(tableName).get(primaryKey) != null
-						&& tc.getDataNodes().size() > 1) {//有主键条件
-					return false;
-				}
-				//全局表不缓存
-			}else if(RouterUtil.isAllGlobalTable(ctx, schema)){
-				return false;
-			}
-			return true;
-		}
-	}
-
-	/**
-	 * 单表且是全局表
-	 * 单表且rule为空且nodeNodes只有一个
-	 * @param schema
-	 * @param rrs
-	 * @param mysqlSelectQuery
-	 * @return
-	 */
-	private boolean isNeedAddLimit(SchemaConfig schema, RouteResultset rrs,
-								   MySqlSelectQueryBlock mysqlSelectQuery, Map<String, Map<String, Set<ColumnRoutePair>>> allConditions) {
+                if(ctx.getRouteCalculateUnit().getTablesAndConditions().get(tableName) != null
+                        && ctx.getRouteCalculateUnit().getTablesAndConditions().get(tableName).get(primaryKey) != null
+                        && tc.getDataNodes().size() > 1) {//有主键条件
+                    return false;
+                }
+                //全局表不缓存
+            }else if(RouterUtil.isAllGlobalTable(ctx, schema)){
+                return false;
+            }
+            return true;
+        }
+    }
+
+    /**
+     * 单表且是全局表
+     * 单表且rule为空且nodeNodes只有一个
+     * @param schema
+     * @param rrs
+     * @param mysqlSelectQuery
+     * @return
+     */
+    private boolean isNeedAddLimit(SchemaConfig schema, RouteResultset rrs,
+                                   MySqlSelectQueryBlock mysqlSelectQuery, Map<String, Map<String, Set<ColumnRoutePair>>> allConditions) {
 //		ctx.getTablesAndConditions().get(key))
-<<<<<<< HEAD
-		if(rrs.getLimitSize()>-1) {
-=======
-		if(rrs.getLimitSize()>-1)
-		{
->>>>>>> feffedd5
-			return false;
-		}else
-		if(schema.getDefaultMaxLimit() == -1) {
-			return false;
-		} else if (mysqlSelectQuery.getLimit() != null) {//语句中已有limit
-			return false;
-		} else if(ctx.getTables().size() == 1) {
-			String tableName = ctx.getTables().get(0);
-			TableConfig tableConfig = schema.getTables().get(tableName);
-<<<<<<< HEAD
-			if(tableConfig==null) {
-=======
-			if(tableConfig==null)
-			{
->>>>>>> feffedd5
-				return    schema.getDefaultMaxLimit() > -1;   //   找不到则取schema的配置
-			}
-
-			boolean isNeedAddLimit= tableConfig.isNeedAddLimit();
-			if(!isNeedAddLimit) {
-				return false;//优先从配置文件取
-			}
-
-			if(schema.getTables().get(tableName).isGlobalTable()) {
-				return true;
-			}
-
-			String primaryKey = schema.getTables().get(tableName).getPrimaryKey();
+        if(rrs.getLimitSize()>-1) {
+            return false;
+        }else
+        if(schema.getDefaultMaxLimit() == -1) {
+            return false;
+        } else if (mysqlSelectQuery.getLimit() != null) {//语句中已有limit
+            return false;
+        } else if(ctx.getTables().size() == 1) {
+            String tableName = ctx.getTables().get(0);
+            TableConfig tableConfig = schema.getTables().get(tableName);
+            if(tableConfig==null) {
+                return    schema.getDefaultMaxLimit() > -1;   //   找不到则取schema的配置
+            }
+
+            boolean isNeedAddLimit= tableConfig.isNeedAddLimit();
+            if(!isNeedAddLimit) {
+                return false;//优先从配置文件取
+            }
+
+            if(schema.getTables().get(tableName).isGlobalTable()) {
+                return true;
+            }
+
+            String primaryKey = schema.getTables().get(tableName).getPrimaryKey();
 
 //			schema.getTables().get(ctx.getTables().get(0)).getParentKey() != null;
-			if(allConditions.get(tableName) == null) {//无条件
-				return true;
-			}
-
-			if (allConditions.get(tableName).get(primaryKey) != null) {//条件中带主键
-				return false;
-			}
-
-			return true;
-		} else if(rrs.hasPrimaryKeyToCache() && ctx.getTables().size() == 1){//只有一个表且条件中有主键,不需要limit了,因为主键只能查到一条记录
-			return false;
-		} else {//多表或无表
-			return false;
-		}
-
-	}
-	private String getAliaColumn(Map<String, String> aliaColumns,String column ){
-		String alia=aliaColumns.get(column);
-		if (alia==null){
-			if(column.indexOf(".") < 0) {
-				String col = "." + column;
-				String col2 = ".`" + column+"`";
-				//展开aliaColumns，将<c.name,cname>之类的键值对展开成<c.name,cname>和<name,cname>
-				for(Map.Entry<String, String> entry : aliaColumns.entrySet()) {
-					if(entry.getKey().endsWith(col)||entry.getKey().endsWith(col2)) {
-						if(entry.getValue() != null && entry.getValue().indexOf(".") > 0) {
-							return column;
-						}
-						return entry.getValue();
-					}
-				}
-			}
-
-			return column;
-		}
-		else {
-			return alia;
-		}
-	}
-
-	private String[] buildGroupByCols(List<SQLExpr> groupByItems,Map<String, String> aliaColumns) {
-		String[] groupByCols = new String[groupByItems.size()];
-		for(int i= 0; i < groupByItems.size(); i++) {
-			SQLExpr sqlExpr = groupByItems.get(i);
-			String column = null;
-<<<<<<< HEAD
-			if(sqlExpr instanceof SQLIdentifierExpr ) {
-=======
-			if(sqlExpr instanceof SQLIdentifierExpr )
-			{
->>>>>>> feffedd5
-				column=((SQLIdentifierExpr) sqlExpr).getName();
-			} else if(sqlExpr instanceof SQLMethodInvokeExpr){
-				column = ((SQLMethodInvokeExpr) sqlExpr).toString();
-			} else if(sqlExpr instanceof MySqlOrderingExpr){
-				//todo czn
-				SQLExpr expr = ((MySqlOrderingExpr) sqlExpr).getExpr();
-
-<<<<<<< HEAD
-				if (expr instanceof SQLName) {
-					column = StringUtil.removeBackquote(((SQLName) expr).getSimpleName());//不要转大写 2015-2-10 sohudo StringUtil.removeBackquote(expr.getSimpleName().toUpperCase());
-				} else {
-=======
-				if (expr instanceof SQLName)
-				{
-					column = StringUtil.removeBackquote(((SQLName) expr).getSimpleName());//不要转大写 2015-2-10 sohudo StringUtil.removeBackquote(expr.getSimpleName().toUpperCase());
-				} else
-				{
->>>>>>> feffedd5
-					column = StringUtil.removeBackquote(expr.toString());
-				}
-			} else if(sqlExpr instanceof SQLPropertyExpr){
-				/**
-				 * 针对子查询别名，例如select id from (select h.id from hotnews h  union select h.title from hotnews h ) as t1 group by t1.id;
-				 */
-				column = sqlExpr.toString();
-			}
-			if(column == null){
-				column = sqlExpr.toString();
-			}
-			int dotIndex=column.indexOf(".") ;
-			int bracketIndex=column.indexOf("(") ;
-			//通过判断含有括号来决定是否为函数列
-			if(dotIndex!=-1&&bracketIndex==-1) {
-				//此步骤得到的column必须是不带.的，有别名的用别名，无别名的用字段名
-				column=column.substring(dotIndex+1) ;
-			}
-			groupByCols[i] = getAliaColumn(aliaColumns,column);//column;
-		}
-		return groupByCols;
-	}
-
-	protected LinkedHashMap<String, Integer> buildOrderByCols(List<SQLSelectOrderByItem> orderByItems,Map<String, String> aliaColumns) {
-		LinkedHashMap<String, Integer> map = new LinkedHashMap<String, Integer>();
-		for(int i= 0; i < orderByItems.size(); i++) {
-			SQLOrderingSpecification type = orderByItems.get(i).getType();
-			//orderColumn只记录字段名称,因为返回的结果集是不带表名的。
-			SQLExpr expr =  orderByItems.get(i).getExpr();
-			String col;
-			if (expr instanceof SQLName) {
-				col = ((SQLName)expr).getSimpleName();
-<<<<<<< HEAD
-			} else {
-=======
-			}
-			else {
->>>>>>> feffedd5
-				col =expr.toString();
-			}
-			if(type == null) {
-				type = SQLOrderingSpecification.ASC;
-			}
-			col=getAliaColumn(aliaColumns,col);//此步骤得到的col必须是不带.的，有别名的用别名，无别名的用字段名
-			map.put(col, type == SQLOrderingSpecification.ASC ? OrderCol.COL_ORDER_TYPE_ASC : OrderCol.COL_ORDER_TYPE_DESC);
-		}
-		return map;
-	}
-
-	private boolean isConditionAlwaysTrue(SQLStatement statement) {
-		SQLSelectStatement selectStmt = (SQLSelectStatement)statement;
-		SQLSelectQuery sqlSelectQuery = selectStmt.getSelect().getQuery();
-		if(sqlSelectQuery instanceof MySqlSelectQueryBlock) {
-			MySqlSelectQueryBlock mysqlSelectQuery = (MySqlSelectQueryBlock)selectStmt.getSelect().getQuery();
-			SQLExpr expr = mysqlSelectQuery.getWhere();
-
-			Object o = WallVisitorUtils.getValue(expr);
-			if(Boolean.TRUE.equals(o)) {
-				return true;
-			}
-			return false;
-		} else {//union
-			return false;
-		}
-
-	}
-
-	protected void setLimitIFChange(SQLStatement stmt, RouteResultset rrs, SchemaConfig schema, SQLBinaryOpExpr one, int firstrownum, int lastrownum) {
-		rrs.setLimitStart(firstrownum);
-		rrs.setLimitSize(lastrownum - firstrownum);
-		LayerCachePool tableId2DataNodeCache = (LayerCachePool) MycatServer.getInstance().getCacheService().getCachePool("TableID2DataNodeCache");
-		try {
-			tryRoute(schema, rrs, tableId2DataNodeCache);
-		} catch (SQLNonTransientException e) {
-			throw new RuntimeException(e);
-		}
-		if (isNeedChangeLimit(rrs)) {
-			one.setRight(new SQLIntegerExpr(0));
-			String curentDbType ="db2".equalsIgnoreCase(this.getCurentDbType())?"oracle":getCurentDbType();
-			String sql =   SQLUtils.toSQLString(stmt, curentDbType);;
-			rrs.changeNodeSqlAfterAddLimit(schema,getCurentDbType(), sql,0,lastrownum, false);
-			//设置改写后的sql
-			getCtx().setSql(sql);
-		}
-	}
+            if(allConditions.get(tableName) == null) {//无条件
+                return true;
+            }
+
+            if (allConditions.get(tableName).get(primaryKey) != null) {//条件中带主键
+                return false;
+            }
+
+            return true;
+        } else if(rrs.hasPrimaryKeyToCache() && ctx.getTables().size() == 1){//只有一个表且条件中有主键,不需要limit了,因为主键只能查到一条记录
+            return false;
+        } else {//多表或无表
+            return false;
+        }
+
+    }
+    private String getAliaColumn(Map<String, String> aliaColumns,String column ){
+        String alia=aliaColumns.get(column);
+        if (alia==null){
+            if(column.indexOf(".") < 0) {
+                String col = "." + column;
+                String col2 = ".`" + column+"`";
+                //展开aliaColumns，将<c.name,cname>之类的键值对展开成<c.name,cname>和<name,cname>
+                for(Map.Entry<String, String> entry : aliaColumns.entrySet()) {
+                    if(entry.getKey().endsWith(col)||entry.getKey().endsWith(col2)) {
+                        if(entry.getValue() != null && entry.getValue().indexOf(".") > 0) {
+                            return column;
+                        }
+                        return entry.getValue();
+                    }
+                }
+            }
+
+            return column;
+        }
+        else {
+            return alia;
+        }
+    }
+
+    private String[] buildGroupByCols(List<SQLExpr> groupByItems,Map<String, String> aliaColumns) {
+        String[] groupByCols = new String[groupByItems.size()];
+        for(int i= 0; i < groupByItems.size(); i++) {
+            SQLExpr sqlExpr = groupByItems.get(i);
+            String column = null;
+            if(sqlExpr instanceof SQLIdentifierExpr ) {
+                column=((SQLIdentifierExpr) sqlExpr).getName();
+            } else if(sqlExpr instanceof SQLMethodInvokeExpr){
+                column = ((SQLMethodInvokeExpr) sqlExpr).toString();
+            } else if(sqlExpr instanceof MySqlOrderingExpr){
+                //todo czn
+                SQLExpr expr = ((MySqlOrderingExpr) sqlExpr).getExpr();
+
+                if (expr instanceof SQLName) {
+                    column = StringUtil.removeBackquote(((SQLName) expr).getSimpleName());//不要转大写 2015-2-10 sohudo StringUtil.removeBackquote(expr.getSimpleName().toUpperCase());
+                } else {
+                    column = StringUtil.removeBackquote(expr.toString());
+                }
+            } else if(sqlExpr instanceof SQLPropertyExpr){
+                /**
+                 * 针对子查询别名，例如select id from (select h.id from hotnews h  union select h.title from hotnews h ) as t1 group by t1.id;
+                 */
+                column = sqlExpr.toString();
+            }
+            if(column == null){
+                column = sqlExpr.toString();
+            }
+            int dotIndex=column.indexOf(".") ;
+            int bracketIndex=column.indexOf("(") ;
+            //通过判断含有括号来决定是否为函数列
+            if(dotIndex!=-1&&bracketIndex==-1) {
+                //此步骤得到的column必须是不带.的，有别名的用别名，无别名的用字段名
+                column=column.substring(dotIndex+1) ;
+            }
+            groupByCols[i] = getAliaColumn(aliaColumns,column);//column;
+        }
+        return groupByCols;
+    }
+
+    protected LinkedHashMap<String, Integer> buildOrderByCols(List<SQLSelectOrderByItem> orderByItems,Map<String, String> aliaColumns) {
+        LinkedHashMap<String, Integer> map = new LinkedHashMap<String, Integer>();
+        for(int i= 0; i < orderByItems.size(); i++) {
+            SQLOrderingSpecification type = orderByItems.get(i).getType();
+            //orderColumn只记录字段名称,因为返回的结果集是不带表名的。
+            SQLExpr expr =  orderByItems.get(i).getExpr();
+            String col;
+            if (expr instanceof SQLName) {
+                col = ((SQLName)expr).getSimpleName();
+            } else {
+                col =expr.toString();
+            }
+            if(type == null) {
+                type = SQLOrderingSpecification.ASC;
+            }
+            col=getAliaColumn(aliaColumns,col);//此步骤得到的col必须是不带.的，有别名的用别名，无别名的用字段名
+            map.put(col, type == SQLOrderingSpecification.ASC ? OrderCol.COL_ORDER_TYPE_ASC : OrderCol.COL_ORDER_TYPE_DESC);
+        }
+        return map;
+    }
+
+    private boolean isConditionAlwaysTrue(SQLStatement statement) {
+        SQLSelectStatement selectStmt = (SQLSelectStatement)statement;
+        SQLSelectQuery sqlSelectQuery = selectStmt.getSelect().getQuery();
+        if(sqlSelectQuery instanceof MySqlSelectQueryBlock) {
+            MySqlSelectQueryBlock mysqlSelectQuery = (MySqlSelectQueryBlock)selectStmt.getSelect().getQuery();
+            SQLExpr expr = mysqlSelectQuery.getWhere();
+
+            Object o = WallVisitorUtils.getValue(expr);
+            if(Boolean.TRUE.equals(o)) {
+                return true;
+            }
+            return false;
+        } else {//union
+            return false;
+        }
+
+    }
+
+    protected void setLimitIFChange(SQLStatement stmt, RouteResultset rrs, SchemaConfig schema, SQLBinaryOpExpr one, int firstrownum, int lastrownum) {
+        rrs.setLimitStart(firstrownum);
+        rrs.setLimitSize(lastrownum - firstrownum);
+        LayerCachePool tableId2DataNodeCache = (LayerCachePool) MycatServer.getInstance().getCacheService().getCachePool("TableID2DataNodeCache");
+        try {
+            tryRoute(schema, rrs, tableId2DataNodeCache);
+        } catch (SQLNonTransientException e) {
+            throw new RuntimeException(e);
+        }
+        if (isNeedChangeLimit(rrs)) {
+            one.setRight(new SQLIntegerExpr(0));
+            String curentDbType ="db2".equalsIgnoreCase(this.getCurentDbType())?"oracle":getCurentDbType();
+            String sql =   SQLUtils.toSQLString(stmt, curentDbType);;
+            rrs.changeNodeSqlAfterAddLimit(schema,getCurentDbType(), sql,0,lastrownum, false);
+            //设置改写后的sql
+            getCtx().setSql(sql);
+        }
+    }
 }