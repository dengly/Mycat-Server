--- conflicted
+++ resolved
@@ -249,12 +249,7 @@
 					SQLExpr expr = valueClause.getValues().get(shardingColIndex);
 					String shardingValue = StringUtil.removeBackquote(getShardingValue(expr));
 					valueClause.getValues().set(shardingColIndex, new SQLCharExpr(shardingValue));
-
-<<<<<<< HEAD
-					Integer nodeIndex = algorithm.calculate(shardingValue); // 通过表的分片算法计算分片节点
-=======
-					Integer nodeIndex = algorithm.calculate(StringUtil.removeBackquote(shardingValue));
->>>>>>> feffedd5
+					Integer nodeIndex = algorithm.calculate(StringUtil.removeBackquote(shardingValue)); // 通过表的分片算法计算分片节点
 					if(algorithm instanceof SlotFunction){
 						slotsMap.put(nodeIndex,((SlotFunction) algorithm).slotValue()) ;
 					}
