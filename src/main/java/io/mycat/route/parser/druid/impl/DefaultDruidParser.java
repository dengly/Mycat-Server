package io.mycat.route.parser.druid.impl;

import com.alibaba.druid.sql.ast.SQLStatement;
import com.alibaba.druid.sql.ast.statement.SQLSelectQuery;
import com.alibaba.druid.sql.ast.statement.SQLSelectStatement;
import com.alibaba.druid.sql.dialect.mysql.ast.statement.MySqlSelectQueryBlock;
import com.alibaba.druid.sql.visitor.SchemaStatVisitor;
import com.alibaba.druid.stat.TableStat.Condition;
import io.mycat.cache.LayerCachePool;
import io.mycat.config.model.SchemaConfig;
import io.mycat.route.RouteResultset;
import io.mycat.route.parser.druid.DruidParser;
import io.mycat.route.parser.druid.DruidShardingParseInfo;
import io.mycat.route.parser.druid.MycatSchemaStatVisitor;
import io.mycat.route.parser.druid.RouteCalculateUnit;
import io.mycat.sqlengine.mpp.RangeValue;
import io.mycat.util.StringUtil;
import org.slf4j.Logger;
import org.slf4j.LoggerFactory;

import java.sql.SQLNonTransientException;
import java.util.ArrayList;
import java.util.List;

/**
 * 默认 Druid 解析
 * 对SQLStatement解析
 * 主要通过visitor解析和statement解析：有些类型的SQLStatement通过visitor解析足够了，
 * 有些只能通过statement解析才能得到所有信息，有些需要通过两种方式解析才能得到完整信息
 *
 * @author wang.dw
 *
 */
public class DefaultDruidParser implements DruidParser {
	protected static final Logger LOGGER = LoggerFactory.getLogger(DefaultDruidParser.class);
	/**
	 * 解析得到的结果
	 */
	protected DruidShardingParseInfo ctx;
	
//	private Map<String,String> tableAliasMap = new HashMap<String,String>();

	private List<Condition> conditions = new ArrayList<Condition>();
	
//	public Map<String, String> getTableAliasMap() {
//		return tableAliasMap;
//	}

	public List<Condition> getConditions() {
		return conditions;
	}

	/**
	 * 解析
	 * 使用MycatSchemaStatVisitor解析,得到tables、tableAliasMap、conditions等
	 * @param schema
	 * @param rrs
	 * @param stmt
	 * @param originSql
	 * @param cachePool
	 * @param schemaStatVisitor
	 * @throws SQLNonTransientException
	 */
	@Override
	public void parser(SchemaConfig schema, RouteResultset rrs, SQLStatement stmt, String originSql, LayerCachePool cachePool, MycatSchemaStatVisitor schemaStatVisitor) throws SQLNonTransientException {
		ctx = new DruidShardingParseInfo();
		//设置为原始sql，如果有需要改写sql的，可以通过修改SQLStatement中的属性，然后调用SQLStatement.toString()得到改写的sql
		ctx.setSql(originSql);
		//通过visitor解析
		visitorParse(rrs,stmt,schemaStatVisitor);

		//通过Statement解析
		statementParse(schema, rrs, stmt);

<<<<<<< HEAD
		//检测ctx中的表是否在配置的逻辑库中存在，不存在的删除
		if(ctx.getTables()!=null && ctx.getTables().size()>0){
			List<String> tables = new ArrayList<String>();
			for(String table : ctx.getTables()){
				if(schema.getTables().get(table.toUpperCase()) != null){
					tables.add(table.toUpperCase());
				}
			}
			ctx.getTables().clear();
			if(tables.size()>0){
				for(String table : tables){
					ctx.addTable(table);
				}
			}
		}
=======
        //检测ctx中的表是否在配置的逻辑库中存在，不存在的删除
        if(ctx.getTables()!=null && ctx.getTables().size()>0
				&& schema!=null && schema.getTables()!=null && schema.getTables().size()>0){
            List<String> tables = new ArrayList<String>();
            for(String table : ctx.getTables()){
                if(schema.getTables().get(table.toUpperCase()) != null){
                    tables.add(table.toUpperCase());
                }
            }
            ctx.getTables().clear();
            if(tables.size()>0){
                for(String table : tables){
                    ctx.addTable(table);
                }
            }
        }
>>>>>>> 250f5c60
	}
	
	/**
	 * 是否终止解析,子类可覆盖此方法控制解析进程.
	 * 存在子查询的情况下,如果子查询需要先执行获取返回结果后,进一步改写sql后,再执行 在这种情况下,不再需要statement 和changeSql 解析。增加此模板方法
	 * @param schemaStatVisitor
	 * @return
	 */
	public boolean afterVisitorParser(RouteResultset rrs, SQLStatement stmt,MycatSchemaStatVisitor schemaStatVisitor){
		return false;
	}
	
	/**
	 * statement方式解析
	 * 子类可覆盖（如果visitorParse解析得不到表名、字段等信息的，就通过覆盖该方法来解析）
	 * 子类覆盖该方法一般是将SQLStatement转型后再解析（如转型为MySqlInsertStatement）
	 * @param schema
	 * @param rrs
	 * @param stmt
	 * @throws SQLNonTransientException
	 */
	@Override
	public void statementParse(SchemaConfig schema, RouteResultset rrs, SQLStatement stmt) throws SQLNonTransientException {
		
	}
	
	/**
	 * 改写sql：加limit，加group by、加order by如有些没有加limit的可以通过该方法增加
	 * @param schema
	 * @param rrs
	 * @param stmt
	 * @param cachePool
	 * @throws SQLNonTransientException
	 */
	@Override
	public void changeSql(SchemaConfig schema, RouteResultset rrs,
			SQLStatement stmt,LayerCachePool cachePool) throws SQLNonTransientException {
		
	}

	/**
	 * 子类可覆盖（如果该方法解析得不到表名、字段等信息的，就覆盖该方法，覆盖成空方法，然后通过statementPparse去解析）
	 * 通过visitor解析：有些类型的Statement通过visitor解析得不到表名、
	 *
	 * @param rrs
	 * @param stmt
	 * @param visitor
	 * @throws SQLNonTransientException
	 */
	@Override
	public void visitorParse(RouteResultset rrs, SQLStatement stmt, MycatSchemaStatVisitor visitor) throws SQLNonTransientException{
		// 使用visitor来访问AST
		stmt.accept(visitor);
		ctx.setVisitor(visitor);

		if(stmt instanceof SQLSelectStatement){
			SQLSelectQuery query = ((SQLSelectStatement) stmt).getSelect().getQuery();
			if(query instanceof MySqlSelectQueryBlock){
				if(((MySqlSelectQueryBlock)query).isForUpdate()){
					rrs.setSelectForUpdate(true);
				}
			}
		}

		List<List<Condition>> mergedConditionList = new ArrayList<List<Condition>>();
		if(visitor.hasOrCondition()) {//包含or语句
			//TODO
			//根据or拆分
			mergedConditionList = visitor.splitConditions();
		} else {//不包含OR语句
			mergedConditionList.add(visitor.getConditions());
		}
		
		if(visitor.isHasChange()){	// 在解析的过程中子查询被改写了.需要更新ctx.
			ctx.setSql(stmt.toString());
			rrs.setStatement(ctx.getSql());
		}
		
		if(visitor.getTables() != null) {
			ctx.addTables(visitor.getTables());
		}
		ctx.setRouteCalculateUnits(this.buildRouteCalculateUnits(visitor, mergedConditionList));
	}
	
	private List<RouteCalculateUnit> buildRouteCalculateUnits(SchemaStatVisitor visitor, List<List<Condition>> conditionList) {
		List<RouteCalculateUnit> retList = new ArrayList<RouteCalculateUnit>();
		//遍历condition ，找分片字段
		for(int i = 0; i < conditionList.size(); i++) {
			RouteCalculateUnit routeCalculateUnit = new RouteCalculateUnit();
			for(Condition condition : conditionList.get(i)) {
				List<Object> values = condition.getValues();
				if(values.size() == 0) {
					continue;  
				}
				if(checkConditionValues(values)) {
					String columnName = StringUtil.removeBackquote(condition.getColumn().getName());
					String tableName = StringUtil.removeBackquote(condition.getColumn().getTable());

					if(visitor.getTables() != null
							&& !visitor.containsTable(tableName)) {
						//子查询的别名条件忽略掉,不参数路由计算，否则后面找不到表
						String upColumnName = StringUtil.removeBackquote(condition.getColumn().getName().toUpperCase());
						String upTableName = StringUtil.removeBackquote(condition.getColumn().getTable().toUpperCase());

						if(!visitor.containsTable(upTableName)){
							continue;
						}
					}
					
					String operator = condition.getOperator();
					
					//只处理between ,in和=3中操作符
					if(operator.equalsIgnoreCase("between")) {
						RangeValue rv = new RangeValue(values.get(0), values.get(1), RangeValue.EE);
						routeCalculateUnit.addShardingExpr(tableName.toUpperCase(), columnName, rv);
					} else if(operator.equals("=") || operator.equalsIgnoreCase("in")){
						//只处理=号和in操作符,其他忽略
						routeCalculateUnit.addShardingExpr(tableName.toUpperCase(), columnName, values.toArray());
					}
				}
			}
			retList.add(routeCalculateUnit);
		}
		return retList;
	}
	
	private boolean checkConditionValues(List<Object> values) {
		for(Object value : values) {
			if(value != null && !value.toString().equals("")) {
				return true;
			}
		}
		return false;
	}

	/**
	 * 获取解析到的信息
	 * @return
	 */
	@Override
	public DruidShardingParseInfo getCtx() {
		return ctx;
	}
}<|MERGE_RESOLUTION|>--- conflicted
+++ resolved
@@ -72,23 +72,6 @@
 		//通过Statement解析
 		statementParse(schema, rrs, stmt);
 
-<<<<<<< HEAD
-		//检测ctx中的表是否在配置的逻辑库中存在，不存在的删除
-		if(ctx.getTables()!=null && ctx.getTables().size()>0){
-			List<String> tables = new ArrayList<String>();
-			for(String table : ctx.getTables()){
-				if(schema.getTables().get(table.toUpperCase()) != null){
-					tables.add(table.toUpperCase());
-				}
-			}
-			ctx.getTables().clear();
-			if(tables.size()>0){
-				for(String table : tables){
-					ctx.addTable(table);
-				}
-			}
-		}
-=======
         //检测ctx中的表是否在配置的逻辑库中存在，不存在的删除
         if(ctx.getTables()!=null && ctx.getTables().size()>0
 				&& schema!=null && schema.getTables()!=null && schema.getTables().size()>0){
@@ -105,7 +88,6 @@
                 }
             }
         }
->>>>>>> 250f5c60
 	}
 	
 	/**
