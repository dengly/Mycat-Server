package io.mycat.route.util;

import java.sql.SQLNonTransientException;
import java.sql.SQLSyntaxErrorException;
import java.util.ArrayList;
import java.util.Arrays;
import java.util.Collection;
import java.util.Collections;
import java.util.HashMap;
import java.util.HashSet;
import java.util.Iterator;
import java.util.LinkedHashSet;
import java.util.LinkedList;
import java.util.List;
import java.util.Map;
import java.util.Set;
import java.util.concurrent.Callable;

import org.slf4j.Logger;
import org.slf4j.LoggerFactory;

import com.alibaba.druid.sql.ast.SQLExpr;
import com.alibaba.druid.sql.ast.SQLStatement;
import com.alibaba.druid.sql.ast.expr.SQLCharExpr;
import com.alibaba.druid.sql.ast.expr.SQLIdentifierExpr;
import com.alibaba.druid.sql.ast.statement.SQLCharacterDataType;
import com.alibaba.druid.sql.ast.statement.SQLColumnDefinition;
import com.alibaba.druid.sql.ast.statement.SQLCreateTableStatement;
import com.alibaba.druid.sql.dialect.mysql.ast.statement.MySqlCreateTableStatement;
import com.alibaba.druid.sql.dialect.mysql.ast.statement.MySqlInsertStatement;
import com.alibaba.druid.sql.dialect.mysql.parser.MySqlStatementParser;
import com.alibaba.druid.wall.spi.WallVisitorUtils;
import com.google.common.base.Strings;
import com.google.common.collect.Maps;
import com.google.common.util.concurrent.FutureCallback;
import com.google.common.util.concurrent.Futures;
import com.google.common.util.concurrent.ListenableFuture;
import io.mycat.MycatServer;
import io.mycat.backend.datasource.PhysicalDBNode;
import io.mycat.backend.datasource.PhysicalDBPool;
import io.mycat.backend.datasource.PhysicalDatasource;
import io.mycat.backend.mysql.nio.handler.FetchStoreNodeOfChildTableHandler;
import io.mycat.cache.LayerCachePool;
import io.mycat.config.ErrorCode;
import io.mycat.config.MycatConfig;
import io.mycat.config.model.SchemaConfig;
import io.mycat.config.model.TableConfig;
import io.mycat.config.model.rule.RuleConfig;
import io.mycat.route.RouteResultset;
import io.mycat.route.RouteResultsetNode;
import io.mycat.route.SessionSQLPair;
import io.mycat.route.function.AbstractPartitionAlgorithm;
import io.mycat.route.function.SlotFunction;
import io.mycat.route.parser.druid.DruidShardingParseInfo;
import io.mycat.route.parser.druid.RouteCalculateUnit;
import io.mycat.server.ServerConnection;
import io.mycat.server.parser.ServerParse;
import io.mycat.sqlengine.mpp.ColumnRoutePair;
import io.mycat.sqlengine.mpp.LoadData;
import io.mycat.util.StringUtil;

/**
 * 路由工具
 * 从ServerRouterUtil中抽取的一些公用方法，路由解析工具类
 * @author wang.dw
 *
 */
public class RouterUtil {

	private static final Logger LOGGER = LoggerFactory.getLogger(RouterUtil.class);

	/**
	 * 移除执行语句中的数据库名
	 *
	 * @param stmt		 执行语句
	 * @param schema  	数据库名
	 * @return 			执行语句
	 * @author mycat
	 *
	 * @modification 修正移除schema的方法
	 * @date 2016/12/29
	 * @modifiedBy Hash Zhang
	 *
	 */
	public static String removeSchema(String stmt, String schema) {
		final String upStmt = stmt.toUpperCase();
		final String upSchema = schema.toUpperCase() + ".";
		final String upSchema2 = new StringBuilder("`").append(schema.toUpperCase()).append("`.").toString();
		int strtPos = 0;
		int indx = 0;

		int indx1 = upStmt.indexOf(upSchema, strtPos);
		int indx2 = upStmt.indexOf(upSchema2, strtPos);
		boolean flag = indx1 < indx2 ? indx1 == -1 : indx2 != -1;
		indx = !flag ? indx1 > 0 ? indx1 : indx2 : indx2 > 0 ? indx2 : indx1;
		if (indx < 0) {
			return stmt;
		}

		int firstE = upStmt.indexOf("'");
		int endE = upStmt.lastIndexOf("'");

		StringBuilder sb = new StringBuilder();
		while (indx > 0) {
			sb.append(stmt.substring(strtPos, indx));
<<<<<<< HEAD
=======

			if (flag) {
				strtPos = indx + upSchema2.length();
			} else {
				strtPos = indx + upSchema.length();
			}
			if (indx > firstE && indx < endE && countChar(stmt, indx) % 2 == 1) {
				sb.append(stmt.substring(indx, indx + schema.length() + 1));
			}
			indx1 = upStmt.indexOf(upSchema, strtPos);
			indx2 = upStmt.indexOf(upSchema2, strtPos);
			flag = indx1 < indx2 ? indx1 == -1 : indx2 != -1;
			indx = !flag ? indx1 > 0 ? indx1 : indx2 : indx2 > 0 ? indx2 : indx1;
		}
		sb.append(stmt.substring(strtPos));
		return sb.toString();
	}
>>>>>>> feffedd5

			if (flag) {
				strtPos = indx + upSchema2.length();
			} else {
				strtPos = indx + upSchema.length();
			}
			if (indx > firstE && indx < endE && countChar(stmt, indx) % 2 == 1) {
				sb.append(stmt.substring(indx, indx + schema.length() + 1));
			}
			indx1 = upStmt.indexOf(upSchema, strtPos);
			indx2 = upStmt.indexOf(upSchema2, strtPos);
			flag = indx1 < indx2 ? indx1 == -1 : indx2 != -1;
			indx = !flag ? indx1 > 0 ? indx1 : indx2 : indx2 > 0 ? indx2 : indx1;
		}
		sb.append(stmt.substring(strtPos));
		return sb.toString();
	}

	private static int countChar(String sql,int end) {
		int count=0;
		boolean skipChar = false;
		for (int i = 0; i < end; i++) {
			if(sql.charAt(i)=='\'' && !skipChar) {
				count++;
				skipChar = false;
			}else if( sql.charAt(i)=='\\'){
				skipChar = true;
			}else{
				skipChar = false;
			}
		}
		return count;
	}

	/**
	 * 获取第一个节点作为路由
	 *
	 * @param rrs 数据路由集合
	 * @param dataNode 数据库所在节点
	 * @param stmt 执行语句
	 * @return 数据路由集合
	 *
	 * @author mycat
	 */
	public static RouteResultset routeToSingleNode(RouteResultset rrs,
												   String dataNode, String stmt) {
		if (dataNode == null) {
			return rrs;
		}
		RouteResultsetNode[] nodes = new RouteResultsetNode[1];
		nodes[0] = new RouteResultsetNode(dataNode, rrs.getSqlType(), stmt);//rrs.getStatement()
		nodes[0].setSource(rrs);
		rrs.setNodes(nodes);
		rrs.setFinishedRoute(true);
		if(rrs.getDataNodeSlotMap().containsKey(dataNode)){
			nodes[0].setSlot(rrs.getDataNodeSlotMap().get(dataNode));
		}
		if (rrs.getCanRunInReadDB() != null) {
			nodes[0].setCanRunInReadDB(rrs.getCanRunInReadDB());
		}
		if(rrs.getRunOnSlave() != null){
			nodes[0].setRunOnSlave(rrs.getRunOnSlave());
		}

		return rrs;
	}

	/**
	 * 修复DDL路由
	 *
	 * @return RouteResultset
	 * @author aStoneGod
	 */
	public static RouteResultset routeToDDLNode(RouteResultset rrs, int sqlType, String stmt,SchemaConfig schema) throws SQLSyntaxErrorException {
		stmt = getFixedSql(stmt);
		String tablename = "";
		final String upStmt = stmt.toUpperCase();
		if(upStmt.startsWith("CREATE")){
			if (upStmt.contains("CREATE INDEX ") || upStmt.contains("CREATE UNIQUE INDEX ")){
				tablename = RouterUtil.getTableName(stmt, RouterUtil.getCreateIndexPos(upStmt, 0));
			}else {
				tablename = RouterUtil.getTableName(stmt, RouterUtil.getCreateTablePos(upStmt, 0));
			}
		}else if(upStmt.startsWith("DROP")){
			if (upStmt.contains("DROP INDEX ")){
				tablename = RouterUtil.getTableName(stmt, RouterUtil.getDropIndexPos(upStmt, 0));
			}else {
				tablename = RouterUtil.getTableName(stmt, RouterUtil.getDropTablePos(upStmt, 0));
			}
		}else if(upStmt.startsWith("ALTER")){
			tablename = RouterUtil.getTableName(stmt, RouterUtil.getAlterTablePos(upStmt, 0));
		}else if (upStmt.startsWith("TRUNCATE")){
			tablename = RouterUtil.getTableName(stmt, RouterUtil.getTruncateTablePos(upStmt, 0));
		}
		tablename = tablename.toUpperCase();

		if (schema.getTables().containsKey(tablename)){
			if(ServerParse.DDL==sqlType){
				List<String> dataNodes = new ArrayList<>();
				Map<String, TableConfig> tables = schema.getTables();
				TableConfig tc=tables.get(tablename);
				if (tables != null && (tc  != null)) {
					dataNodes = tc.getDataNodes();
				}
				boolean isSlotFunction= tc.getRule() != null && tc.getRule().getRuleAlgorithm() instanceof SlotFunction;
				Iterator<String> iterator1 = dataNodes.iterator();
				int nodeSize = dataNodes.size();
				RouteResultsetNode[] nodes = new RouteResultsetNode[nodeSize];
				if(isSlotFunction){
					stmt=changeCreateTable(schema,tablename,stmt);
				}
				for(int i=0;i<nodeSize;i++){
					String name = iterator1.next();
					nodes[i] = new RouteResultsetNode(name, sqlType, stmt);
					nodes[i].setSource(rrs);
					if(rrs.getDataNodeSlotMap().containsKey(name)){
						nodes[i].setSlot(rrs.getDataNodeSlotMap().get(name));
					}  else if(isSlotFunction){
						nodes[i].setSlot(-1);
					}
				}
				rrs.setNodes(nodes);
			}
			return rrs;
		}else if(schema.getDataNode()!=null){		//默认节点ddl
			RouteResultsetNode[] nodes = new RouteResultsetNode[1];
			nodes[0] = new RouteResultsetNode(schema.getDataNode(), sqlType, stmt);
			nodes[0].setSource(rrs);
			rrs.setNodes(nodes);
			return rrs;
		}
		//both tablename and defaultnode null
		LOGGER.error("table not in schema----"+tablename);
		throw new SQLSyntaxErrorException("op table not in schema----"+tablename);
	}

	private  static String changeCreateTable(SchemaConfig schema,String tableName,String sql) {
		if (schema.getTables().containsKey(tableName)) {
			MySqlStatementParser parser = new MySqlStatementParser(sql);
			SQLStatement insertStatement = parser.parseStatement();
			if (insertStatement instanceof MySqlCreateTableStatement) {
				TableConfig tableConfig = schema.getTables().get(tableName);
				AbstractPartitionAlgorithm algorithm = tableConfig.getRule().getRuleAlgorithm();
				if (algorithm instanceof SlotFunction) {
					SQLColumnDefinition column = new SQLColumnDefinition();
					column.setDataType(new SQLCharacterDataType("int"));
					column.setName(new SQLIdentifierExpr("_slot"));
					column.setComment(new SQLCharExpr("自动迁移算法slot,禁止修改"));
					((SQLCreateTableStatement) insertStatement).getTableElementList().add(column);
					return insertStatement.toString();
				}
			}
		}
		return sql;
	}

	/**
	 * 处理SQL
	 *
	 * @param stmt   执行语句
	 * @return 		 处理后SQL
	 * @author AStoneGod
	 */
	public static String getFixedSql(String stmt){
		stmt = stmt.replaceAll("\r\n", " "); //对于\r\n的字符 用 空格处理 rainbow
		return stmt = stmt.trim(); //.toUpperCase();
	}

	/**
	 * 获取table名字
	 *
	 * @param stmt  	执行语句
	 * @param repPos	开始位置和位数
	 * @return 表名
	 * @author AStoneGod
	 */
	public static String getTableName(String stmt, int[] repPos) {
		int startPos = repPos[0];
		int secInd = stmt.indexOf(' ', startPos + 1);
		if (secInd < 0) {
			secInd = stmt.length();
		}
		int thiInd = stmt.indexOf('(',secInd+1);
		if (thiInd < 0) {
			thiInd = stmt.length();
		}
		repPos[1] = secInd;
		String tableName = "";
		if (stmt.toUpperCase().startsWith("DESC")||stmt.toUpperCase().startsWith("DESCRIBE")){
			tableName = stmt.substring(startPos, thiInd).trim();
		}else {
			tableName = stmt.substring(secInd, thiInd).trim();
		}

		//ALTER TABLE
		if (tableName.contains(" ")){
			tableName = tableName.substring(0,tableName.indexOf(" "));
		}
		int ind2 = tableName.indexOf('.');
		if (ind2 > 0) {
			tableName = tableName.substring(ind2 + 1);
		}
		return tableName;
	}

	/**
	 * 获取show语句table名字
	 *
	 * @param stmt	        执行语句
	 * @param repPos   开始位置和位数
	 * @return 表名
	 * @author AStoneGod
	 */
	public static String getShowTableName(String stmt, int[] repPos) {
		int startPos = repPos[0];
		int secInd = stmt.indexOf(' ', startPos + 1);
		if (secInd < 0) {
			secInd = stmt.length();
		}

		repPos[1] = secInd;
		String tableName = stmt.substring(startPos, secInd).trim();

		int ind2 = tableName.indexOf('.');
		if (ind2 > 0) {
			tableName = tableName.substring(ind2 + 1);
		}
		return tableName;
	}

	/**
	 * 获取语句中前关键字位置和占位个数表名位置
	 *
	 * @param upStmt     执行语句
	 * @param start      开始位置
	 * @return int[]	  关键字位置和占位个数
	 *
	 * @author mycat
	 *
	 * @modification 修改支持语句中包含“IF NOT EXISTS”的情况
	 * @date 2016/12/8
	 * @modifiedBy Hash Zhang
	 */
	public static int[] getCreateTablePos(String upStmt, int start) {
		String token1 = "CREATE ";
		String token2 = " TABLE ";
		String token3 = " EXISTS ";
		int createInd = upStmt.indexOf(token1, start);
		int tabInd1 = upStmt.indexOf(token2, start);
		int tabInd2 = upStmt.indexOf(token3, tabInd1);
		// 既包含CREATE又包含TABLE，且CREATE关键字在TABLE关键字之前
		if (createInd >= 0 && tabInd2 > 0 && tabInd2 > createInd) {
			return new int[] { tabInd2, token3.length() };
		} else if(createInd >= 0 && tabInd1 > 0 && tabInd1 > createInd) {
			return new int[] { tabInd1, token2.length() };
		} else {
			return new int[] { -1, token2.length() };// 不满足条件时，只关注第一个返回值为-1，第二个任意
		}
	}

	/**
	 * 获取语句中前关键字位置和占位个数表名位置
	 *
	 * @param upStmt
	 *            执行语句
	 * @param start
	 *            开始位置
	 * @return int[]关键字位置和占位个数
	 * @author aStoneGod
	 */
	public static int[] getCreateIndexPos(String upStmt, int start) {
		String token1 = "CREATE ";
		String token2 = " INDEX ";
		String token3 = " ON ";
		int createInd = upStmt.indexOf(token1, start);
		int idxInd = upStmt.indexOf(token2, start);
		int onInd = upStmt.indexOf(token3, start);
		// 既包含CREATE又包含INDEX，且CREATE关键字在INDEX关键字之前, 且包含ON...
		if (createInd >= 0 && idxInd > 0 && idxInd > createInd && onInd > 0 && onInd > idxInd) {
			return new int[] {onInd , token3.length() };
		} else {
			return new int[] { -1, token2.length() };// 不满足条件时，只关注第一个返回值为-1，第二个任意
		}
	}

	/**
	 * 获取ALTER语句中前关键字位置和占位个数表名位置
	 *
	 * @param upStmt   执行语句
	 * @param start    开始位置
	 * @return int[]   关键字位置和占位个数
	 * @author aStoneGod
	 */
	public static int[] getAlterTablePos(String upStmt, int start) {
		String token1 = "ALTER ";
		String token2 = " TABLE ";
		int createInd = upStmt.indexOf(token1, start);
		int tabInd = upStmt.indexOf(token2, start);
		// 既包含CREATE又包含TABLE，且CREATE关键字在TABLE关键字之前
		if (createInd >= 0 && tabInd > 0 && tabInd > createInd) {
			return new int[] { tabInd, token2.length() };
		} else {
			return new int[] { -1, token2.length() };// 不满足条件时，只关注第一个返回值为-1，第二个任意
		}
	}

	/**
	 * 获取DROP语句中前关键字位置和占位个数表名位置
	 *
	 * @param upStmt 	执行语句
	 * @param start  	开始位置
	 * @return int[]	关键字位置和占位个数
	 * @author aStoneGod
	 */
	public static int[] getDropTablePos(String upStmt, int start) {
		//增加 if exists判断
		if(upStmt.contains("EXISTS")){
			String token1 = "IF ";
			String token2 = " EXISTS ";
			int ifInd = upStmt.indexOf(token1, start);
			int tabInd = upStmt.indexOf(token2, start);
			if (ifInd >= 0 && tabInd > 0 && tabInd > ifInd) {
				return new int[] { tabInd, token2.length() };
			} else {
				return new int[] { -1, token2.length() };// 不满足条件时，只关注第一个返回值为-1，第二个任意
			}
		}else {
			String token1 = "DROP ";
			String token2 = " TABLE ";
			int createInd = upStmt.indexOf(token1, start);
			int tabInd = upStmt.indexOf(token2, start);

			if (createInd >= 0 && tabInd > 0 && tabInd > createInd) {
				return new int[] { tabInd, token2.length() };
			} else {
				return new int[] { -1, token2.length() };// 不满足条件时，只关注第一个返回值为-1，第二个任意
			}
		}
	}

	/**
	 * 获取DROP语句中前关键字位置和占位个数表名位置
	 *
	 * @param upStmt
	 *            执行语句
	 * @param start
	 *            开始位置
	 * @return int[]关键字位置和占位个数
	 * @author aStoneGod
	 */
	public static int[] getDropIndexPos(String upStmt, int start) {
		String token1 = "DROP ";
		String token2 = " INDEX ";
		String token3 = " ON ";
		int createInd = upStmt.indexOf(token1, start);
		int idxInd = upStmt.indexOf(token2, start);
		int onInd = upStmt.indexOf(token3, start);
		// 既包含CREATE又包含INDEX，且CREATE关键字在INDEX关键字之前, 且包含ON...
		if (createInd >= 0 && idxInd > 0 && idxInd > createInd && onInd > 0 && onInd > idxInd) {
			return new int[] {onInd , token3.length() };
		} else {
			return new int[] { -1, token2.length() };// 不满足条件时，只关注第一个返回值为-1，第二个任意
		}
	}

	/**
	 * 获取TRUNCATE语句中前关键字位置和占位个数表名位置
	 *
	 * @param upStmt    执行语句
	 * @param start     开始位置
	 * @return int[]	关键字位置和占位个数
	 * @author aStoneGod
	 */
	public static int[] getTruncateTablePos(String upStmt, int start) {
		String token1 = "TRUNCATE ";
		String token2 = " TABLE ";
		int createInd = upStmt.indexOf(token1, start);
		int tabInd = upStmt.indexOf(token2, start);
		// 既包含CREATE又包含TABLE，且CREATE关键字在TABLE关键字之前
		if (createInd >= 0 && tabInd > 0 && tabInd > createInd) {
			return new int[] { tabInd, token2.length() };
		} else {
			return new int[] { -1, token2.length() };// 不满足条件时，只关注第一个返回值为-1，第二个任意
		}
	}

	/**
	 * 获取语句中前关键字位置和占位个数表名位置
	 *
	 * @param upStmt   执行语句
	 * @param start    开始位置
	 * @return int[]   关键字位置和占位个数
	 * @author mycat
	 */
	public static int[] getSpecPos(String upStmt, int start) {
		String token1 = " FROM ";
		String token2 = " IN ";
		int tabInd1 = upStmt.indexOf(token1, start);
		int tabInd2 = upStmt.indexOf(token2, start);
		if (tabInd1 > 0) {
			if (tabInd2 < 0) {
				return new int[] { tabInd1, token1.length() };
			}
			return (tabInd1 < tabInd2) ? new int[] { tabInd1, token1.length() }
					: new int[] { tabInd2, token2.length() };
		} else {
			return new int[] { tabInd2, token2.length() };
		}
	}

	/**
	 * 获取开始位置后的 LIKE、WHERE 位置 如果不含 LIKE、WHERE 则返回执行语句的长度
	 *
	 * @param upStmt   执行sql
	 * @param start    开始位置
	 * @return int
	 * @author mycat
	 */
	public static int getSpecEndPos(String upStmt, int start) {
		int tabInd = upStmt.toUpperCase().indexOf(" LIKE ", start);
		if (tabInd < 0) {
			tabInd = upStmt.toUpperCase().indexOf(" WHERE ", start);
		}
		if (tabInd < 0) {
			return upStmt.length();
		}
		return tabInd;
	}

	/**
	 * 处理Mycat的全局序列号
	 * @param schema
	 * @param sqlType
	 * @param origSQL
	 * @param sc
	 * @return true表示有Mycat的全局序列号并已处理，false表示没有Mycat的全局序列号
	 */
	public static boolean processWithMycatSeq(SchemaConfig schema, int sqlType,
<<<<<<< HEAD
											  String origSQL, ServerConnection sc) {
=======
			String origSQL, ServerConnection sc) {
>>>>>>> feffedd5
		// check if origSQL is with global sequence
		// @micmiu it is just a simple judgement
		//对应本地文件配置方式：insert into table1(id,name) values(next value for MYCATSEQ_GLOBAL,‘test’);
		// edit by dingw,增加mycatseq_ 兼容，因为ServerConnection的373行，进行路由计算时，将原始语句全部转换为小写
		if (origSQL.indexOf(" MYCATSEQ_") != -1 || origSQL.indexOf("mycatseq_") != -1) {
			processSQL(sc,schema,origSQL,sqlType);
			return true;
		}
		return false;
	}

	public static void processSQL(ServerConnection sc,SchemaConfig schema,String sql,int sqlType){
//		int sequenceHandlerType = MycatServer.getInstance().getConfig().getSystem().getSequnceHandlerType();
		final SessionSQLPair sessionSQLPair = new SessionSQLPair(sc.getSession2(), schema, sql, sqlType);
//      modify by yanjunli  序列获取修改为多线程方式。使用分段锁方式,一个序列一把锁。  begin
//		MycatServer.getInstance().getSequnceProcessor().addNewSql(sessionSQLPair);
		MycatServer.getInstance().getSequenceExecutor().execute(new Runnable() {
			@Override
			public void run() {
				MycatServer.getInstance().getSequnceProcessor().executeSeq(sessionSQLPair);
			}
		});
//      modify   序列获取修改为多线程方式。使用分段锁方式,一个序列一把锁。  end
//		}
	}

	public static boolean processInsert(SchemaConfig schema, int sqlType,
<<<<<<< HEAD
										String origSQL, ServerConnection sc) throws SQLNonTransientException {
=======
			String origSQL, ServerConnection sc) throws SQLNonTransientException {
>>>>>>> feffedd5
		String tableName = StringUtil.getTableName(origSQL).toUpperCase();
		TableConfig tableConfig = schema.getTables().get(tableName);
		boolean processedInsert = false;
		//判断是有自增字段
		if (null != tableConfig && tableConfig.isAutoIncrement()) {
			String primaryKey = tableConfig.getPrimaryKey();
			processedInsert = processInsert(sc,schema,sqlType,origSQL,tableName,primaryKey);
		}
		return processedInsert;
	}
	/*
	 *  找到返回主键的的位置
	 *  找不到返回 -1
	 * */
	private static int isPKInFields(String origSQL,String primaryKey,int firstLeftBracketIndex,int firstRightBracketIndex){

		if (primaryKey == null) {
			throw new RuntimeException("please make sure the primaryKey's config is not null in schemal.xml");
		}

		boolean isPrimaryKeyInFields = false;
		int  pkStart = 0;
		String upperSQL = origSQL.substring(firstLeftBracketIndex, firstRightBracketIndex + 1).toUpperCase();
		for (int pkOffset = 0, primaryKeyLength = primaryKey.length();;) {
			pkStart = upperSQL.indexOf(primaryKey, pkOffset);
			if (pkStart >= 0 && pkStart < firstRightBracketIndex) {
				char pkSide = upperSQL.charAt(pkStart - 1);
				if (pkSide <= ' ' || pkSide == '`' || pkSide == ',' || pkSide == '(') {
					pkSide = upperSQL.charAt(pkStart + primaryKey.length());
					isPrimaryKeyInFields = pkSide <= ' ' || pkSide == '`' || pkSide == ',' || pkSide == ')';
				}
				if (isPrimaryKeyInFields) {
					break;
				}
				pkOffset = pkStart + primaryKeyLength;
			} else {
				break;
			}
		}
		if (isPrimaryKeyInFields) {
			return firstLeftBracketIndex + pkStart;
		} else {
			return  -1;
		}

	}

	public static boolean processInsert(ServerConnection sc,SchemaConfig schema,
										int sqlType,String origSQL,String tableName,String primaryKey) throws SQLNonTransientException {

		int firstLeftBracketIndex = origSQL.indexOf("(");
		int firstRightBracketIndex = origSQL.indexOf(")");
		String upperSql = origSQL.toUpperCase();
		int valuesIndex = upperSql.indexOf("VALUES");
		int selectIndex = upperSql.indexOf("SELECT");
		int fromIndex = upperSql.indexOf("FROM");
		//屏蔽insert into table1 select * from table2语句
		if(firstLeftBracketIndex < 0) {
			String msg = "invalid sql:" + origSQL;
			LOGGER.warn(msg);
			throw new SQLNonTransientException(msg);
		}
		//屏蔽批量插入
		if(selectIndex > 0 &&fromIndex>0&&selectIndex>firstRightBracketIndex&&valuesIndex<0) {
			String msg = "multi insert not provided" ;
			LOGGER.warn(msg);
			throw new SQLNonTransientException(msg);
		}
		//插入语句必须提供列结构，因为MyCat默认对于表结构无感知
		if(valuesIndex + "VALUES".length() <= firstLeftBracketIndex) {
			throw new SQLSyntaxErrorException("insert must provide ColumnList");
		}
		Object[] vauleArrayAndSuffixStr = parseSqlValueArrayAndSuffixStr(origSQL , valuesIndex);
		List<List<String>> vauleArray = (List<List<String>>) vauleArrayAndSuffixStr[0];
		String suffixStr = null;
		if (vauleArrayAndSuffixStr.length > 1) {
			suffixStr = (String) vauleArrayAndSuffixStr[1];
		}
		//两种情况处理 1 有主键的 id ,但是值为null 进行改下
		//            2 没有主键的 需要插入 进行改写

		//如果主键不在插入语句的fields中，则需要进一步处理
		boolean processedInsert= false;
		int pkStart = isPKInFields(origSQL,primaryKey,firstLeftBracketIndex,firstRightBracketIndex);


		if(pkStart == -1){
			processedInsert = true;
			handleBatchInsert(sc, schema, sqlType,origSQL, valuesIndex, tableName, primaryKey, vauleArray, suffixStr);
		} else {
			//判断 主键id的值是否为null
			if(pkStart != -1) {
				String subPrefix = origSQL.substring(0, pkStart);
				char c;
				int pkIndex = 0;
				for(int index = 0, len = subPrefix.length(); index < len; index++) {
					c = subPrefix.charAt(index);
					if(c == ',') {
						pkIndex ++;
					}
				}
				processedInsert  = handleBatchInsertWithPK(sc, schema, sqlType,origSQL, valuesIndex, tableName, primaryKey, vauleArray, suffixStr, pkIndex);
			}
		}
		return processedInsert;
	}

	private static boolean handleBatchInsertWithPK(ServerConnection sc, SchemaConfig schema, int sqlType,
			String origSQL, int valuesIndex, String tableName, String primaryKey, List<List<String>> vauleList,
			String suffixStr, int pkIndex) {
		boolean processedInsert = false;
//	  	final String pk = "\\("+primaryKey+",";
		final String mycatSeqPrefix = "next value for MYCATSEQ_"+tableName.toUpperCase() ;

		/*"VALUES".length() ==6 */
		String prefix = origSQL.substring(0, valuesIndex + 6);
//

		StringBuilder sb = new StringBuilder("");
		for(List<String> list : vauleList) {
			sb.append("(");
			String pkValue = list.get(pkIndex).trim().toLowerCase();
			//null值替换为 next value for MYCATSEQ_tableName
			if("null".equals(pkValue.trim())) {
				list.set(pkIndex, mycatSeqPrefix);
				processedInsert = true;
			}
			for(String val : list) {
				sb.append(val).append(",");
			}
			sb.setCharAt(sb.length() - 1, ')');
			sb.append(",");
		}
		sb.setCharAt(sb.length() - 1, ' ');
		if (suffixStr != null) {
			sb.append(suffixStr);
		}
		if(processedInsert) {
			processSQL(sc, schema,prefix+sb.toString(), sqlType);
		}
		return processedInsert;
	}

	public static List<String> handleBatchInsert(String origSQL, int valuesIndex) {
		List<String> handledSQLs = new LinkedList<>();
		String prefix = origSQL.substring(0, valuesIndex + "VALUES".length());
		String values = origSQL.substring(valuesIndex + "VALUES".length());
		int flag = 0;
		StringBuilder currentValue = new StringBuilder();
		currentValue.append(prefix);
		for (int i = 0; i < values.length(); i++) {
			char j = values.charAt(i);
			if (j == '(' && flag == 0) {
				flag = 1;
				currentValue.append(j);
			} else if (j == '\"' && flag == 1) {
				flag = 2;
				currentValue.append(j);
			} else if (j == '\'' && flag == 1) {
				flag = 3;
				currentValue.append(j);
			} else if (j == '\\' && flag == 2) {
				flag = 4;
				currentValue.append(j);
			} else if (j == '\\' && flag == 3) {
				flag = 5;
				currentValue.append(j);
			} else if (flag == 4) {
				flag = 2;
				currentValue.append(j);
			} else if (flag == 5) {
				flag = 3;
				currentValue.append(j);
			} else if (j == '\"' && flag == 2) {
				flag = 1;
				currentValue.append(j);
			} else if (j == '\'' && flag == 3) {
				flag = 1;
				currentValue.append(j);
			} else if (j == ')' && flag == 1) {
				flag = 0;
				currentValue.append(j);
				handledSQLs.add(currentValue.toString());
				currentValue = new StringBuilder();
				currentValue.append(prefix);
			} else if (j == ',' && flag == 0) {
				continue;
			} else {
				currentValue.append(j);
			}
		}
		return handledSQLs;
	}
	/**
	 * 对于插入的sql : "insert into hotnews(title,name) values('test1',\"name\"),('(test)',\"(test)\"),('\\\"',\"\\'\"),(\")\",\"\\\"\\')\")"：
	 *  需要返回结果：
	 *[[ 'test1', "name"],
	 *	['(test)', "(test)"],
	 *	['\"', "\'"],
	 *	[")", "\"\')"],
	 *	[ 1,  null]
	 * 值结果的解析
	 */
	public static Object[] parseSqlValueArrayAndSuffixStr(String origSQL, int valuesIndex) {
		List<List<String>> valueArray = new ArrayList<>();
		String valuesAndSuffixStr = origSQL.substring(valuesIndex + 6);// 6 values 长度为6
		int pos = 0 ;
		int flag  = 4;
		int len = valuesAndSuffixStr.length();
		StringBuilder currentValue = new StringBuilder();
//        int colNum = 2; //
		char c ;
		List<String> curList = new ArrayList<>();
		int parenCount = 0;
		for( ;pos < len; pos ++) {
			c = valuesAndSuffixStr.charAt(pos);
			if (flag == 1  || flag == 2) {
				currentValue.append(c);
				if (c == '\\') {
					char nextCode = valuesAndSuffixStr.charAt(pos + 1);
					if (nextCode == '\'' || nextCode == '\"') {
						currentValue.append(nextCode);
						pos++;
						continue;
					}
				}
				if (c == '\"' && flag == 1) {
					flag = 0;
					continue;
				}
				if (c == '\'' && flag == 2) {
					flag = 0;
					continue;
				}
			} else if (flag == 5) {
				currentValue.append(c);
				if (c == '(') {
					parenCount++;
				} else if (c == ')') {
					parenCount--;
				}
				if (parenCount == 0) {
					flag = 0;
				}
			} else if (c == '\"'){
				currentValue.append(c);
				flag = 1;
			} else if (c == '\'') {
				currentValue.append(c);
				flag = 2;
			} else if (c == '(') {
				if (flag == 4) {
					curList = new ArrayList<>();
					flag = 0;
				} else {
					currentValue.append(c);
					flag = 5;
					parenCount++;
				}
			} else if (flag == 4) {
				if (c == 'o' || c == 'O') {
					String suffixStr = valuesAndSuffixStr.substring(pos);
					return new Object[]{valueArray, suffixStr};
				}
				continue;
			} else if (c == ',') {
//                System.out.println(currentValue);
				curList.add(currentValue.toString());
				currentValue.delete(0, currentValue.length());
			} else if (c == ')'){
				flag = 4;
//                System.out.println(currentValue);
				curList.add(currentValue.toString());
				currentValue.delete(0, currentValue.length());
				valueArray.add(curList);
			}  else {
				currentValue.append(c);
			}
		}
		return new Object[]{valueArray};
	}
	/**
	 * 对于主键不在插入语句的fields中的SQL，需要改写。比如hotnews主键为id，插入语句为：
	 * insert into hotnews(title) values('aaa');
	 * 需要改写成：
	 * insert into hotnews(id, title) values(next value for MYCATSEQ_hotnews,'aaa');
	 */
	public static void handleBatchInsert(ServerConnection sc, SchemaConfig schema,
			int sqlType,String origSQL, int valuesIndex,String tableName, String primaryKey , List<List<String>> vauleList, String suffixStr) {

		final String pk = "\\("+primaryKey+",";
		final String mycatSeqPrefix = "(next value for MYCATSEQ_"+tableName.toUpperCase()+"";

		/*"VALUES".length() ==6 */
		String prefix = origSQL.substring(0, valuesIndex + 6);
//
		prefix = prefix.replaceFirst("\\(", pk);

		StringBuilder sb = new StringBuilder("");
		for(List<String> list : vauleList) {
			sb.append(mycatSeqPrefix);
			for(String val : list) {
				sb.append(",").append(val);
			}
			sb.append("),");
		}
		sb.setCharAt(sb.length() - 1, ' ');
		if (suffixStr != null) {
			sb.append(suffixStr);
		}
		processSQL(sc, schema,prefix+sb.toString(), sqlType);
	}
//	  /**
//	  * 对于主键不在插入语句的fields中的SQL，需要改写。比如hotnews主键为id，插入语句为：
//	  * insert into hotnews(title) values('aaa');
//	  * 需要改写成：
//	  * insert into hotnews(id, title) values(next value for MYCATSEQ_hotnews,'aaa');
//	  */
//    public static void handleBatchInsert(ServerConnection sc, SchemaConfig schema,
//            int sqlType,String origSQL, int valuesIndex,String tableName, String primaryKey) {
//
//    	final String pk = "\\("+primaryKey+",";
//        final String mycatSeqPrefix = "(next value for MYCATSEQ_"+tableName.toUpperCase()+",";
//
//    	/*"VALUES".length() ==6 */
//        String prefix = origSQL.substring(0, valuesIndex + 6);
//        String values = origSQL.substring(valuesIndex + 6);
//
//        prefix = prefix.replaceFirst("\\(", pk);
//        values = values.replaceFirst("\\(", mycatSeqPrefix);
//        values =Pattern.compile(",\\s*\\(").matcher(values).replaceAll(","+mycatSeqPrefix);
//        processSQL(sc, schema,prefix+values, sqlType);
//    }
<<<<<<< HEAD
    
=======

>>>>>>> feffedd5

	public static RouteResultset routeToMultiNode(boolean cache,RouteResultset rrs, Collection<String> dataNodes, String stmt) {
		RouteResultsetNode[] nodes = new RouteResultsetNode[dataNodes.size()];
		int i = 0;
		RouteResultsetNode node;
		for (String dataNode : dataNodes) {
			node = new RouteResultsetNode(dataNode, rrs.getSqlType(), stmt);
			node.setSource(rrs);
			if(rrs.getDataNodeSlotMap().containsKey(dataNode)){
				node.setSlot(rrs.getDataNodeSlotMap().get(dataNode));
			}
			if (rrs.getCanRunInReadDB() != null) {
				node.setCanRunInReadDB(rrs.getCanRunInReadDB());
			}
			if(rrs.getRunOnSlave() != null){
				nodes[0].setRunOnSlave(rrs.getRunOnSlave());
			}
			nodes[i++] = node;
		}
		rrs.setCacheAble(cache);
		rrs.setNodes(nodes);
		return rrs;
	}

	/**
	 * 路由到多节点
	 * @param cache
	 * @param rrs
	 * @param dataNodes
	 * @param stmt
	 * @param isGlobalTable
	 * @return
	 */
	public static RouteResultset routeToMultiNode(boolean cache, RouteResultset rrs, Collection<String> dataNodes,
												  String stmt, boolean isGlobalTable) {
		rrs = routeToMultiNode(cache, rrs, dataNodes, stmt);
		rrs.setGlobalTable(isGlobalTable);
		return rrs;
	}

	/**
	 * 为表元路由
	 * @param rrs
	 * @param schema
	 * @param tableName
	 * @param sql
	 */
	public static void routeForTableMeta(RouteResultset rrs,
										 SchemaConfig schema, String tableName, String sql) {
		String dataNode = null;
		if (isNoSharding(schema,tableName)) {//不分库的直接从schema中获取dataNode
			dataNode = schema.getDataNode();
		} else {
			dataNode = getMetaReadDataNode(schema, tableName);
		}

		RouteResultsetNode[] nodes = new RouteResultsetNode[1];
		nodes[0] = new RouteResultsetNode(dataNode, rrs.getSqlType(), sql);
		nodes[0].setSource(rrs);
		if(rrs.getDataNodeSlotMap().containsKey(dataNode)){
			nodes[0].setSlot(rrs.getDataNodeSlotMap().get(dataNode));
		}
		if (rrs.getCanRunInReadDB() != null) {
			nodes[0].setCanRunInReadDB(rrs.getCanRunInReadDB());
		}
		if(rrs.getRunOnSlave() != null){
			nodes[0].setRunOnSlave(rrs.getRunOnSlave());
		}
		rrs.setNodes(nodes);
	}

	/**
	 * 根据表名随机获取一个节点
	 *
	 * @param schema     数据库名
	 * @param table      表名
	 * @return 			  数据节点
	 * @author mycat
	 */
	private static String getMetaReadDataNode(SchemaConfig schema,
											  String table) {
		// Table名字被转化为大写的，存储在schema
		table = table.toUpperCase();
		String dataNode = null;
		Map<String, TableConfig> tables = schema.getTables();
		TableConfig tc;
		if (tables != null && (tc = tables.get(table)) != null) {
			dataNode = getAliveRandomDataNode(tc);
		}
		return dataNode;
	}

	/**
	 * 解决getRandomDataNode方法获取错误节点的问题.
	 * @param tc
	 * @return
	 */
	private static String getAliveRandomDataNode(TableConfig tc) {
		List<String> randomDns = (List<String>)tc.getDataNodes().clone();

		MycatConfig mycatConfig = MycatServer.getInstance().getConfig();
		if (mycatConfig != null) {
			Collections.shuffle(randomDns);
			for (String randomDn : randomDns) {
				PhysicalDBNode physicalDBNode = mycatConfig.getDataNodes().get(randomDn);
				if (physicalDBNode != null) {
					if (physicalDBNode.getDbPool().getSource().isAlive()) { // 判断后端Mysql连接是否正常
						for (PhysicalDBPool pool : MycatServer.getInstance().getConfig().getDataHosts().values()) {
							PhysicalDatasource source = pool.getSource();
							if (source.getHostConfig().containDataNode(randomDn) && pool.getSource().isAlive()) { // 判断后端Mysql连接是否正常 并且是否包含该数据库
								return randomDn;
							}
						}
					}
				}
			}
		}

		// all fail return default
		return tc.getRandomDataNode();
	}

	/**
	 * 获取随机分片节点
	 * @param tc
	 * @return
	 */
	@Deprecated
	private static String getRandomDataNode(TableConfig tc) {
		//写节点不可用，意味着读节点也不可用。
		//直接使用下一个 dataHost
		String randomDn = tc.getRandomDataNode();
		MycatConfig mycatConfig = MycatServer.getInstance().getConfig();
		if (mycatConfig != null) {
			PhysicalDBNode physicalDBNode = mycatConfig.getDataNodes().get(randomDn);
			if (physicalDBNode != null) {
<<<<<<< HEAD
				if (physicalDBNode.getDbPool().getSource().isAlive()) { // 判断后端Mysql连接是否正常
					for (PhysicalDBPool pool : MycatServer.getInstance().getConfig().getDataHosts().values()) {
=======
				if (physicalDBNode.getDbPool().getSource().isAlive()) {
					for (PhysicalDBPool pool : MycatServer.getInstance()
							.getConfig()
							.getDataHosts()
							.values()) {
>>>>>>> feffedd5
						if (pool.getSource().getHostConfig().containDataNode(randomDn)) {
							continue;
						}

<<<<<<< HEAD
						if (pool.getSource().isAlive()) { // 判断后端Mysql连接是否正常
=======
						if (pool.getSource().isAlive()) {
>>>>>>> feffedd5
							return pool.getSource().getHostConfig().getRandomDataNode();
						}
					}
				}
			}
		}

		//all fail return default
		return randomDn;
	}

	/**
	 * 根据 ER分片规则获取路由集合
	 *
	 * @param stmt            执行的语句
	 * @param rrs      		     数据路由集合
	 * @param tc	      	     表实体
	 * @param joinKeyVal      连接属性
	 * @return RouteResultset(数据路由集合)	 *
	 * @throws SQLNonTransientException，IllegalShardingColumnValueException
	 * @author mycat
	 */
	public static RouteResultset routeByERParentKey(ServerConnection sc,SchemaConfig schema,
<<<<<<< HEAD
													int sqlType,String stmt,
													RouteResultset rrs, TableConfig tc, String joinKeyVal)
=======
			int sqlType,String stmt,
			RouteResultset rrs, TableConfig tc, String joinKeyVal)
>>>>>>> feffedd5
			throws SQLNonTransientException {

		// only has one parent level and ER parent key is parent
		// table's partition key
		if (tc.isSecondLevel()
				//判断是否为二级子表（父表不再有父表）
				&& tc.getParentTC().getPartitionColumn()
				.equals(tc.getParentKey())) { // using
			// parent
			// rule to
			// find
			// datanode
			Set<ColumnRoutePair> parentColVal = new HashSet<ColumnRoutePair>(1);
			ColumnRoutePair pair = new ColumnRoutePair(joinKeyVal);
			parentColVal.add(pair);
			Set<String> dataNodeSet = ruleCalculate(tc.getParentTC(), parentColVal,rrs.getDataNodeSlotMap());
			if (dataNodeSet.isEmpty() || dataNodeSet.size() > 1) {
				throw new SQLNonTransientException(
						"parent key can't find  valid datanode ,expect 1 but found: "
								+ dataNodeSet.size());
			}
			String dn = dataNodeSet.iterator().next();
			if (LOGGER.isDebugEnabled()) {
				LOGGER.debug("found partion node (using parent partion rule directly) for child table to insert  "
						+ dn + " sql :" + stmt);
			}
			return RouterUtil.routeToSingleNode(rrs, dn, stmt);
		}
		return null;
	}

	/**
	 * @return dataNodeIndex -&gt; [partitionKeysValueTuple+]
	 */
	public static Set<String> ruleByJoinValueCalculate(RouteResultset rrs, TableConfig tc,
													   Set<ColumnRoutePair> colRoutePairSet) throws SQLNonTransientException {

		String joinValue = "";

		if(colRoutePairSet.size() > 1) {
			LOGGER.warn("joinKey can't have multi Value");
		} else {
			Iterator<ColumnRoutePair> it = colRoutePairSet.iterator();
			ColumnRoutePair joinCol = it.next();
			joinValue = joinCol.colValue;
		}

		Set<String> retNodeSet = new LinkedHashSet<String>();

		Set<String> nodeSet;
		if (tc.isSecondLevel()
				&& tc.getParentTC().getPartitionColumn()
				.equals(tc.getParentKey())) { // using
			// parent
			// rule to
			// find
			// datanode

			nodeSet = ruleCalculate(tc.getParentTC(),colRoutePairSet,rrs.getDataNodeSlotMap());
			if (nodeSet.isEmpty()) {
				throw new SQLNonTransientException(
						"parent key can't find  valid datanode ,expect 1 but found: "
								+ nodeSet.size());
			}
			if (LOGGER.isDebugEnabled()) {
				LOGGER.debug("found partion node (using parent partion rule directly) for child table to insert  "
						+ nodeSet + " sql :" + rrs.getStatement());
			}
			retNodeSet.addAll(nodeSet);

//			for(ColumnRoutePair pair : colRoutePairSet) {
//				nodeSet = ruleCalculate(tc.getParentTC(),colRoutePairSet);
//				if (nodeSet.isEmpty() || nodeSet.size() > 1) {//an exception would be thrown, if sql was executed on more than on sharding
//					throw new SQLNonTransientException(
//							"parent key can't find  valid datanode ,expect 1 but found: "
//									+ nodeSet.size());
//				}
//				String dn = nodeSet.iterator().next();
//				if (LOGGER.isDebugEnabled()) {
//					LOGGER.debug("found partion node (using parent partion rule directly) for child table to insert  "
//							+ dn + " sql :" + rrs.getStatement());
//				}
//				retNodeSet.addAll(nodeSet);
//			}
			return retNodeSet;
		} else {
			retNodeSet.addAll(tc.getParentTC().getDataNodes());
		}

		return retNodeSet;
	}


	/**
	 * @return dataNodeIndex -&gt; [partitionKeysValueTuple+]
	 */
	public static Set<String> ruleCalculate(TableConfig tc,
											Set<ColumnRoutePair> colRoutePairSet,Map<String,Integer>   dataNodeSlotMap)  {
		Set<String> routeNodeSet = new LinkedHashSet<String>();
		String col = tc.getRule().getColumn();
		RuleConfig rule = tc.getRule();
		AbstractPartitionAlgorithm algorithm = rule.getRuleAlgorithm();
		for (ColumnRoutePair colPair : colRoutePairSet) {
			if (colPair.colValue != null) {
				Integer nodeIndx = algorithm.calculate(StringUtil.removeBackquote(colPair.colValue));
				if (nodeIndx == null) {
					throw new IllegalArgumentException(
							"can't find datanode for sharding column:" + col
									+ " val:" + colPair.colValue);
				} else {
					String dataNode = tc.getDataNodes().get(nodeIndx);
					routeNodeSet.add(dataNode);
					if(algorithm instanceof SlotFunction) {
						dataNodeSlotMap.put(dataNode,((SlotFunction) algorithm).slotValue());
					}
					colPair.setNodeId(nodeIndx);
				}
			} else if (colPair.rangeValue != null) {
				Integer[] nodeRange = algorithm.calculateRange(
						String.valueOf(colPair.rangeValue.beginValue),
						String.valueOf(colPair.rangeValue.endValue));
				if (nodeRange != null) {
					/**
					 * 不能确认 colPair的 nodeid是否会有其它影响
					 */
					if (nodeRange.length == 0) {
						routeNodeSet.addAll(tc.getDataNodes());
					} else {
						ArrayList<String> dataNodes = tc.getDataNodes();
						String dataNode = null;
						for (Integer nodeId : nodeRange) {
							dataNode = dataNodes.get(nodeId);
							if(algorithm instanceof SlotFunction) {
								dataNodeSlotMap.put(dataNode,((SlotFunction) algorithm).slotValue());
							}
							routeNodeSet.add(dataNode);
						}
					}
				}
			}

		}
		return routeNodeSet;
	}

	/**
	 * 多表路由
	 */
	public static RouteResultset tryRouteForTables(SchemaConfig schema, DruidShardingParseInfo ctx,
												   RouteCalculateUnit routeUnit, RouteResultset rrs, boolean isSelect, LayerCachePool cachePool)
			throws SQLNonTransientException {

		List<String> tables = ctx.getTables();


		if(schema.isNoSharding()||(tables.size() >= 1&&isNoSharding(schema,tables.get(0)))) {
			return routeToSingleNode(rrs, schema.getDataNode(), ctx.getSql());
		}

		//每个表对应的路由映射
		Map<String,Set<String>> tablesRouteMap = new HashMap<String,Set<String>>();

		//为全局表和单库表找路由
		for(String tableName : tables) {

			TableConfig tableConfig = schema.getTables().get(tableName.toUpperCase());

			if(tableConfig == null) {
				//add 如果表读取不到则先将表名从别名中读取转化后再读取
				String alias = ctx.getTableAliasMap().get(tableName);
				if(!StringUtil.isEmpty(alias)){
					tableConfig = schema.getTables().get(alias.toUpperCase());
				}

				if(tableConfig == null){
					String msg = "can't find table define in schema "+ tableName + " schema:" + schema.getName();
					LOGGER.warn(msg);
					throw new SQLNonTransientException(msg);
				}

			}
			if(tableConfig.isGlobalTable()) {//全局表
				if(tablesRouteMap.get(tableName) == null) {
					tablesRouteMap.put(tableName, new HashSet<String>());
				}
				tablesRouteMap.get(tableName).addAll(tableConfig.getDataNodes());
			} else if(tablesRouteMap.get(tableName) == null) { //余下的表都是单库表
				tablesRouteMap.put(tableName, new HashSet<String>());
				tablesRouteMap.get(tableName).addAll(tableConfig.getDataNodes());
			}

			if(tableConfig.getDistTables().size() > 0) {
				Map<String, List<String>> subTablesmap = rrs.getSubTableMaps();
				if (subTablesmap == null) {
					subTablesmap = Maps.newHashMap();
					rrs.setSubTableMaps(subTablesmap);
				}

				subTablesmap.put(tableName.toUpperCase(), tableConfig.getDistTables());
			}
		}


		//只有一个表的
		if(tables.size() == 1) {
			return RouterUtil.tryRouteForOneTable(schema, ctx, routeUnit, tables.get(0), rrs, isSelect, cachePool);
		}

		Set<String> retNodesSet = new HashSet<String>();

		//分库解析信息不为空
		Map<String, Map<String, Set<ColumnRoutePair>>> tablesAndConditions = routeUnit.getTablesAndConditions();
		if(tablesAndConditions != null && tablesAndConditions.size() > 0) {
			//为分库表找路由
			RouterUtil.findRouteWithcConditionsForTables(schema, rrs, tablesAndConditions, tablesRouteMap, ctx.getSql(), cachePool, isSelect);
			if(rrs.isFinishedRoute()) {
				return rrs;
			}
		}


		boolean isFirstAdd = true;
		for(Map.Entry<String, Set<String>> entry : tablesRouteMap.entrySet()) {
			if(entry.getValue() == null || entry.getValue().size() == 0) {
				throw new SQLNonTransientException("parent key can't find any valid datanode ");
			} else {
				if(isFirstAdd) {
					retNodesSet.addAll(entry.getValue());
					isFirstAdd = false;
				} else {
					retNodesSet.retainAll(entry.getValue());
					if(retNodesSet.size() == 0) {//两个表的路由无交集
						String errMsg = "invalid route in sql, multi tables found but datanode has no intersection "
								+ " sql:" + ctx.getSql();
						LOGGER.warn(errMsg);
						throw new SQLNonTransientException(errMsg);
					}
				}
			}
		}

		if(retNodesSet != null && retNodesSet.size() > 0) {
			String tableName = tables.get(0);
			TableConfig tableConfig = schema.getTables().get(tableName.toUpperCase());
			if(tableConfig.isDistTable()){
				routeToDistTableNode(schema, rrs, ctx.getSql(), tablesAndConditions, cachePool, isSelect);
				return rrs;
			}

			if(retNodesSet.size() > 1 && isAllGlobalTable(ctx, schema)) {
				// mulit routes ,not cache route result
				if (isSelect) {
					rrs.setCacheAble(false);
					ArrayList<String> retNodeList = new ArrayList<String>(retNodesSet);
					Collections.shuffle(retNodeList);//by kaiz : add shuffle
					routeToSingleNode(rrs, retNodeList.get(0), ctx.getSql());
				}
				else {//delete 删除全局表的记录
					routeToMultiNode(isSelect, rrs, retNodesSet, ctx.getSql(),true);
				}

			} else {
				routeToMultiNode(isSelect, rrs, retNodesSet, ctx.getSql());
			}

		}
		return rrs;
	}

	/**
	 *
	 * 单表路由
	 */
	public static RouteResultset tryRouteForOneTable(SchemaConfig schema, DruidShardingParseInfo ctx,
													 RouteCalculateUnit routeUnit, String tableName, RouteResultset rrs, boolean isSelect,
													 LayerCachePool cachePool) throws SQLNonTransientException {

		if (isNoSharding(schema, tableName)) {
			return routeToSingleNode(rrs, schema.getDataNode(), ctx.getSql());
		}

		TableConfig tc = schema.getTables().get(tableName);
		if(tc == null) {
			String msg = "can't find table define in schema " + tableName + " schema:" + schema.getName();
			LOGGER.warn(msg);
			throw new SQLNonTransientException(msg);
		}

		if(tc.isDistTable()){
			return routeToDistTableNode(schema,rrs,ctx.getSql(), routeUnit.getTablesAndConditions(), cachePool,isSelect);
		}

		if(tc.isGlobalTable()) {//全局表
			if(isSelect) {
				// global select ,not cache route result
				rrs.setCacheAble(false);
				return routeToSingleNode(rrs, getAliveRandomDataNode(tc)/*getRandomDataNode(tc)*/, ctx.getSql());
			} else {//insert into 全局表的记录
				return routeToMultiNode(false, rrs, tc.getDataNodes(), ctx.getSql(),true);
			}
		} else {//单表或者分库表
			if (!checkRuleRequired(schema, ctx, routeUnit, tc)) {
				throw new IllegalArgumentException("route rule for table "
						+ tc.getName() + " is required: " + ctx.getSql());

			}
			if(tc.getPartitionColumn() == null && !tc.isSecondLevel()) {//单表且不是childTable
//				return RouterUtil.routeToSingleNode(rrs, tc.getDataNodes().get(0),ctx.getSql());
				return routeToMultiNode(rrs.isCacheAble(), rrs, tc.getDataNodes(), ctx.getSql());
			} else {
				//每个表对应的路由映射
				Map<String,Set<String>> tablesRouteMap = new HashMap<String,Set<String>>();
				if(routeUnit.getTablesAndConditions() != null && routeUnit.getTablesAndConditions().size() > 0) {
					RouterUtil.findRouteWithcConditionsForTables(schema, rrs, routeUnit.getTablesAndConditions(), tablesRouteMap, ctx.getSql(), cachePool, isSelect);
					if(rrs.isFinishedRoute()) {
						return rrs;
					}
				}

				if(tablesRouteMap.get(tableName) == null) {
					return routeToMultiNode(rrs.isCacheAble(), rrs, tc.getDataNodes(), ctx.getSql());
				} else {
					return routeToMultiNode(rrs.isCacheAble(), rrs, tablesRouteMap.get(tableName), ctx.getSql());
				}
			}
		}
	}

<<<<<<< HEAD
	private static RouteResultset routeToDistTableNode(String tableName, SchemaConfig schema, RouteResultset rrs,
													   String orgSql, Map<String, Map<String, Set<ColumnRoutePair>>> tablesAndConditions,
													   LayerCachePool cachePool, boolean isSelect) throws SQLNonTransientException {
=======
	private static RouteResultset routeToDistTableNode(SchemaConfig schema, RouteResultset rrs,
			String orgSql, Map<String, Map<String, Set<ColumnRoutePair>>> tablesAndConditions,
			LayerCachePool cachePool, boolean isSelect) throws SQLNonTransientException {
>>>>>>> feffedd5

		List<String> tables = rrs.getTables();

		String tableName = tables.get(0);
		TableConfig tableConfig = schema.getTables().get(tableName);
		if(tableConfig == null) {
			String msg = "can't find table define in schema " + tableName + " schema:" + schema.getName();
			LOGGER.warn(msg);
			throw new SQLNonTransientException(msg);
		}
		if(tableConfig.isGlobalTable()){
			String msg = "can't suport district table  " + tableName + " schema:" + schema.getName() + " for global table ";
			LOGGER.warn(msg);
			throw new SQLNonTransientException(msg);
		}
		String partionCol = tableConfig.getPartitionColumn();
<<<<<<< HEAD
//		String primaryKey = tableConfig.getPrimaryKey();
=======
		//    String primaryKey = tableConfig.getPrimaryKey();
>>>>>>> feffedd5
		boolean isLoadData=false;

		Set<String> tablesRouteSet = new HashSet<String>();

		List<String> dataNodes = tableConfig.getDataNodes();
		if(dataNodes.size()>1){
			String msg = "can't suport district table  " + tableName + " schema:" + schema.getName() + " for mutiple dataNode " + dataNodes;
			LOGGER.warn(msg);
			throw new SQLNonTransientException(msg);
		}
		String dataNode = dataNodes.get(0);

		RouteResultsetNode[] nodes = null;
		//主键查找缓存暂时不实现
		if(tablesAndConditions.isEmpty()){
			List<String> subTables = tableConfig.getDistTables();
			tablesRouteSet.addAll(subTables);
<<<<<<< HEAD
		}
=======
>>>>>>> feffedd5

			nodes = getNode(rrs, orgSql, tablesRouteSet, dataNode, false, tableName);
		} else {

			for(Map.Entry<String, Map<String, Set<ColumnRoutePair>>> entry : tablesAndConditions.entrySet()) {
				boolean isFoundPartitionValue = partionCol != null && entry.getValue().get(partionCol) != null;
				Map<String, Set<ColumnRoutePair>> columnsMap = entry.getValue();

				Set<ColumnRoutePair> partitionValue = columnsMap.get(partionCol);
				if(partitionValue == null || partitionValue.size() == 0) {
					tablesRouteSet.addAll(tableConfig.getDistTables());
				} else {
					for(ColumnRoutePair pair : partitionValue) {
						AbstractPartitionAlgorithm algorithm = tableConfig.getRule().getRuleAlgorithm();
						if(pair.colValue != null) {
							Integer tableIndex = algorithm.calculate(StringUtil.removeBackquote(pair.colValue));
							if(tableIndex == null) {
								String msg = "can't find any valid datanode :" + tableConfig.getName()
										+ " -> " + tableConfig.getPartitionColumn() + " -> " + pair.colValue;
								LOGGER.warn(msg);
								throw new SQLNonTransientException(msg);
							}
							String subTable = tableConfig.getDistTables().get(tableIndex);
							if(subTable != null) {
								tablesRouteSet.add(subTable);
								if(algorithm instanceof SlotFunction){
									rrs.getDataNodeSlotMap().put(subTable,((SlotFunction) algorithm).slotValue());
								}
							}
						}
						if(pair.rangeValue != null) {
							Integer[] tableIndexs = algorithm
									.calculateRange(StringUtil.removeBackquote(pair.rangeValue.beginValue.toString()),StringUtil.removeBackquote(pair.rangeValue.endValue.toString()));
							for(Integer idx : tableIndexs) {
								String subTable = tableConfig.getDistTables().get(idx);
								if(subTable != null) {
									tablesRouteSet.add(subTable);
									if(algorithm instanceof SlotFunction){
										rrs.getDataNodeSlotMap().put(subTable,((SlotFunction) algorithm).slotValue());
									}
								}
							}
						}
					}
				}
			}

			nodes = getNode(rrs, orgSql, tablesRouteSet, dataNode, true, tableName);
		}

		rrs.setNodes(nodes);
		rrs.setSubTables(tablesRouteSet);
		rrs.setFinishedRoute(true);

		return rrs;
	}

	private static RouteResultsetNode[] getNode(RouteResultset rrs, String orgSql, Set<String> tablesRouteSet,
			String dataNode, boolean is, String tableName) {
		Object[] subTables =  tablesRouteSet.toArray();
		RouteResultsetNode[] nodes = new RouteResultsetNode[subTables.length];
<<<<<<< HEAD
		Map<String,Integer> dataNodeSlotMap=	rrs.getDataNodeSlotMap();
=======
		Map<String,Integer> dataNodeSlotMap= rrs.getDataNodeSlotMap();
>>>>>>> feffedd5
		for(int i=0;i<nodes.length;i++){
			String table = String.valueOf(subTables[i]);
			String changeSql = orgSql;
			nodes[i] = new RouteResultsetNode(dataNode, rrs.getSqlType(), changeSql);//rrs.getStatement()
			nodes[i].setSubTableName(table);

			if (is) {
				Map<String, List<String>> subTableMaps = rrs.getSubTableMaps();
				if(subTableMaps != null) {
					List<String> list = subTableMaps.get(tableName);
					int index = 0;
					for (String subTable : list) {
						if (table.equals(subTable)) {
							break;
						}
						index++;
					}
					for (String tableSource : subTableMaps.keySet()) {
						Map<String, String> subTableNames = nodes[i].getSubTableNames();
						if (subTableNames == null) {
							subTableNames = Maps.newHashMap();
							nodes[i].setSubTableNames(subTableNames);
						}
						if (tableSource.equals(tableName)) {
							subTableNames.put(tableSource, table);
						} else {
							subTableNames.put(tableSource, subTableMaps.get(tableSource).get(index));
						}

					}
				}
			} else {
				Map<String, List<String>> subTableMaps = rrs.getSubTableMaps();
				if(subTableMaps != null) {
					for (String tableSource : subTableMaps.keySet()) {
						Map<String, String> subTableNames = nodes[i].getSubTableNames();
						if (subTableNames == null) {
							subTableNames = Maps.newHashMap();
							nodes[i].setSubTableNames(subTableNames);
						}
						subTableNames.put(tableSource, subTableMaps.get(tableSource).get(i));
					}
				}
			}

			nodes[i].setSource(rrs);
			if(rrs.getDataNodeSlotMap().containsKey(dataNode)){
				nodes[i].setSlot(rrs.getDataNodeSlotMap().get(dataNode));
			}
			if (rrs.getCanRunInReadDB() != null) {
				nodes[i].setCanRunInReadDB(rrs.getCanRunInReadDB());
			}
			if(dataNodeSlotMap.containsKey(table))  {
				nodes[i].setSlot(dataNodeSlotMap.get(table));
			}
			if(rrs.getRunOnSlave() != null){
				nodes[0].setRunOnSlave(rrs.getRunOnSlave());
			}
		}
		return nodes;
	}

	/**
	 * 处理分库表路由
	 */
	public static void findRouteWithcConditionsForTables(SchemaConfig schema, RouteResultset rrs,
														 Map<String, Map<String, Set<ColumnRoutePair>>> tablesAndConditions,
														 Map<String, Set<String>> tablesRouteMap, String sql, LayerCachePool cachePool, boolean isSelect)
			throws SQLNonTransientException {
		//为分库表找路由
		for(Map.Entry<String, Map<String, Set<ColumnRoutePair>>> entry : tablesAndConditions.entrySet()) {
			String tableName = entry.getKey().toUpperCase();
			TableConfig tableConfig = schema.getTables().get(tableName);
			if(tableConfig == null) {
				String msg = "can't find table define in schema "
						+ tableName + " schema:" + schema.getName();
				LOGGER.warn(msg);
				throw new SQLNonTransientException(msg);
			}
			if(tableConfig.getDistTables()!=null && tableConfig.getDistTables().size()>0){
				routeToDistTableNode(schema, rrs, sql, tablesAndConditions, cachePool,isSelect);
			}
			//全局表或者不分库的表略过（全局表后面再计算）
			if(tableConfig.isGlobalTable() || schema.getTables().get(tableName).getDataNodes().size() == 1) {
				continue;
			} else {//非全局表：分库表、childTable、其他
				Map<String, Set<ColumnRoutePair>> columnsMap = entry.getValue();
				String joinKey = tableConfig.getJoinKey();
				String partionCol = tableConfig.getPartitionColumn();
				String primaryKey = tableConfig.getPrimaryKey();
				boolean isFoundPartitionValue = partionCol != null && entry.getValue().get(partionCol) != null;
				boolean isLoadData=false;
				if (LOGGER.isDebugEnabled()
						&& sql.startsWith(LoadData.loadDataHint)||rrs.isLoadData()) {
					//由于load data一次会计算很多路由数据，如果输出此日志会极大降低load data的性能
					isLoadData=true;
				}
<<<<<<< HEAD
				if(entry.getValue().get(primaryKey) != null && entry.getValue().size() == 1&&!isLoadData) {//主键查找
=======
				if(entry.getValue().get(primaryKey) != null && entry.getValue().size() == 1&&!isLoadData)
				{//主键查找
>>>>>>> feffedd5
					// try by primary key if found in cache
					Set<ColumnRoutePair> primaryKeyPairs = entry.getValue().get(primaryKey);
					if (primaryKeyPairs != null) {
						if (LOGGER.isDebugEnabled()) {
							LOGGER.debug("try to find cache by primary key ");
						}
						String tableKey = schema.getName() + '_' + tableName;
						boolean allFound = true;
						for (ColumnRoutePair pair : primaryKeyPairs) {//可能id in(1,2,3)多主键
							String cacheKey = pair.colValue;
							String dataNode = (String) cachePool.get(tableKey, cacheKey);
							if (dataNode == null) {
								allFound = false;
								continue;
							} else {
								if(tablesRouteMap.get(tableName) == null) {
									tablesRouteMap.put(tableName, new HashSet<String>());
								}
								tablesRouteMap.get(tableName).add(dataNode);
								continue;
							}
						}
						if (!allFound) {
							// need cache primary key ->datanode relation
							if (isSelect && tableConfig.getPrimaryKey() != null) {
								rrs.setPrimaryKey(tableKey + '.' + tableConfig.getPrimaryKey());
							}
						} else {//主键缓存中找到了就执行循环的下一轮
							continue;
						}
					}
				}
				if (isFoundPartitionValue) {//分库表
					Set<ColumnRoutePair> partitionValue = columnsMap.get(partionCol);
					if(partitionValue == null || partitionValue.size() == 0) {
						if(tablesRouteMap.get(tableName) == null) {
							tablesRouteMap.put(tableName, new HashSet<String>());
						}
						tablesRouteMap.get(tableName).addAll(tableConfig.getDataNodes());
					} else {
						for(ColumnRoutePair pair : partitionValue) {
							AbstractPartitionAlgorithm algorithm = tableConfig.getRule().getRuleAlgorithm();
							if(pair.colValue != null) {
								Integer nodeIndex = algorithm.calculate(StringUtil.removeBackquote(pair.colValue));
								if(nodeIndex == null) {
									String msg = "can't find any valid datanode :" + tableConfig.getName()
											+ " -> " + tableConfig.getPartitionColumn() + " -> " + pair.colValue;
									LOGGER.warn(msg);
									throw new SQLNonTransientException(msg);
								}

								ArrayList<String> dataNodes = tableConfig.getDataNodes();
								String node;
								if (nodeIndex >=0 && nodeIndex < dataNodes.size()) {
									node = dataNodes.get(nodeIndex);

								} else {
									node = null;
									String msg = "Can't find a valid data node for specified node index :"
											+ tableConfig.getName() + " -> " + tableConfig.getPartitionColumn()
											+ " -> " + pair.colValue + " -> " + "Index : " + nodeIndex;
									LOGGER.warn(msg);
									throw new SQLNonTransientException(msg);
								}
								if(node != null) {
									if(tablesRouteMap.get(tableName) == null) {
										tablesRouteMap.put(tableName, new HashSet<String>());
									}
									if(algorithm instanceof SlotFunction){
										rrs.getDataNodeSlotMap().put(node,((SlotFunction) algorithm).slotValue());
									}
									tablesRouteMap.get(tableName).add(node);
								}
							}
							if(pair.rangeValue != null) {
								Integer[] nodeIndexs = algorithm
										.calculateRange(pair.rangeValue.beginValue.toString(), pair.rangeValue.endValue.toString());
								ArrayList<String> dataNodes = tableConfig.getDataNodes();
								String node;
								for(Integer idx : nodeIndexs) {
									if (idx >= 0 && idx < dataNodes.size()) {
										node = dataNodes.get(idx);
									} else {
										String msg = "Can't find valid data node(s) for some of specified node indexes :"
												+ tableConfig.getName() + " -> " + tableConfig.getPartitionColumn();
										LOGGER.warn(msg);
										throw new SQLNonTransientException(msg);
									}
									if(node != null) {
										if(tablesRouteMap.get(tableName) == null) {
											tablesRouteMap.put(tableName, new HashSet<String>());
										}
										if(algorithm instanceof SlotFunction){
											rrs.getDataNodeSlotMap().put(node,((SlotFunction) algorithm).slotValue());
										}
										tablesRouteMap.get(tableName).add(node);

									}
								}
							}
						}
					}
				} else if(joinKey != null && columnsMap.get(joinKey) != null && columnsMap.get(joinKey).size() != 0) {//childTable  (如果是select 语句的父子表join)之前要找到root table,将childTable移除,只留下root table
					Set<ColumnRoutePair> joinKeyValue = columnsMap.get(joinKey);

					Set<String> dataNodeSet = ruleByJoinValueCalculate(rrs, tableConfig, joinKeyValue);

					if (dataNodeSet.isEmpty()) {
						throw new SQLNonTransientException(
								"parent key can't find any valid datanode ");
					}
					if (LOGGER.isDebugEnabled()) {
						LOGGER.debug("found partion nodes (using parent partion rule directly) for child table to update  "
								+ Arrays.toString(dataNodeSet.toArray()) + " sql :" + sql);
					}
					if (dataNodeSet.size() > 1) {
						routeToMultiNode(rrs.isCacheAble(), rrs, dataNodeSet, sql);
						rrs.setFinishedRoute(true);
						return;
					} else {
						rrs.setCacheAble(true);
						routeToSingleNode(rrs, dataNodeSet.iterator().next(), sql);
						return;
					}

				} else {
					//没找到拆分字段，该表的所有节点都路由
					if(tablesRouteMap.get(tableName) == null) {
						tablesRouteMap.put(tableName, new HashSet<String>());
					}
					boolean isSlotFunction= tableConfig.getRule() != null && tableConfig.getRule().getRuleAlgorithm() instanceof SlotFunction;
					if(isSlotFunction){
						for (String dn : tableConfig.getDataNodes()) {
							rrs.getDataNodeSlotMap().put(dn,-1);
						}
					}
					tablesRouteMap.get(tableName).addAll(tableConfig.getDataNodes());
				}
			}
		}
	}

	/**
	 * 判断SQL语句中是否都是全局表
	 * @param ctx
	 * @param schema
	 * @return
	 */
	public static boolean isAllGlobalTable(DruidShardingParseInfo ctx, SchemaConfig schema) {
		boolean isAllGlobal = false;
		if(schema!=null){
			for(String table : ctx.getTables()) {
				TableConfig tableConfig = schema.getTables().get(table);
				if(tableConfig!=null && tableConfig.isGlobalTable()) {
					isAllGlobal = true;
				} else {
					return false;
				}
			}
		}
		return isAllGlobal;
	}

	/**
	 *
	 * @param schema
	 * @param ctx
	 * @param tc
	 * @return true表示校验通过，false表示检验不通过
	 */
	public static boolean checkRuleRequired(SchemaConfig schema, DruidShardingParseInfo ctx, RouteCalculateUnit routeUnit, TableConfig tc) {
		if(!tc.isRuleRequired()) {
			return true;
		}
		boolean hasRequiredValue = false;
		String tableName = tc.getName();
		if(routeUnit.getTablesAndConditions().get(tableName) == null || routeUnit.getTablesAndConditions().get(tableName).size() == 0) {
			hasRequiredValue = false;
		} else {
			for(Map.Entry<String, Set<ColumnRoutePair>> condition : routeUnit.getTablesAndConditions().get(tableName).entrySet()) {
				String colName = condition.getKey();
				//条件字段是拆分字段
				if(colName.equals(tc.getPartitionColumn())) {
					hasRequiredValue = true;
					break;
				}
			}
		}
		return hasRequiredValue;
	}


	/**
	 * 增加判断支持未配置分片的表走默认的dataNode
	 * @param schemaConfig
	 * @param tableName
	 * @return
	 */
	public static boolean isNoSharding(SchemaConfig schemaConfig, String tableName) {
		// Table名字被转化为大写的，存储在schema
		tableName = tableName.toUpperCase();
		if (schemaConfig.isNoSharding()) {
			return true;
		}

		if (schemaConfig.getDataNode() != null && !schemaConfig.getTables().containsKey(tableName)) {
			return true;
		}

		return false;
	}

	/**
	 * 系统表判断,某些sql语句会查询系统表或者跟系统表关联
	 * @author lian
	 * @date 2016年12月2日
	 * @param tableName
	 * @return
	 */
	public static boolean isSystemSchema(String tableName) {
		// 以information_schema， mysql开头的是系统表
		if (tableName.startsWith("INFORMATION_SCHEMA.")
				|| tableName.startsWith("MYSQL.")
				|| tableName.startsWith("PERFORMANCE_SCHEMA.")) {
			return true;
		}

		return false;
	}

	/**
	 * 判断条件是否永真
	 * @param expr
	 * @return
	 */
	public static boolean isConditionAlwaysTrue(SQLExpr expr) {
		Object o = WallVisitorUtils.getValue(expr);
		if(Boolean.TRUE.equals(o)) {
			return true;
		}
		return false;
	}

	/**
	 * 判断条件是否永假的
	 * @param expr
	 * @return
	 */
	public static boolean isConditionAlwaysFalse(SQLExpr expr) {
		Object o = WallVisitorUtils.getValue(expr);
		if(Boolean.FALSE.equals(o)) {
			return true;
		}
		return false;
	}

	/**
	 * 该方法，返回是否是ER子表
	 * @param schema
	 * @param origSQL
	 * @param sc
	 * @return
	 * @throws SQLNonTransientException
	 *
	 * 备注说明：
	 *     edit by ding.w at 2017.4.28, 主要处理 CLIENT_MULTI_STATEMENTS(insert into ; insert into)的情况
	 *     目前仅支持mysql,并COM_QUERY请求包中的所有insert语句要么全部是er表，要么全部不是
	 *
	 *
	 */
	public static boolean processERChildTable(final SchemaConfig schema, final String origSQL,
<<<<<<< HEAD
											  final ServerConnection sc) throws SQLNonTransientException {
=======
			final ServerConnection sc) throws SQLNonTransientException {
>>>>>>> feffedd5

		MySqlStatementParser parser = new MySqlStatementParser(origSQL);
		List<SQLStatement> statements = parser.parseStatementList();

		if(statements == null || statements.isEmpty() ) {
			throw new SQLNonTransientException(String.format("无效的SQL语句:%s", origSQL));
		}


		boolean erFlag = false; //是否是er表
		for(SQLStatement stmt : statements ) {
			MySqlInsertStatement insertStmt = (MySqlInsertStatement) stmt;
			String tableName = insertStmt.getTableName().getSimpleName().toUpperCase();
			final TableConfig tc = schema.getTables().get(tableName);

			if (null != tc && tc.isChildTable()) {
				erFlag = true;

				String sql = insertStmt.toString();

				final RouteResultset rrs = new RouteResultset(sql, ServerParse.INSERT);
				String joinKey = tc.getJoinKey();
				//因为是Insert语句，用MySqlInsertStatement进行parse
//				MySqlInsertStatement insertStmt = (MySqlInsertStatement) (new MySqlStatementParser(origSQL)).parseInsert();
				//判断条件完整性，取得解析后语句列中的joinkey列的index
				int joinKeyIndex = getJoinKeyIndex(insertStmt.getColumns(), joinKey);
				if (joinKeyIndex == -1) {
					String inf = "joinKey not provided :" + tc.getJoinKey() + "," + insertStmt;
					LOGGER.warn(inf);
					throw new SQLNonTransientException(inf);
				}
				//子表不支持批量插入
				if (isMultiInsert(insertStmt)) {
					String msg = "ChildTable multi insert not provided";
					LOGGER.warn(msg);
					throw new SQLNonTransientException(msg);
				}
				//取得joinkey的值
				String joinKeyVal = insertStmt.getValues().getValues().get(joinKeyIndex).toString();
				//解决bug #938，当关联字段的值为char类型时，去掉前后"'"
				String realVal = joinKeyVal;
				if (joinKeyVal.startsWith("'") && joinKeyVal.endsWith("'") && joinKeyVal.length() > 2) {
					realVal = joinKeyVal.substring(1, joinKeyVal.length() - 1);
				}



				// try to route by ER parent partion key
				//如果是二级子表（父表不再有父表）,并且分片字段正好是joinkey字段，调用routeByERParentKey
				RouteResultset theRrs = RouterUtil.routeByERParentKey(sc, schema, ServerParse.INSERT, sql, rrs, tc, realVal);
				if (theRrs != null) {
					boolean processedInsert=false;
					//判断是否需要全局序列号
					if ( sc!=null && tc.isAutoIncrement()) {
						String primaryKey = tc.getPrimaryKey();
						processedInsert=processInsert(sc,schema,ServerParse.INSERT,sql,tc.getName(),primaryKey);
					}
					if(processedInsert==false){
						rrs.setFinishedRoute(true);
						sc.getSession2().execute(rrs, ServerParse.INSERT);
					}
					// return true;
					//继续处理下一条
					continue;
				}

				// route by sql query root parent's datanode
				//如果不是二级子表或者分片字段不是joinKey字段结果为空，则启动异步线程去后台分片查询出datanode
				//只要查询出上一级表的parentkey字段的对应值在哪个分片即可
				final String findRootTBSql = tc.getLocateRTableKeySql().toLowerCase() + joinKeyVal;
				if (LOGGER.isDebugEnabled()) {
					LOGGER.debug("find root parent's node sql " + findRootTBSql);
				}

				ListenableFuture<String> listenableFuture = MycatServer.getInstance().
						getListeningExecutorService().submit(new Callable<String>() {
					@Override
					public String call() throws Exception {
						FetchStoreNodeOfChildTableHandler fetchHandler = new FetchStoreNodeOfChildTableHandler();
//						return fetchHandler.execute(schema.getName(), findRootTBSql, tc.getRootParent().getDataNodes());
						return fetchHandler.execute(schema.getName(), findRootTBSql, tc.getRootParent().getDataNodes(), sc);
					}
				});

				Futures.addCallback(listenableFuture, new FutureCallback<String>() {
					@Override
					public void onSuccess(String result) {
						//结果为空，证明上一级表中不存在那条记录，失败
						if (Strings.isNullOrEmpty(result)) {
							StringBuilder s = new StringBuilder();
							LOGGER.warn(s.append(sc.getSession2()).append(origSQL).toString() +
									" err:" + "can't find (root) parent sharding node for sql:" + origSQL);
							if(!sc.isAutocommit()) { // 处于事务下失败, 必须回滚
								sc.setTxInterrupt("can't find (root) parent sharding node for sql:" + origSQL);
							}
							sc.writeErrMessage(ErrorCode.ER_PARSE_ERROR, "can't find (root) parent sharding node for sql:" + origSQL);
							return;
						}

						if (LOGGER.isDebugEnabled()) {
							LOGGER.debug("found partion node for child table to insert " + result + " sql :" + origSQL);
						}
						//找到分片，进行插入（和其他的一样，需要判断是否需要全局自增ID）
						boolean processedInsert=false;
						if ( sc!=null && tc.isAutoIncrement()) {
							try {
								String primaryKey = tc.getPrimaryKey();
								processedInsert=processInsert(sc,schema,ServerParse.INSERT,origSQL,tc.getName(),primaryKey);
							} catch (SQLNonTransientException e) {
								LOGGER.warn("sequence processInsert error,",e);
								sc.writeErrMessage(ErrorCode.ER_PARSE_ERROR , "sequence processInsert error," + e.getMessage());
							}
						}
						if(processedInsert==false){
							RouteResultset executeRrs = RouterUtil.routeToSingleNode(rrs, result, origSQL);
							sc.getSession2().execute(executeRrs, ServerParse.INSERT);
						}

					}

					@Override
					public void onFailure(Throwable t) {
						StringBuilder s = new StringBuilder();
						LOGGER.warn(s.append(sc.getSession2()).append(origSQL).toString() +
								" err:" + t.getMessage());
						sc.writeErrMessage(ErrorCode.ER_PARSE_ERROR, t.getMessage() + " " + s.toString());
					}
				}, MycatServer.getInstance().
						getListeningExecutorService());

			} else if(erFlag) {
				throw new SQLNonTransientException(String.format("%s包含不是ER分片的表", origSQL));
			}
		}


		return erFlag;
	}

	/**
	 * 寻找joinKey的索引
	 *
	 * @param columns
	 * @param joinKey
	 * @return -1表示没找到，>=0表示找到了
	 */
	private static int getJoinKeyIndex(List<SQLExpr> columns, String joinKey) {
		for (int i = 0; i < columns.size(); i++) {
			String col = StringUtil.removeBackquote(columns.get(i).toString()).toUpperCase();
			if (col.equals(joinKey)) {
				return i;
			}
		}
		return -1;
	}

	/**
	 * 是否为批量插入：insert into ...values (),()...或 insert into ...select.....
	 *
	 * @param insertStmt
	 * @return
	 */
	private static boolean isMultiInsert(MySqlInsertStatement insertStmt) {
		return (insertStmt.getValuesList() != null && insertStmt.getValuesList().size() > 1)
				|| insertStmt.getQuery() != null;
	}

}<|MERGE_RESOLUTION|>--- conflicted
+++ resolved
@@ -103,26 +103,6 @@
 		StringBuilder sb = new StringBuilder();
 		while (indx > 0) {
 			sb.append(stmt.substring(strtPos, indx));
-<<<<<<< HEAD
-=======
-
-			if (flag) {
-				strtPos = indx + upSchema2.length();
-			} else {
-				strtPos = indx + upSchema.length();
-			}
-			if (indx > firstE && indx < endE && countChar(stmt, indx) % 2 == 1) {
-				sb.append(stmt.substring(indx, indx + schema.length() + 1));
-			}
-			indx1 = upStmt.indexOf(upSchema, strtPos);
-			indx2 = upStmt.indexOf(upSchema2, strtPos);
-			flag = indx1 < indx2 ? indx1 == -1 : indx2 != -1;
-			indx = !flag ? indx1 > 0 ? indx1 : indx2 : indx2 > 0 ? indx2 : indx1;
-		}
-		sb.append(stmt.substring(strtPos));
-		return sb.toString();
-	}
->>>>>>> feffedd5
 
 			if (flag) {
 				strtPos = indx + upSchema2.length();
@@ -561,11 +541,7 @@
 	 * @return true表示有Mycat的全局序列号并已处理，false表示没有Mycat的全局序列号
 	 */
 	public static boolean processWithMycatSeq(SchemaConfig schema, int sqlType,
-<<<<<<< HEAD
 											  String origSQL, ServerConnection sc) {
-=======
-			String origSQL, ServerConnection sc) {
->>>>>>> feffedd5
 		// check if origSQL is with global sequence
 		// @micmiu it is just a simple judgement
 		//对应本地文件配置方式：insert into table1(id,name) values(next value for MYCATSEQ_GLOBAL,‘test’);
@@ -593,11 +569,7 @@
 	}
 
 	public static boolean processInsert(SchemaConfig schema, int sqlType,
-<<<<<<< HEAD
 										String origSQL, ServerConnection sc) throws SQLNonTransientException {
-=======
-			String origSQL, ServerConnection sc) throws SQLNonTransientException {
->>>>>>> feffedd5
 		String tableName = StringUtil.getTableName(origSQL).toUpperCase();
 		TableConfig tableConfig = schema.getTables().get(tableName);
 		boolean processedInsert = false;
@@ -706,8 +678,8 @@
 	}
 
 	private static boolean handleBatchInsertWithPK(ServerConnection sc, SchemaConfig schema, int sqlType,
-			String origSQL, int valuesIndex, String tableName, String primaryKey, List<List<String>> vauleList,
-			String suffixStr, int pkIndex) {
+												   String origSQL, int valuesIndex, String tableName, String primaryKey, List<List<String>> vauleList,
+												   String suffixStr, int pkIndex) {
 		boolean processedInsert = false;
 //	  	final String pk = "\\("+primaryKey+",";
 		final String mycatSeqPrefix = "next value for MYCATSEQ_"+tableName.toUpperCase() ;
@@ -886,7 +858,7 @@
 	 * insert into hotnews(id, title) values(next value for MYCATSEQ_hotnews,'aaa');
 	 */
 	public static void handleBatchInsert(ServerConnection sc, SchemaConfig schema,
-			int sqlType,String origSQL, int valuesIndex,String tableName, String primaryKey , List<List<String>> vauleList, String suffixStr) {
+										 int sqlType,String origSQL, int valuesIndex,String tableName, String primaryKey , List<List<String>> vauleList, String suffixStr) {
 
 		final String pk = "\\("+primaryKey+",";
 		final String mycatSeqPrefix = "(next value for MYCATSEQ_"+tableName.toUpperCase()+"";
@@ -931,11 +903,7 @@
 //        values =Pattern.compile(",\\s*\\(").matcher(values).replaceAll(","+mycatSeqPrefix);
 //        processSQL(sc, schema,prefix+values, sqlType);
 //    }
-<<<<<<< HEAD
-    
-=======
-
->>>>>>> feffedd5
+
 
 	public static RouteResultset routeToMultiNode(boolean cache,RouteResultset rrs, Collection<String> dataNodes, String stmt) {
 		RouteResultsetNode[] nodes = new RouteResultsetNode[dataNodes.size()];
@@ -1072,25 +1040,13 @@
 		if (mycatConfig != null) {
 			PhysicalDBNode physicalDBNode = mycatConfig.getDataNodes().get(randomDn);
 			if (physicalDBNode != null) {
-<<<<<<< HEAD
 				if (physicalDBNode.getDbPool().getSource().isAlive()) { // 判断后端Mysql连接是否正常
 					for (PhysicalDBPool pool : MycatServer.getInstance().getConfig().getDataHosts().values()) {
-=======
-				if (physicalDBNode.getDbPool().getSource().isAlive()) {
-					for (PhysicalDBPool pool : MycatServer.getInstance()
-							.getConfig()
-							.getDataHosts()
-							.values()) {
->>>>>>> feffedd5
 						if (pool.getSource().getHostConfig().containDataNode(randomDn)) {
 							continue;
 						}
 
-<<<<<<< HEAD
 						if (pool.getSource().isAlive()) { // 判断后端Mysql连接是否正常
-=======
-						if (pool.getSource().isAlive()) {
->>>>>>> feffedd5
 							return pool.getSource().getHostConfig().getRandomDataNode();
 						}
 					}
@@ -1114,13 +1070,8 @@
 	 * @author mycat
 	 */
 	public static RouteResultset routeByERParentKey(ServerConnection sc,SchemaConfig schema,
-<<<<<<< HEAD
 													int sqlType,String stmt,
 													RouteResultset rrs, TableConfig tc, String joinKeyVal)
-=======
-			int sqlType,String stmt,
-			RouteResultset rrs, TableConfig tc, String joinKeyVal)
->>>>>>> feffedd5
 			throws SQLNonTransientException {
 
 		// only has one parent level and ER parent key is parent
@@ -1275,7 +1226,6 @@
 
 		List<String> tables = ctx.getTables();
 
-
 		if(schema.isNoSharding()||(tables.size() >= 1&&isNoSharding(schema,tables.get(0)))) {
 			return routeToSingleNode(rrs, schema.getDataNode(), ctx.getSql());
 		}
@@ -1449,15 +1399,9 @@
 		}
 	}
 
-<<<<<<< HEAD
-	private static RouteResultset routeToDistTableNode(String tableName, SchemaConfig schema, RouteResultset rrs,
+	private static RouteResultset routeToDistTableNode(SchemaConfig schema, RouteResultset rrs,
 													   String orgSql, Map<String, Map<String, Set<ColumnRoutePair>>> tablesAndConditions,
 													   LayerCachePool cachePool, boolean isSelect) throws SQLNonTransientException {
-=======
-	private static RouteResultset routeToDistTableNode(SchemaConfig schema, RouteResultset rrs,
-			String orgSql, Map<String, Map<String, Set<ColumnRoutePair>>> tablesAndConditions,
-			LayerCachePool cachePool, boolean isSelect) throws SQLNonTransientException {
->>>>>>> feffedd5
 
 		List<String> tables = rrs.getTables();
 
@@ -1474,11 +1418,7 @@
 			throw new SQLNonTransientException(msg);
 		}
 		String partionCol = tableConfig.getPartitionColumn();
-<<<<<<< HEAD
 //		String primaryKey = tableConfig.getPrimaryKey();
-=======
-		//    String primaryKey = tableConfig.getPrimaryKey();
->>>>>>> feffedd5
 		boolean isLoadData=false;
 
 		Set<String> tablesRouteSet = new HashSet<String>();
@@ -1496,10 +1436,6 @@
 		if(tablesAndConditions.isEmpty()){
 			List<String> subTables = tableConfig.getDistTables();
 			tablesRouteSet.addAll(subTables);
-<<<<<<< HEAD
-		}
-=======
->>>>>>> feffedd5
 
 			nodes = getNode(rrs, orgSql, tablesRouteSet, dataNode, false, tableName);
 		} else {
@@ -1558,14 +1494,10 @@
 	}
 
 	private static RouteResultsetNode[] getNode(RouteResultset rrs, String orgSql, Set<String> tablesRouteSet,
-			String dataNode, boolean is, String tableName) {
+												String dataNode, boolean is, String tableName) {
 		Object[] subTables =  tablesRouteSet.toArray();
 		RouteResultsetNode[] nodes = new RouteResultsetNode[subTables.length];
-<<<<<<< HEAD
-		Map<String,Integer> dataNodeSlotMap=	rrs.getDataNodeSlotMap();
-=======
 		Map<String,Integer> dataNodeSlotMap= rrs.getDataNodeSlotMap();
->>>>>>> feffedd5
 		for(int i=0;i<nodes.length;i++){
 			String table = String.valueOf(subTables[i]);
 			String changeSql = orgSql;
@@ -1663,12 +1595,7 @@
 					//由于load data一次会计算很多路由数据，如果输出此日志会极大降低load data的性能
 					isLoadData=true;
 				}
-<<<<<<< HEAD
 				if(entry.getValue().get(primaryKey) != null && entry.getValue().size() == 1&&!isLoadData) {//主键查找
-=======
-				if(entry.getValue().get(primaryKey) != null && entry.getValue().size() == 1&&!isLoadData)
-				{//主键查找
->>>>>>> feffedd5
 					// try by primary key if found in cache
 					Set<ColumnRoutePair> primaryKeyPairs = entry.getValue().get(primaryKey);
 					if (primaryKeyPairs != null) {
@@ -1940,11 +1867,7 @@
 	 *
 	 */
 	public static boolean processERChildTable(final SchemaConfig schema, final String origSQL,
-<<<<<<< HEAD
 											  final ServerConnection sc) throws SQLNonTransientException {
-=======
-			final ServerConnection sc) throws SQLNonTransientException {
->>>>>>> feffedd5
 
 		MySqlStatementParser parser = new MySqlStatementParser(origSQL);
 		List<SQLStatement> statements = parser.parseStatementList();
