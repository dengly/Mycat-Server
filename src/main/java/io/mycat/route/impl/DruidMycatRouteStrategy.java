--- conflicted
+++ resolved
@@ -115,44 +115,32 @@
 		RuleConfig firstRule = null;
 		boolean directRoute = true;
 		
-<<<<<<< HEAD
-		for(String tableName : tables){
-			TableConfig tc =  schemaConf.getTables().get(tableName);
-			if(tc == null){
-				//add 别名中取
-				Map<String, String> tableAliasMap = ctx.getTableAliasMap();
-				if(tableAliasMap !=null && tableAliasMap.get(tableName) !=null){
- 					tc = schemaConf.getTables().get(tableAliasMap.get(tableName));
-				}
-			}
-			 
-			if(index == 0){
-				firstRule=  tc.getRule();
-			}else{
-				if(tc !=null){
-					//ER关系表的时候是可能存在字表中没有tablerule的情况,所以加上判断
-					RuleConfig ruleCfg = tc.getRule();
-					if(ruleCfg !=null && !ruleCfg.equals(firstRule)){
-						needCatlet = true;
-						break;
-					}
-=======
 		Map<String, TableConfig> tconfigs = schemaConf==null?null:schemaConf.getTables();
 		
-		if(tconfigs!=null){
-			for(String tableName : tables){
-				TableConfig tc =  tconfigs.get(tableName);
-				if(index == 0){
-					firstRule=  tc.getRule();
-				}else{
-					RuleConfig ruleCfg = tc.getRule();
-					if(!ruleCfg.equals(firstRule)){
-						directRoute = false;
-						break;
-					}
-				}
-				index++;
-			}
+    if(tconfigs!=null){	
+        for(String tableName : tables){
+            TableConfig tc =  tconfigs.get(tableName);
+            if(tc == null){
+              //add 别名中取
+              Map<String, String> tableAliasMap = ctx.getTableAliasMap();
+              if(tableAliasMap !=null && tableAliasMap.get(tableName) !=null){
+                tc = schemaConf.getTables().get(tableAliasMap.get(tableName));
+              }
+            }
+
+            if(index == 0){
+                firstRule=  tc.getRule();
+            }else{
+                if(tc !=null){
+                  //ER关系表的时候是可能存在字表中没有tablerule的情况,所以加上判断
+                    RuleConfig ruleCfg = tc.getRule();
+                    if(ruleCfg !=null && !ruleCfg.equals(firstRule)){
+                      directRoute = false;
+                      break;
+                    }
+                }
+            }
+        }
 		}
 		
 		/*
@@ -176,7 +164,6 @@
 				SQLSelectQuery sqlSelectQuery = sqlselect.getQuery();
 				if(((MySqlSelectQueryBlock)sqlSelectQuery).getFrom() instanceof SQLExprTableSource) {
 					return middlerResultRoute(schema,charset,sqlselect,sqlType,statement,sc);
->>>>>>> 7512eeaa
 				}
 				
 			}
