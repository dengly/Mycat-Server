--- conflicted
+++ resolved
@@ -1,10 +1,36 @@
 package io.mycat.route.impl;
+
+import java.sql.SQLNonTransientException;
+import java.sql.SQLSyntaxErrorException;
+import java.util.HashMap;
+import java.util.HashSet;
+import java.util.Iterator;
+import java.util.List;
+import java.util.Map;
+import java.util.Set;
+import java.util.SortedSet;
+import java.util.TreeSet;
+
+import org.slf4j.Logger;
+import org.slf4j.LoggerFactory;
 
 import com.alibaba.druid.sql.SQLUtils;
 import com.alibaba.druid.sql.ast.SQLObject;
 import com.alibaba.druid.sql.ast.SQLStatement;
-import com.alibaba.druid.sql.ast.expr.*;
-import com.alibaba.druid.sql.ast.statement.*;
+import com.alibaba.druid.sql.ast.expr.SQLAllExpr;
+import com.alibaba.druid.sql.ast.expr.SQLBinaryOpExpr;
+import com.alibaba.druid.sql.ast.expr.SQLExistsExpr;
+import com.alibaba.druid.sql.ast.expr.SQLIdentifierExpr;
+import com.alibaba.druid.sql.ast.expr.SQLInSubQueryExpr;
+import com.alibaba.druid.sql.ast.expr.SQLQueryExpr;
+import com.alibaba.druid.sql.ast.statement.SQLDeleteStatement;
+import com.alibaba.druid.sql.ast.statement.SQLExprTableSource;
+import com.alibaba.druid.sql.ast.statement.SQLInsertStatement;
+import com.alibaba.druid.sql.ast.statement.SQLSelect;
+import com.alibaba.druid.sql.ast.statement.SQLSelectQuery;
+import com.alibaba.druid.sql.ast.statement.SQLSelectStatement;
+import com.alibaba.druid.sql.ast.statement.SQLTableSource;
+import com.alibaba.druid.sql.ast.statement.SQLUpdateStatement;
 import com.alibaba.druid.sql.dialect.mysql.ast.statement.MySqlInsertStatement;
 import com.alibaba.druid.sql.dialect.mysql.ast.statement.MySqlReplaceStatement;
 import com.alibaba.druid.sql.dialect.mysql.ast.statement.MySqlSelectQueryBlock;
@@ -12,6 +38,7 @@
 import com.alibaba.druid.sql.parser.SQLStatementParser;
 import com.alibaba.druid.stat.TableStat.Relationship;
 import com.google.common.base.Strings;
+
 import io.mycat.MycatServer;
 import io.mycat.backend.mysql.nio.handler.MiddlerQueryResultHandler;
 import io.mycat.backend.mysql.nio.handler.MiddlerResultHandler;
@@ -24,119 +51,89 @@
 import io.mycat.route.RouteResultset;
 import io.mycat.route.RouteResultsetNode;
 import io.mycat.route.function.SlotFunction;
-import io.mycat.route.impl.middlerResultStrategy.*;
-import io.mycat.route.parser.druid.*;
+import io.mycat.route.impl.middlerResultStrategy.BinaryOpResultHandler;
+import io.mycat.route.impl.middlerResultStrategy.InSubQueryResultHandler;
+import io.mycat.route.impl.middlerResultStrategy.RouteMiddlerReaultHandler;
+import io.mycat.route.impl.middlerResultStrategy.SQLAllResultHandler;
+import io.mycat.route.impl.middlerResultStrategy.SQLExistsResultHandler;
+import io.mycat.route.impl.middlerResultStrategy.SQLQueryResultHandler;
+import io.mycat.route.parser.druid.DruidParser;
+import io.mycat.route.parser.druid.DruidParserFactory;
+import io.mycat.route.parser.druid.DruidShardingParseInfo;
+import io.mycat.route.parser.druid.MycatSchemaStatVisitor;
+import io.mycat.route.parser.druid.MycatStatementParser;
+import io.mycat.route.parser.druid.RouteCalculateUnit;
 import io.mycat.route.parser.util.ParseUtil;
 import io.mycat.route.util.RouterUtil;
 import io.mycat.server.NonBlockingSession;
 import io.mycat.server.ServerConnection;
 import io.mycat.server.parser.ServerParse;
-import org.slf4j.Logger;
-import org.slf4j.LoggerFactory;
-
-import java.sql.SQLNonTransientException;
-import java.sql.SQLSyntaxErrorException;
-import java.util.*;
-
-/**
- * Mycat 的 Druid 路由策略
- */
+
 public class DruidMycatRouteStrategy extends AbstractRouteStrategy {
 
-    public static final Logger LOGGER = LoggerFactory.getLogger(DruidMycatRouteStrategy.class);
-
-    /**
-     * 路由中间结果处理映射集合
-     * key是类，value是路由中间结果处理
-     */
-    private static Map<Class<?>,RouteMiddlerReaultHandler> middlerResultHandler = new HashMap<>();
-
-    static{
-        // SQL查询表达式 对应 SQL查询中间结果处理
-        middlerResultHandler.put(SQLQueryExpr.class, new SQLQueryResultHandler());
-        // SQL二元操作表达式 对应 SQL二元操作中间结果处理
-        // TODO 需要升级druid到1.1.3或更新版本
-        // SQLBinaryOpExpr有死循环问题 https://github.com/alibaba/druid/issues/1963 需要升级druid到1.1.3就解决了
-        middlerResultHandler.put(SQLBinaryOpExpr.class, new BinaryOpResultHandler());
-        // SQL子查询表达式 对应 子查询中间结果处理
-        middlerResultHandler.put(SQLInSubQueryExpr.class, new InSubQueryResultHandler());
-        // SQL Exists表达式 对应 SQL Exists中间结果处理
-        middlerResultHandler.put(SQLExistsExpr.class, new SQLExistsResultHandler());
-        // SQL ALL 表达式 对应 SQL ALL中间结果处理
-        middlerResultHandler.put(SQLAllExpr.class, new SQLAllResultHandler());
-    }
-
-    /**
-     * 通过解析AST语法树类来寻找路由
-     * @param schema 逻辑库配置
-     * @param stmt sql语句
-     * @param rrs 路由结果集
-     * @param charset 字符编码
-     * @param cachePool 缓存池
-     * @param sqlType sql类型
-     * @param sc 前端的服务器连接
-     * @return 路由结果集
-     * @throws SQLNonTransientException
-     */
-    @Override
-    public RouteResultset routeNormalSqlWithAST(SchemaConfig schema,
-                                                String stmt, RouteResultset rrs,String charset,
-                                                LayerCachePool cachePool,int sqlType,ServerConnection sc) throws SQLNonTransientException {
-        /**
-         * 只有mysql时只支持mysql语法
+	public static final Logger LOGGER = LoggerFactory.getLogger(DruidMycatRouteStrategy.class);
+
+	private static Map<Class<?>,RouteMiddlerReaultHandler> middlerResultHandler = new HashMap<>();
+
+	static{
+		middlerResultHandler.put(SQLQueryExpr.class, new SQLQueryResultHandler());
+		middlerResultHandler.put(SQLBinaryOpExpr.class, new BinaryOpResultHandler());
+		middlerResultHandler.put(SQLInSubQueryExpr.class, new InSubQueryResultHandler());
+		middlerResultHandler.put(SQLExistsExpr.class, new SQLExistsResultHandler());
+		middlerResultHandler.put(SQLAllExpr.class, new SQLAllResultHandler());
+	}
+
+
+	@Override
+	public RouteResultset routeNormalSqlWithAST(SchemaConfig schema,
+												String stmt, RouteResultset rrs,String charset,
+												LayerCachePool cachePool,int sqlType,ServerConnection sc) throws SQLNonTransientException {
+
+		/**
+		 *  只有mysql时只支持mysql语法
+		 */
+		SQLStatementParser parser = null;
+		if (schema.isNeedSupportMultiDBType()) {
+			parser = new MycatStatementParser(stmt);
+		} else {
+			parser = new MySqlStatementParser(stmt);
+		}
+
+		MycatSchemaStatVisitor visitor = null;
+		SQLStatement statement;
+
+		/**
+		 * 解析出现问题统一抛SQL语法错误
+		 */
+		try {
+			statement = parser.parseStatement();
+			visitor = new MycatSchemaStatVisitor();
+		} catch (Exception t) {
+			LOGGER.error("DruidMycatRouteStrategyError", t);
+			throw new SQLSyntaxErrorException(t);
+		}
+
+		/**
+		 * 检验unsupported statement
+		 */
+		checkUnSupportedStatement(statement);
+
+		DruidParser druidParser = DruidParserFactory.create(schema, statement, visitor);
+		druidParser.parser(schema, rrs, statement, stmt,cachePool,visitor);
+		DruidShardingParseInfo ctx=  druidParser.getCtx() ;
+		rrs.setTables(ctx.getTables());
+
+		if(visitor.isSubqueryRelationOr()){
+			String err = "In subQuery,the or condition is not supported.";
+			LOGGER.error(err);
+			throw new SQLSyntaxErrorException(err);
+		}
+
+        /* 按照以下情况路由
+            1.2.1 可以直接路由.
+            1.2.2 两个表夸库join的sql.调用calat
+            1.2.3 需要先执行subquery 的sql.把subquery拆分出来.获取结果后,与outerquery
          */
-        SQLStatementParser parser = null;
-        if (schema.isNeedSupportMultiDBType()) {
-            parser = new MycatStatementParser(stmt);
-        } else {
-            parser = new MySqlStatementParser(stmt);
-        }
-
-        MycatSchemaStatVisitor visitor = null;
-        SQLStatement statement;
-
-        /**
-         * 解析出现问题统一抛SQL语法错误
-         */
-        try {
-            // 解析语句。 使用Parser解析生成AST，这里 SQLStatement 就是AST
-            statement = parser.parseStatement();
-            // 使用 Visitor 访问 AST
-            visitor = new MycatSchemaStatVisitor();
-        } catch (Exception t) {
-            LOGGER.error("DruidMycatRouteStrategyError", t);
-            throw new SQLSyntaxErrorException(t);
-        }
-
-        /**
-         * 检验不支持的语句
-         */
-        checkUnSupportedStatement(statement);
-
-        // 根据数据库类型、SQL语句创建对应的Druid解析器
-        DruidParser druidParser = DruidParserFactory.create(schema, statement, visitor);
-        // 执行解析
-        druidParser.parser(schema, rrs, statement, stmt, cachePool, visitor);
-        // 获取解析到的信息
-        DruidShardingParseInfo ctx =  druidParser.getCtx() ;
-        rrs.setTables(ctx.getTables());//设置相关表
-
-        if(visitor.isSubqueryRelationOr()){
-            // 在子查询中，不支持 or 条件。
-            String err = "In subQuery,the or condition is not supported.";
-            LOGGER.error(err);
-            throw new SQLSyntaxErrorException(err);
-        }
-
-		/*
-		按照以下情况路由
-			1.2.1 可以直接路由.
-       		1.2.2 两个表夸库join的sql.调用calat
-<<<<<<< HEAD
-       		1.2.3 需要先执行子查询的sql.把子查询拆分出来.获取结果后,与outerquery
-=======
-       		1.2.3 需要先执行subquery 的sql.把subquery拆分出来.获取结果后,与outerquery
-		 */
 
 		//add huangyiming 分片规则不一样的且表中带查询条件的则走Catlet
 		List<String> tables = ctx.getTables();
@@ -268,7 +265,7 @@
 	}
 
 	private RouteResultset middlerResultRoute(final SchemaConfig schema,final String charset,final SQLSelect sqlselect,
-			final int sqlType,final SQLStatement statement,final ServerConnection sc){
+											  final int sqlType,final SQLStatement statement,final ServerConnection sc){
 
 		final String middlesql = SQLUtils.toMySqlString(sqlselect);
 
@@ -383,719 +380,395 @@
 	 * @throws SQLNonTransientException
 	 */
 	private RouteResultset directRoute(RouteResultset rrs,DruidShardingParseInfo ctx,SchemaConfig schema,
-			DruidParser druidParser,SQLStatement statement,LayerCachePool cachePool) throws SQLNonTransientException{
+									   DruidParser druidParser,SQLStatement statement,LayerCachePool cachePool) throws SQLNonTransientException{
 
 		//改写sql：如insert语句主键自增长, 在直接结果路由的情况下,进行sql 改写处理
 		druidParser.changeSql(schema, rrs, statement,cachePool);
 
 		/**
 		 * DruidParser 解析过程中已完成了路由的直接返回
->>>>>>> 98c7c340
 		 */
-
-        //add huangyiming 分片规则不一样的且表中带查询条件的则走Catlet
-        List<String> tables = ctx.getTables();
-        SchemaConfig schemaConf = MycatServer.getInstance().getConfig().getSchemas().get(schema.getName());
-        Set<String> firstDataNodes = new HashSet<String>();
-        Map<String, TableConfig> tconfigs = schemaConf==null ? null : schemaConf.getTables(); // 获取数据库所有的表配置
-
-        // 是否可以直接路由标志
-        boolean directRoute = true;
-        // 表名与路由配置映射，key是表名，value是路由配置
-        Map<String,RuleConfig> rulemap = new HashMap<>();
-        if(tconfigs!=null){
-            int index = 0;
-            RuleConfig firstRule = null;
-            for(String tableName : tables){
-                TableConfig tc =  tconfigs.get(tableName); // 获取slq中表的配置
-                if(tc == null){
-                    //add 别名中取
-                    Map<String, String> tableAliasMap = ctx.getTableAliasMap();
-                    if(tableAliasMap !=null && tableAliasMap.get(tableName) !=null){
-                        tc = schemaConf.getTables().get(tableAliasMap.get(tableName));
-                    }
-                }
-
-                if(index == 0){
-                    if(tc !=null){
-                        firstRule = tc.getRule();
-                        if(firstRule==null){
-                            //没有指定分片规则时,不做处理
-                            continue;
-                        }
-                        firstDataNodes.addAll(tc.getDataNodes());
-                        rulemap.put(tc.getName(), firstRule);
-                    }
-                }else{
-                    if(tc !=null){
-                        //ER关系表的时候是可能存在字表中没有tablerule的情况,所以加上判断
-                        RuleConfig ruleCfg = tc.getRule();
-                        if(ruleCfg==null){
-                            //没有指定分片规则时,不做处理
-                            continue;
-                        }
-                        Set<String> dataNodes = new HashSet<String>();
-                        dataNodes.addAll(tc.getDataNodes());
-                        rulemap.put(tc.getName(), ruleCfg);
-                        //如果匹配规则不相同或者分片的datanode不相同则需要走子查询处理
-                        if(firstRule!=null
-                                && (
-                                ( ruleCfg !=null && !ruleCfg.getRuleAlgorithm().equals(firstRule.getRuleAlgorithm())) /* 路由算法不一样 */
-                                        || (!dataNodes.equals(firstDataNodes)) /* 分片节点不一样 */
-                        )
-                        ){
-                            // 不能直接路由
-                            directRoute = false;
-                            break;
-                        }
-                    }
-                }
-                index++;
-            }
-        }
-
-        RouteResultset rrsResult = rrs;
-        if(directRoute){ //直接路由
-            if(!RouterUtil.isAllGlobalTable(ctx, schemaConf)){
-                // SQL语句中含有非全局表
-                if(rulemap.size()>1 && !checkRuleField(rulemap,visitor)){
-                    // 在分片表的情况下，关系条件中没有分片键！
-                    String err = "In case of slice table,there is no rule field in the relationship condition!";
-                    LOGGER.error(err);
-                    throw new SQLSyntaxErrorException(err);
-                }
-            }
-            rrsResult = directRoute(rrs,ctx,schema,druidParser,statement,cachePool);
-        }else{
-            int subQuerySize = visitor.getSubQuerys().size();
-            if(subQuerySize==0 && ctx.getTables().size()==2){
-                //没有子查询 两表关联,考虑使用catlet
-                if(!visitor.getRelationships().isEmpty()){
-                    // 存在关系
-                    rrs.setCacheAble(false);
-                    rrs.setFinishedRoute(true);
-                    rrsResult = catletRoute(schema,ctx.getSql(),charset,sc);
-                }else{
-                    // 没有关系
-                    rrsResult = directRoute(rrs,ctx,schema,druidParser,statement,cachePool);
-                }
-            }else if(subQuerySize==1){
-                //只涉及一张表的子查询,使用  MiddlerResultHandler 获取中间结果后,改写原有 sql 继续执行
-                // TODO 后期可能会考虑多个子查询的情况.
-                SQLSelect subSqlselect = visitor.getSubQuerys().iterator().next();
-                if(!visitor.getRelationships().isEmpty()){
-                    // 存在关系
-                    // 当 inner query  和 outer  query  有关联条件时,暂不支持
-                    String err = "In case of slice table,sql have different rules,the relationship condition is not supported.";
-                    LOGGER.error(err);
-                    throw new SQLSyntaxErrorException(err);
-                }else{
-                    SQLSelectQuery subSqlSelectQuery = subSqlselect.getQuery();
-                    if(((MySqlSelectQueryBlock)subSqlSelectQuery).getFrom() instanceof SQLExprTableSource) {
-                        // 如 select id,name from (select id,name,age from user) temp 中的 select id,name from user
-                        rrs.setCacheAble(false);
-                        rrs.setFinishedRoute(true);
-                        // 中间结果路由
-                        rrsResult = middlerResultRoute(schema,charset,subSqlselect,sqlType,statement,sc);
-                    }
-                }
-            }else if(subQuerySize >=2){
-                // TODO 后期可能会考虑多个子查询的情况.
-                //在切片表的情况下，sql有不同的规则，目前只支持一个子查询。
-                String err = "In case of slice table,sql has different rules,currently only one subQuery is supported.";
-                LOGGER.error(err);
-                throw new SQLSyntaxErrorException(err);
-            }
-        }
-        return rrsResult;
-    }
-
-    /**
-     * 子查询中存在关联查询的情况下,检查关联字段是否是分片字段
-     * @param rulemap
-     * @param visitor
-     * @return
-     */
-    private boolean checkRuleField(Map<String,RuleConfig> rulemap, MycatSchemaStatVisitor visitor){
-        if(!MycatServer.getInstance().getConfig().getSystem().isSubqueryRelationshipCheck()){ // 是否检测子查询关系
-            return true;
-        }
-        Set<Relationship> ships = visitor.getRelationships(); // 关系
-        Iterator<Relationship> iter = ships.iterator();
-        while(iter.hasNext()){
-            Relationship ship = iter.next(); // 关系
-            String lefttable = ship.getLeft().getTable().toUpperCase(); // 关系中左边表
-            String righttable = ship.getRight().getTable().toUpperCase(); // 关系中右边表
-            // 如果是同一个表中的关联条件,不做处理
-            if(lefttable.equals(righttable)){
-                return true;
-            }
-            RuleConfig leftconfig = rulemap.get(lefttable); // 关系中左边表分片规则
-            RuleConfig rightconfig = rulemap.get(righttable); // 关系中右边表分片规则
-
-            if(null!=leftconfig && null!=rightconfig
-                    && leftconfig.equals(rightconfig)
-                    && leftconfig.getColumn().equals(ship.getLeft().getName().toUpperCase())
-                    && rightconfig.getColumn().equals(ship.getRight().getName().toUpperCase())){
-                // 左右表的分配规则相同，分片规则中的字段相同
-
-                return true;
-            }
-        }
-        return false;
-    }
-
-    /**
-     * 中间结果路由
-     * @param schema
-     * @param charset
-     * @param sqlselect
-     * @param sqlType
-     * @param statement
-     * @param sc
-     * @return
-     */
-    private RouteResultset middlerResultRoute(final SchemaConfig schema,final String charset,final SQLSelect sqlselect,
-                                              final int sqlType,final SQLStatement statement,final ServerConnection sc){
-
-        final String middlesql = SQLUtils.toMySqlString(sqlselect); // 转为MySQL
-
-        MiddlerResultHandler<String> middlerResultHandler = new MiddlerQueryResultHandler<>(new SecondHandler() {
-            @Override
-            public void doExecute(List param) {
-                sc.getSession2().setMiddlerResultHandler(null);
-                String sqls = null;
-                // 路由计算
-                RouteResultset rrs = null;
-                try {
-                    sqls = buildSql(statement,sqlselect,param);
-                    rrs = MycatServer
-                            .getInstance()
-                            .getRouterservice()
-                            .route(MycatServer.getInstance().getConfig().getSystem(),
-                                    schema, sqlType,sqls.toLowerCase(), charset,sc );
-
-                } catch (Exception e) {
-                    StringBuilder s = new StringBuilder();
-                    LOGGER.warn(s.append(this).append(sqls).toString() + " err:" + e.toString(),e);
-                    String msg = e.getMessage();
-                    sc.writeErrMessage(ErrorCode.ER_PARSE_ERROR, msg == null ? e.getClass().getSimpleName() : msg);
-                    return;
-                }
-                NonBlockingSession noBlockSession =  new NonBlockingSession(sc.getSession2().getSource());
-                noBlockSession.setMiddlerResultHandler(null);
-                //session的预编译标示传递
-                noBlockSession.setPrepared(sc.getSession2().isPrepared());
-                if (rrs != null) {
-                    noBlockSession.setCanClose(false);
-                    noBlockSession.execute(rrs, ServerParse.SELECT);
-                }
-            }
-        } );
-        sc.getSession2().setMiddlerResultHandler(middlerResultHandler);
-        sc.getSession2().setCanClose(false);
-
-        // 路由计算
-        RouteResultset rrs = null;
-        try {
-            rrs = MycatServer
-                    .getInstance()
-                    .getRouterservice()
-                    .route(MycatServer.getInstance().getConfig().getSystem(),
-                            schema, ServerParse.SELECT, middlesql, charset, sc);
-
-        } catch (Exception e) {
-            StringBuilder s = new StringBuilder();
-            LOGGER.warn(s.append(this).append(middlesql).toString() + " err:" + e.toString(),e);
-            String msg = e.getMessage();
-            sc.writeErrMessage(ErrorCode.ER_PARSE_ERROR, msg == null ? e.getClass().getSimpleName() : msg);
-            return null;
-        }
-
-        if(rrs!=null){
-            rrs.setCacheAble(false);
-        }
-        return rrs;
-    }
-
-    /**
-     * 获取子查询执行结果后,改写原始sql 继续执行.
-     * @param statement
-     * @param sqlselect
-     * @param param
-     * @return
-     */
-    private String buildSql(SQLStatement statement,SQLSelect sqlselect,List param){
-        SQLObject parent = sqlselect.getParent();
-        RouteMiddlerReaultHandler handler = middlerResultHandler.get(parent.getClass());
-        if(handler==null){
-            throw new UnsupportedOperationException(parent.getClass()+" current is not supported ");
-        }
-        return handler.dohandler(statement, sqlselect, parent, param);
-    }
-
-    /**
-     * 两个表的情况，catlet
-     * @param schema
-     * @param stmt
-     * @param charset
-     * @param sc
-     * @return
-     */
-    private RouteResultset catletRoute(SchemaConfig schema,String stmt,String charset,ServerConnection sc){
-        RouteResultset rrs = null;
-        try {
-            rrs = MycatServer
-                    .getInstance()
-                    .getRouterservice()
-                    .route(MycatServer.getInstance().getConfig().getSystem(),
-                            schema, ServerParse.SELECT, "/*!mycat:catlet=io.mycat.catlets.ShareJoin */ "+stmt, charset, sc);
-
-        }catch(Exception e){
-
-        }
-        return rrs;
-    }
-
-    /**
-     * 直接结果路由
-     * @param rrs
-     * @param ctx
-     * @param schema
-     * @param druidParser
-     * @param statement
-     * @param cachePool
-     * @return
-     * @throws SQLNonTransientException
-     */
-    private RouteResultset directRoute(RouteResultset rrs,DruidShardingParseInfo ctx,SchemaConfig schema,
-                                       DruidParser druidParser,SQLStatement statement,LayerCachePool cachePool) throws SQLNonTransientException{
-
-        //改写sql：如insert语句主键自增长, 在直接结果路由的情况下,进行sql 改写处理
-        druidParser.changeSql(schema, rrs, statement,cachePool);
-
-        /**
-         * DruidParser 解析过程中已完成了路由的直接返回
-         */
-        if ( rrs.isFinishedRoute() ) {
-            return rrs;
-        }
-
-        /**
-         * 没有from的select语句或其他
-         */
-        if((ctx.getTables() == null || ctx.getTables().size() == 0)&&(ctx.getTableAliasMap()==null||ctx.getTableAliasMap().isEmpty())) {
-            return RouterUtil.routeToSingleNode(rrs, schema.getRandomDataNode(), druidParser.getCtx().getSql());
-        }
-
-        if(druidParser.getCtx().getRouteCalculateUnits().size() == 0) {
-            RouteCalculateUnit routeCalculateUnit = new RouteCalculateUnit();
-            druidParser.getCtx().addRouteCalculateUnit(routeCalculateUnit);
-        }
-
-        SortedSet<RouteResultsetNode> nodeSet = new TreeSet<RouteResultsetNode>();
-        boolean isAllGlobalTable = RouterUtil.isAllGlobalTable(ctx, schema);
-        for(RouteCalculateUnit unit: druidParser.getCtx().getRouteCalculateUnits()) {
-            RouteResultset rrsTmp = RouterUtil.tryRouteForTables(schema, druidParser.getCtx(), unit, rrs, isSelect(statement), cachePool);
-            if(rrsTmp != null && rrsTmp.getNodes()!=null) {
-                for(RouteResultsetNode node :rrsTmp.getNodes()) {
-                    nodeSet.add(node);
-                }
-            }
-            if(isAllGlobalTable) {//都是全局表时只计算一遍路由
-                break;
-            }
-        }
-
-        RouteResultsetNode[] nodes = new RouteResultsetNode[nodeSet.size()];
-        int i = 0;
-        for (RouteResultsetNode aNodeSet : nodeSet) {
-            nodes[i] = aNodeSet;
-            if(statement instanceof MySqlInsertStatement
-                    && ctx.getTables().size()==1
-                    && schema.getTables().containsKey(ctx.getTables().get(0))) {
-                RuleConfig rule = schema.getTables().get(ctx.getTables().get(0)).getRule();
-                if(rule!=null&&  rule.getRuleAlgorithm() instanceof SlotFunction){
-                    aNodeSet.setStatement(ParseUtil.changeInsertAddSlot(aNodeSet.getStatement(),aNodeSet.getSlot()));
-                }
-            }
-            i++;
-        }
-        rrs.setNodes(nodes);
-
-        //分表
-        /**
-         *  subTables="t_order$1-2,t_order3"
-         *目前分表 1.6 开始支持 幵丏 dataNode 在分表条件下只能配置一个，分表条件下不支持join。
-         */
-        if(rrs.isDistTable()){ // 路由结果集中是否有不同表
-            return this.routeDisTable(statement,rrs);
-        }
-        return rrs;
-    }
-
-    /**
-     * 获取不同的表 -- 子表
-     * @param tableSource
-     * @param node
-     * @return
-     * @throws SQLSyntaxErrorException
-     */
-    private SQLExprTableSource getDisTable(SQLTableSource tableSource,RouteResultsetNode node) throws SQLSyntaxErrorException{
-        if(node.getSubTableName()==null){
-            String msg = " sub table not exists for " + node.getName() + " on " + tableSource;
-            LOGGER.error("DruidMycatRouteStrategyError " + msg);
-            throw new SQLSyntaxErrorException(msg);
-        }
-
-        SQLIdentifierExpr sqlIdentifierExpr = new SQLIdentifierExpr();
-        sqlIdentifierExpr.setParent(tableSource.getParent());
-        sqlIdentifierExpr.setName(node.getSubTableName());
-        SQLExprTableSource from2 = new SQLExprTableSource(sqlIdentifierExpr);
-        return from2;
-    }
-
-    /**
-     * 路由不同的表 -- 子表
-     * @param statement
-     * @param rrs
-     * @return 路由结果集
-     * @throws SQLSyntaxErrorException
-     */
-    private RouteResultset routeDisTable(SQLStatement statement, RouteResultset rrs) throws SQLSyntaxErrorException{
-        SQLTableSource tableSource = null;
-        if(statement instanceof SQLInsertStatement) { // SQL Insert 语句
-            SQLInsertStatement insertStatement = (SQLInsertStatement) statement;
-            tableSource = insertStatement.getTableSource();
-            for (RouteResultsetNode node : rrs.getNodes()) {
-                SQLExprTableSource from2 = getDisTable(tableSource, node);
-                insertStatement.setTableSource(from2);
-                node.setStatement(insertStatement.toString());
-            }
-        }
-        if(statement instanceof SQLDeleteStatement) { // SQL Delete 语句
-            SQLDeleteStatement deleteStatement = (SQLDeleteStatement) statement;
-            tableSource = deleteStatement.getTableSource();
-            SQLTableSource from = deleteStatement.getFrom();
-            for (RouteResultsetNode node : rrs.getNodes()) {
-                SQLExprTableSource from2 = getDisTable(tableSource, node);
-
-                if (from == null) {
-                    from2.setAlias(tableSource.toString());
-                    deleteStatement.setFrom(from2);
-                } else {
-                    String alias = from.getAlias();
-                    from2.setAlias(alias);
-                    deleteStatement.setFrom(from2);
-                }
-
-                node.setStatement(deleteStatement.toString());
-            }
-        }
-        if(statement instanceof SQLUpdateStatement) { // SQL Update 语句
-            SQLUpdateStatement updateStatement = (SQLUpdateStatement) statement;
-            tableSource = updateStatement.getTableSource();
-
-            String alias = tableSource.getAlias();
-            SQLExprTableSource exprSource = (SQLExprTableSource) tableSource;
-            SQLIdentifierExpr expr = (SQLIdentifierExpr) exprSource.getExpr();
-            alias = alias == null ? expr.getName() : alias;
-
-            for (RouteResultsetNode node : rrs.getNodes()) {
-                SQLExprTableSource from2 = getDisTable(tableSource, node);
-                from2.setAlias(alias);
-                updateStatement.setTableSource(from2);
-                node.setStatement(updateStatement.toString());
-            }
-        }
-
-        return rrs;
-    }
-
-    /**
-     * SELECT 语句
-     */
-    private boolean isSelect(SQLStatement statement) {
-        if(statement instanceof SQLSelectStatement) {
-            return true;
-        }
-        return false;
-    }
-
-    /**
-     * 检验不支持的SQLStatement类型 ：不支持的类型直接抛SQLSyntaxErrorException异常
-     * @param statement
-     * @throws SQLSyntaxErrorException
-     */
-    private void checkUnSupportedStatement(SQLStatement statement) throws SQLSyntaxErrorException {
-        //不支持replace语句
-        if(statement instanceof MySqlReplaceStatement) {
-            throw new SQLSyntaxErrorException(" ReplaceStatement can't be supported,use insert into ...on duplicate key update... instead ");
-        }
-    }
-
-    /**
-     * 分析 Show 语句
-     * @param schema 逻辑库配置
-     * @param rrs 路由结果集
-     * @param stmt sql语句
-     * @return 路由结果集
-     * @throws SQLNonTransientException
-     */
-    @Override
-    public RouteResultset analyseShowSQL(SchemaConfig schema,
-                                         RouteResultset rrs, String stmt) throws SQLSyntaxErrorException {
-
-        String upStmt = stmt.toUpperCase();
-        int tabInd = upStmt.indexOf(" TABLES");
-        if (tabInd > 0) {// show tables
-            int[] nextPost = RouterUtil.getSpecPos(upStmt, 0);
-            if (nextPost[0] > 0) {// remove db info
-                int end = RouterUtil.getSpecEndPos(upStmt, tabInd);
-                if (upStmt.indexOf(" FULL") > 0) {
-                    stmt = "SHOW FULL TABLES" + stmt.substring(end);
-                } else {
-                    stmt = "SHOW TABLES" + stmt.substring(end);
-                }
-            }
-            String defaultNode = schema.getDataNode();
-            if(!Strings.isNullOrEmpty(defaultNode)) {
-                return RouterUtil.routeToSingleNode(rrs, defaultNode, stmt);
-            }
-            return RouterUtil.routeToMultiNode(false, rrs, schema.getMetaDataNodes(), stmt);
-        }
-
-        /**
-         *  show index or column
-         */
-        int[] indx = RouterUtil.getSpecPos(upStmt, 0);
-        if (indx[0] > 0) {
-            /**
-             *  has table
-             */
-            int[] repPos = { indx[0] + indx[1], 0 };
-            String tableName = RouterUtil.getShowTableName(stmt, repPos);
-            /**
-             *  IN DB pattern
-             */
-            int[] indx2 = RouterUtil.getSpecPos(upStmt, indx[0] + indx[1] + 1);
-            if (indx2[0] > 0) {// find LIKE OR WHERE
-                repPos[1] = RouterUtil.getSpecEndPos(upStmt, indx2[0] + indx2[1]);
-
-            }
-            stmt = stmt.substring(0, indx[0]) + " FROM " + tableName + stmt.substring(repPos[1]);
-            RouterUtil.routeForTableMeta(rrs, schema, tableName, stmt);
-            return rrs;
-
-        }
-
-        /**
-         *  show create table tableName
-         */
-        int[] createTabInd = RouterUtil.getCreateTablePos(upStmt, 0);
-        if (createTabInd[0] > 0) {
-            int tableNameIndex = createTabInd[0] + createTabInd[1];
-            if (upStmt.length() > tableNameIndex) {
-                String tableName = stmt.substring(tableNameIndex).trim();
-                int ind2 = tableName.indexOf('.');
-                if (ind2 > 0) {
-                    tableName = tableName.substring(ind2 + 1);
-                }
-                RouterUtil.routeForTableMeta(rrs, schema, tableName, stmt);
-                return rrs;
-            }
-        }
-
-        return RouterUtil.routeToSingleNode(rrs, schema.getRandomDataNode(), stmt);
-    }
-
-
-//	/**
-//	 * 为一个表进行条件路由
-//	 * @param schema
-//	 * @param tablesAndConditions
-//	 * @param tablesRouteMap
-//	 * @throws SQLNonTransientException
-//	 */
-//	private static RouteResultset findRouteWithcConditionsForOneTable(SchemaConfig schema, RouteResultset rrs,
-//		Map<String, Set<ColumnRoutePair>> conditions, String tableName, String sql) throws SQLNonTransientException {
-//		boolean cache = rrs.isCacheAble();
-//	    //为分库表找路由
-//		tableName = tableName.toUpperCase();
-//		TableConfig tableConfig = schema.getTables().get(tableName);
-//		//全局表或者不分库的表略过（全局表后面再计算）
-//		if(tableConfig.isGlobalTable()) {
-//			return null;
-//		} else {//非全局表
-//			Set<String> routeSet = new HashSet<String>();
-//			String joinKey = tableConfig.getJoinKey();
-//			for(Map.Entry<String, Set<ColumnRoutePair>> condition : conditions.entrySet()) {
-//				String colName = condition.getKey();
-//				//条件字段是拆分字段
-//				if(colName.equals(tableConfig.getPartitionColumn())) {
-//					Set<ColumnRoutePair> columnPairs = condition.getValue();
+		if ( rrs.isFinishedRoute() ) {
+			return rrs;
+		}
+
+		/**
+		 * 没有from的select语句或其他
+		 */
+		if((ctx.getTables() == null || ctx.getTables().size() == 0)&&(ctx.getTableAliasMap()==null||ctx.getTableAliasMap().isEmpty()))
+		{
+			return RouterUtil.routeToSingleNode(rrs, schema.getRandomDataNode(), druidParser.getCtx().getSql());
+		}
+
+		if(druidParser.getCtx().getRouteCalculateUnits().size() == 0) {
+			RouteCalculateUnit routeCalculateUnit = new RouteCalculateUnit();
+			druidParser.getCtx().addRouteCalculateUnit(routeCalculateUnit);
+		}
+
+		SortedSet<RouteResultsetNode> nodeSet = new TreeSet<RouteResultsetNode>();
+		boolean isAllGlobalTable = RouterUtil.isAllGlobalTable(ctx, schema);
+		for(RouteCalculateUnit unit: druidParser.getCtx().getRouteCalculateUnits()) {
+			RouteResultset rrsTmp = RouterUtil.tryRouteForTables(schema, druidParser.getCtx(), unit, rrs, isSelect(statement), cachePool);
+			if(rrsTmp != null&&rrsTmp.getNodes()!=null) {
+				for(RouteResultsetNode node :rrsTmp.getNodes()) {
+					nodeSet.add(node);
+				}
+			}
+			if(isAllGlobalTable) {//都是全局表时只计算一遍路由
+				break;
+			}
+		}
+
+		RouteResultsetNode[] nodes = new RouteResultsetNode[nodeSet.size()];
+		int i = 0;
+		for (RouteResultsetNode aNodeSet : nodeSet) {
+			nodes[i] = aNodeSet;
+			if(statement instanceof MySqlInsertStatement &&ctx.getTables().size()==1&&schema.getTables().containsKey(ctx.getTables().get(0))) {
+				RuleConfig rule = schema.getTables().get(ctx.getTables().get(0)).getRule();
+				if(rule!=null&&  rule.getRuleAlgorithm() instanceof SlotFunction){
+					aNodeSet.setStatement(ParseUtil.changeInsertAddSlot(aNodeSet.getStatement(),aNodeSet.getSlot()));
+				}
+			}
+			i++;
+		}
+		rrs.setNodes(nodes);
+
+		//分表
+		/**
+		 *  subTables="t_order$1-2,t_order3"
+		 *目前分表 1.6 开始支持 幵丏 dataNode 在分表条件下只能配置一个，分表条件下不支持join。
+		 */
+		if(rrs.isDistTable()){
+			return this.routeDisTable(statement,rrs);
+		}
+		return rrs;
+	}
+
+	private SQLExprTableSource getDisTable(SQLTableSource tableSource,RouteResultsetNode node) throws SQLSyntaxErrorException{
+		if(node.getSubTableName()==null){
+			String msg = " sub table not exists for " + node.getName() + " on " + tableSource;
+			LOGGER.error("DruidMycatRouteStrategyError " + msg);
+			throw new SQLSyntaxErrorException(msg);
+		}
+
+		SQLIdentifierExpr sqlIdentifierExpr = new SQLIdentifierExpr();
+		sqlIdentifierExpr.setParent(tableSource.getParent());
+		sqlIdentifierExpr.setName(node.getSubTableName());
+		SQLExprTableSource from2 = new SQLExprTableSource(sqlIdentifierExpr);
+		return from2;
+	}
+
+	private RouteResultset routeDisTable(SQLStatement statement, RouteResultset rrs) throws SQLSyntaxErrorException{
+		SQLTableSource tableSource = null;
+		if(statement instanceof SQLInsertStatement) {
+			SQLInsertStatement insertStatement = (SQLInsertStatement) statement;
+			tableSource = insertStatement.getTableSource();
+			for (RouteResultsetNode node : rrs.getNodes()) {
+				SQLExprTableSource from2 = getDisTable(tableSource, node);
+				insertStatement.setTableSource(from2);
+				node.setStatement(insertStatement.toString());
+			}
+		}
+		if(statement instanceof SQLDeleteStatement) {
+			SQLDeleteStatement deleteStatement = (SQLDeleteStatement) statement;
+			tableSource = deleteStatement.getTableSource();
+			SQLTableSource from = deleteStatement.getFrom();
+			for (RouteResultsetNode node : rrs.getNodes()) {
+				SQLExprTableSource from2 = getDisTable(tableSource, node);
+
+				if (from == null) {
+					from2.setAlias(tableSource.toString());
+					deleteStatement.setFrom(from2);
+				} else {
+					String alias = from.getAlias();
+					from2.setAlias(alias);
+					deleteStatement.setFrom(from2);
+				}
+
+				node.setStatement(deleteStatement.toString());
+			}
+		}
+		if(statement instanceof SQLUpdateStatement) {
+			SQLUpdateStatement updateStatement = (SQLUpdateStatement) statement;
+			tableSource = updateStatement.getTableSource();
+
+			String alias = tableSource.getAlias();
+			SQLExprTableSource exprSource = (SQLExprTableSource) tableSource;
+			SQLIdentifierExpr expr = (SQLIdentifierExpr) exprSource.getExpr();
+			alias = alias == null ? expr.getName() : alias;
+
+			for (RouteResultsetNode node : rrs.getNodes()) {
+				SQLExprTableSource from2 = getDisTable(tableSource, node);
+				from2.setAlias(alias);
+				updateStatement.setTableSource(from2);
+				node.setStatement(updateStatement.toString());
+			}
+		}
+
+		return rrs;
+	}
+
+	/**
+	 * SELECT 语句
+	 */
+	private boolean isSelect(SQLStatement statement) {
+		if(statement instanceof SQLSelectStatement) {
+			return true;
+		}
+		return false;
+	}
+
+	/**
+	 * 检验不支持的SQLStatement类型 ：不支持的类型直接抛SQLSyntaxErrorException异常
+	 * @param statement
+	 * @throws SQLSyntaxErrorException
+	 */
+	private void checkUnSupportedStatement(SQLStatement statement) throws SQLSyntaxErrorException {
+		//不支持replace语句
+		if(statement instanceof MySqlReplaceStatement) {
+			throw new SQLSyntaxErrorException(" ReplaceStatement can't be supported,use insert into ...on duplicate key update... instead ");
+		}
+	}
+
+	/**
+	 * 分析 SHOW SQL
+	 */
+	@Override
+	public RouteResultset analyseShowSQL(SchemaConfig schema,
+										 RouteResultset rrs, String stmt) throws SQLSyntaxErrorException {
+
+		String upStmt = stmt.toUpperCase();
+		int tabInd = upStmt.indexOf(" TABLES");
+		if (tabInd > 0) {// show tables
+			int[] nextPost = RouterUtil.getSpecPos(upStmt, 0);
+			if (nextPost[0] > 0) {// remove db info
+				int end = RouterUtil.getSpecEndPos(upStmt, tabInd);
+				if (upStmt.indexOf(" FULL") > 0) {
+					stmt = "SHOW FULL TABLES" + stmt.substring(end);
+				} else {
+					stmt = "SHOW TABLES" + stmt.substring(end);
+				}
+			}
+			String defaultNode=  schema.getDataNode();
+			if(!Strings.isNullOrEmpty(defaultNode))
+			{
+				return    RouterUtil.routeToSingleNode(rrs, defaultNode, stmt);
+			}
+			return RouterUtil.routeToMultiNode(false, rrs, schema.getMetaDataNodes(), stmt);
+		}
+
+		/**
+		 *  show index or column
+		 */
+		int[] indx = RouterUtil.getSpecPos(upStmt, 0);
+		if (indx[0] > 0) {
+			/**
+			 *  has table
+			 */
+			int[] repPos = { indx[0] + indx[1], 0 };
+			String tableName = RouterUtil.getShowTableName(stmt, repPos);
+			/**
+			 *  IN DB pattern
+			 */
+			int[] indx2 = RouterUtil.getSpecPos(upStmt, indx[0] + indx[1] + 1);
+			if (indx2[0] > 0) {// find LIKE OR WHERE
+				repPos[1] = RouterUtil.getSpecEndPos(upStmt, indx2[0] + indx2[1]);
+
+			}
+			stmt = stmt.substring(0, indx[0]) + " FROM " + tableName + stmt.substring(repPos[1]);
+			RouterUtil.routeForTableMeta(rrs, schema, tableName, stmt);
+			return rrs;
+
+		}
+
+		/**
+		 *  show create table tableName
+		 */
+		int[] createTabInd = RouterUtil.getCreateTablePos(upStmt, 0);
+		if (createTabInd[0] > 0) {
+			int tableNameIndex = createTabInd[0] + createTabInd[1];
+			if (upStmt.length() > tableNameIndex) {
+				String tableName = stmt.substring(tableNameIndex).trim();
+				int ind2 = tableName.indexOf('.');
+				if (ind2 > 0) {
+					tableName = tableName.substring(ind2 + 1);
+				}
+				RouterUtil.routeForTableMeta(rrs, schema, tableName, stmt);
+				return rrs;
+			}
+		}
+
+		return RouterUtil.routeToSingleNode(rrs, schema.getRandomDataNode(), stmt);
+	}
+
+
+//  /**
+//   * 为一个表进行条件路由
+//   * @param schema
+//   * @param tablesAndConditions
+//   * @param tablesRouteMap
+//   * @throws SQLNonTransientException
+//   */
+//  private static RouteResultset findRouteWithcConditionsForOneTable(SchemaConfig schema, RouteResultset rrs,
+//      Map<String, Set<ColumnRoutePair>> conditions, String tableName, String sql) throws SQLNonTransientException {
+//      boolean cache = rrs.isCacheAble();
+//      //为分库表找路由
+//      tableName = tableName.toUpperCase();
+//      TableConfig tableConfig = schema.getTables().get(tableName);
+//      //全局表或者不分库的表略过（全局表后面再计算）
+//      if(tableConfig.isGlobalTable()) {
+//          return null;
+//      } else {//非全局表
+//          Set<String> routeSet = new HashSet<String>();
+//          String joinKey = tableConfig.getJoinKey();
+//          for(Map.Entry<String, Set<ColumnRoutePair>> condition : conditions.entrySet()) {
+//              String colName = condition.getKey();
+//              //条件字段是拆分字段
+//              if(colName.equals(tableConfig.getPartitionColumn())) {
+//                  Set<ColumnRoutePair> columnPairs = condition.getValue();
 //
-//					for(ColumnRoutePair pair : columnPairs) {
-//						if(pair.colValue != null) {
-//							Integer nodeIndex = tableConfig.getRule().getRuleAlgorithm().calculate(pair.colValue);
-//							if(nodeIndex == null) {
-//								String msg = "can't find any valid datanode :" + tableConfig.getName()
-//										+ " -> " + tableConfig.getPartitionColumn() + " -> " + pair.colValue;
-//								LOGGER.warn(msg);
-//								throw new SQLNonTransientException(msg);
-//							}
-//							String node = tableConfig.getDataNodes().get(nodeIndex);
-//							if(node != null) {//找到一个路由节点
-//								routeSet.add(node);
-//							}
-//						}
-//						if(pair.rangeValue != null) {
-//							Integer[] nodeIndexs = tableConfig.getRule().getRuleAlgorithm()
-//									.calculateRange(pair.rangeValue.beginValue.toString(), pair.rangeValue.endValue.toString());
-//							for(Integer idx : nodeIndexs) {
-//								String node = tableConfig.getDataNodes().get(idx);
-//								if(node != null) {//找到一个路由节点
-//									routeSet.add(node);
-//								}
-//							}
-//						}
-//					}
-//				} else if(joinKey != null && joinKey.equals(colName)) {
-//					Set<String> dataNodeSet = RouterUtil.ruleCalculate(
-//							tableConfig.getParentTC(), condition.getValue());
-//					if (dataNodeSet.isEmpty()) {
-//						throw new SQLNonTransientException(
-//								"parent key can't find any valid datanode ");
-//					}
-//					if (LOGGER.isDebugEnabled()) {
-//						LOGGER.debug("found partion nodes (using parent partion rule directly) for child table to update  "
-//								+ Arrays.toString(dataNodeSet.toArray()) + " sql :" + sql);
-//					}
-//					if (dataNodeSet.size() > 1) {
-//						return RouterUtil.routeToMultiNode(rrs.isCacheAble(), rrs, schema.getAllDataNodes(), sql);
-//					} else {
-//						rrs.setCacheAble(true);
-//						return RouterUtil.routeToSingleNode(rrs, dataNodeSet.iterator().next(), sql);
-//					}
-//				} else {//条件字段不是拆分字段也不是join字段,略过
-//					continue;
+//                  for(ColumnRoutePair pair : columnPairs) {
+//                      if(pair.colValue != null) {
+//                          Integer nodeIndex = tableConfig.getRule().getRuleAlgorithm().calculate(pair.colValue);
+//                          if(nodeIndex == null) {
+//                              String msg = "can't find any valid datanode :" + tableConfig.getName()
+//                                      + " -> " + tableConfig.getPartitionColumn() + " -> " + pair.colValue;
+//                              LOGGER.warn(msg);
+//                              throw new SQLNonTransientException(msg);
+//                          }
+//                          String node = tableConfig.getDataNodes().get(nodeIndex);
+//                          if(node != null) {//找到一个路由节点
+//                              routeSet.add(node);
+//                          }
+//                      }
+//                      if(pair.rangeValue != null) {
+//                          Integer[] nodeIndexs = tableConfig.getRule().getRuleAlgorithm()
+//                                  .calculateRange(pair.rangeValue.beginValue.toString(), pair.rangeValue.endValue.toString());
+//                          for(Integer idx : nodeIndexs) {
+//                              String node = tableConfig.getDataNodes().get(idx);
+//                              if(node != null) {//找到一个路由节点
+//                                  routeSet.add(node);
+//                              }
+//                          }
+//                      }
+//                  }
+//              } else if(joinKey != null && joinKey.equals(colName)) {
+//                  Set<String> dataNodeSet = RouterUtil.ruleCalculate(
+//                          tableConfig.getParentTC(), condition.getValue());
+//                  if (dataNodeSet.isEmpty()) {
+//                      throw new SQLNonTransientException(
+//                              "parent key can't find any valid datanode ");
+//                  }
+//                  if (LOGGER.isDebugEnabled()) {
+//                      LOGGER.debug("found partion nodes (using parent partion rule directly) for child table to update  "
+//                              + Arrays.toString(dataNodeSet.toArray()) + " sql :" + sql);
+//                  }
+//                  if (dataNodeSet.size() > 1) {
+//                      return RouterUtil.routeToMultiNode(rrs.isCacheAble(), rrs, schema.getAllDataNodes(), sql);
+//                  } else {
+//                      rrs.setCacheAble(true);
+//                      return RouterUtil.routeToSingleNode(rrs, dataNodeSet.iterator().next(), sql);
+//                  }
+//              } else {//条件字段不是拆分字段也不是join字段,略过
+//                  continue;
 //
-//				}
-//			}
-//			return RouterUtil.routeToMultiNode(cache, rrs, routeSet, sql);
+//              }
+//          }
+//          return RouterUtil.routeToMultiNode(cache, rrs, routeSet, sql);
 //
-//		}
+//      }
 //
-//	}
-
-    /**
-     * 路由信息指令, 如 SHOW、SELECT@@、DESCRIBE
-     * @param schema 逻辑库配置
-     * @param sqlType sql类型
-     * @param stmt sql语句
-     * @param rrs 路由结果集
-     * @return 路由结果集
-     * @throws SQLSyntaxErrorException
-     */
-    @Override
-    public RouteResultset routeSystemInfo(SchemaConfig schema, int sqlType,
-                                          String stmt, RouteResultset rrs) throws SQLSyntaxErrorException {
-        switch(sqlType){
-            case ServerParse.SHOW:
-                // if origSQL is like show tables
-                // 分析 Show 语句
-                return analyseShowSQL(schema, rrs, stmt);
-            case ServerParse.SELECT:
-                //if origSQL is like select @@
-                // 分析双@（@@）标志
-                int index = stmt.indexOf("@@");
-                if(index > 0 && "SELECT".equals(stmt.substring(0, index).trim().toUpperCase())){
-                    return analyseDoubleAtSign(schema, rrs, stmt);
-                }
-                break;
-            case ServerParse.DESCRIBE:
-                // if origSQL is meta SQL, such as describe table
-                // 分析 describe 语句
-                int ind = stmt.indexOf(' ');
-                stmt = stmt.trim();
-                return analyseDescrSQL(schema, rrs, stmt, ind + 1);
-        }
-        return null;
-    }
-
-    /**
-     * // 分析 describe 语句
-     * 对Desc语句进行分析 返回数据路由集合
-     *
-     * @param schema   				数据库名
-     * @param rrs    				数据路由集合
-     * @param stmt   				执行语句
-     * @param ind    				第一个' '的位置
-     * @return RouteResultset		(数据路由集合)
-     * @author mycat
-     */
-    private static RouteResultset analyseDescrSQL(SchemaConfig schema,
-                                                  RouteResultset rrs, String stmt, int ind) {
-
-        final String MATCHED_FEATURE = "DESCRIBE ";
-        final String MATCHED2_FEATURE = "DESC ";
-        int pos = 0;
-        while (pos < stmt.length()) {
-            char ch = stmt.charAt(pos);
-            // 忽略处理注释 /* */ BEN
-            if(ch == '/' &&  pos+4 < stmt.length() && stmt.charAt(pos+1) == '*') {
-                if(stmt.substring(pos+2).indexOf("*/") != -1) {
-                    pos += stmt.substring(pos+2).indexOf("*/")+4;
-                    continue;
-                } else {
-                    // 不应该发生这类情况。
-                    throw new IllegalArgumentException("sql 注释 语法错误");
-                }
-            } else if(ch == 'D'||ch == 'd') {
-                // 匹配 [describe ]
-                if(pos+MATCHED_FEATURE.length() < stmt.length() && (stmt.substring(pos).toUpperCase().indexOf(MATCHED_FEATURE) != -1)) {
-                    pos = pos + MATCHED_FEATURE.length();
-                    break;
-                } else if(pos+MATCHED2_FEATURE.length() < stmt.length() && (stmt.substring(pos).toUpperCase().indexOf(MATCHED2_FEATURE) != -1)) {
-                    pos = pos + MATCHED2_FEATURE.length();
-                    break;
-                } else {
-                    pos++;
-                }
-            } else {
-                pos++;
-            }
-        }
-
-        // 重置ind坐标。BEN GONG
-        ind = pos;
-        int[] repPos = { ind, 0 };
-        String tableName = RouterUtil.getTableName(stmt, repPos);
-
-        stmt = stmt.substring(0, ind) + tableName + stmt.substring(repPos[1]);
-        RouterUtil.routeForTableMeta(rrs, schema, tableName, stmt);
-        return rrs;
-    }
-
-    /**
-     * 分析双@（@@）标志
-     * 根据执行语句判断数据路由
-     *
-     * @param schema     			数据库名
-     * @param rrs		  		 	数据路由集合
-     * @param stmt		  	 		执行sql
-     * @return RouteResultset		数据路由集合
-     * @throws SQLSyntaxErrorException
-     * @author mycat
-     */
-    private RouteResultset analyseDoubleAtSign(SchemaConfig schema,
-                                               RouteResultset rrs, String stmt) throws SQLSyntaxErrorException {
-
-        String upStmt = stmt.toUpperCase();
-        int atSginInd = upStmt.indexOf(" @@");
-        if (atSginInd > 0) {
-            return RouterUtil.routeToMultiNode(false, rrs, schema.getMetaDataNodes(), stmt);
-        }
-        return RouterUtil.routeToSingleNode(rrs, schema.getRandomDataNode(), stmt);
-    }
+//  }
+
+	public RouteResultset routeSystemInfo(SchemaConfig schema, int sqlType,
+										  String stmt, RouteResultset rrs) throws SQLSyntaxErrorException {
+		switch(sqlType){
+			case ServerParse.SHOW:// if origSQL is like show tables
+				return analyseShowSQL(schema, rrs, stmt);
+			case ServerParse.SELECT://if origSQL is like select @@
+				int index = stmt.indexOf("@@");
+				if(index > 0 && "SELECT".equals(stmt.substring(0, index).trim().toUpperCase())){
+					return analyseDoubleAtSgin(schema, rrs, stmt);
+				}
+				break;
+			case ServerParse.DESCRIBE:// if origSQL is meta SQL, such as describe table
+				int ind = stmt.indexOf(' ');
+				stmt = stmt.trim();
+				return analyseDescrSQL(schema, rrs, stmt, ind + 1);
+		}
+		return null;
+	}
+
+	/**
+	 * 对Desc语句进行分析 返回数据路由集合
+	 *   *
+	 * @param schema                数据库名
+	 * @param rrs                   数据路由集合
+	 * @param stmt                  执行语句
+	 * @param ind                   第一个' '的位置
+	 * @return RouteResultset       (数据路由集合)
+	 * @author mycat
+	 */
+	private static RouteResultset analyseDescrSQL(SchemaConfig schema,
+												  RouteResultset rrs, String stmt, int ind) {
+
+		final String MATCHED_FEATURE = "DESCRIBE ";
+		final String MATCHED2_FEATURE = "DESC ";
+		int pos = 0;
+		while (pos < stmt.length()) {
+			char ch = stmt.charAt(pos);
+			// 忽略处理注释 /* */ BEN
+			if(ch == '/' &&  pos+4 < stmt.length() && stmt.charAt(pos+1) == '*') {
+				if(stmt.substring(pos+2).indexOf("*/") != -1) {
+					pos += stmt.substring(pos+2).indexOf("*/")+4;
+					continue;
+				} else {
+					// 不应该发生这类情况。
+					throw new IllegalArgumentException("sql 注释 语法错误");
+				}
+			} else if(ch == 'D'||ch == 'd') {
+				// 匹配 [describe ]
+				if(pos+MATCHED_FEATURE.length() < stmt.length() && (stmt.substring(pos).toUpperCase().indexOf(MATCHED_FEATURE) != -1)) {
+					pos = pos + MATCHED_FEATURE.length();
+					break;
+				} else if(pos+MATCHED2_FEATURE.length() < stmt.length() && (stmt.substring(pos).toUpperCase().indexOf(MATCHED2_FEATURE) != -1)) {
+					pos = pos + MATCHED2_FEATURE.length();
+					break;
+				} else {
+					pos++;
+				}
+			} else {
+				pos++;
+			}
+		}
+
+		// 重置ind坐标。BEN GONG
+		ind = pos;
+		int[] repPos = { ind, 0 };
+		String tableName = RouterUtil.getTableName(stmt, repPos);
+
+		stmt = stmt.substring(0, ind) + tableName + stmt.substring(repPos[1]);
+		RouterUtil.routeForTableMeta(rrs, schema, tableName, stmt);
+		return rrs;
+	}
+
+	/**
+	 * 根据执行语句判断数据路由
+	 *
+	 * @param schema                数据库名
+	 * @param rrs                   数据路由集合
+	 * @param stmt                  执行sql
+	 * @return RouteResultset       数据路由集合
+	 * @throws SQLSyntaxErrorException
+	 * @author mycat
+	 */
+	private RouteResultset analyseDoubleAtSgin(SchemaConfig schema,
+											   RouteResultset rrs, String stmt) throws SQLSyntaxErrorException {
+		String upStmt = stmt.toUpperCase();
+		int atSginInd = upStmt.indexOf(" @@");
+		if (atSginInd > 0) {
+			return RouterUtil.routeToMultiNode(false, rrs, schema.getMetaDataNodes(), stmt);
+		}
+		return RouterUtil.routeToSingleNode(rrs, schema.getRandomDataNode(), stmt);
+	}
 }