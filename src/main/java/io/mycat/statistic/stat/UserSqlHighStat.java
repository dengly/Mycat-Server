--- conflicted
+++ resolved
@@ -1,195 +1,92 @@
-<<<<<<< HEAD
-package io.mycat.statistic.stat;
-
-import com.alibaba.druid.sql.visitor.ParameterizedOutputVisitorUtils;
-
-import java.util.*;
-import java.util.concurrent.ConcurrentHashMap;
-import java.util.concurrent.locks.ReentrantLock;
-
-public class UserSqlHighStat {
-	
-	private static final int CAPACITY_SIZE = 1024;
-
-	private Map<String,SqlFrequency> sqlFrequencyMap = new ConcurrentHashMap<>();
-
-	private ReentrantLock lock = new ReentrantLock();
-
-	
-	private SqlParser sqlParser = new SqlParser();
-	
-	public void addSql(String sql, long executeTime,long startTime, long endTime ){
-    	String newSql = this.sqlParser.mergeSql(sql);
-    	SqlFrequency frequency = this.sqlFrequencyMap.get(newSql);
-        if ( frequency == null) {
-			//防止新建的时候的并发问题，只有新建的时候有锁
-			if(lock.tryLock()){
-        		try{
-					frequency = new SqlFrequency();
-        			frequency.setSql( newSql );
-				} finally {
-					lock.unlock();
-				}
-			} else{
-				while(frequency == null){
-					frequency = this.sqlFrequencyMap.get(newSql);
-				}
-			}
-        } 
-        frequency.setLastTime( endTime );
-        frequency.incCount();
-		//TODO 目前setExecuteTime方法由于弃用锁，所以某些参数不准确，为了性能，放弃这些参数的准确性。下一步期待更多优化
-        frequency.setExecuteTime(executeTime);
-        this.sqlFrequencyMap.put(newSql, frequency);        
-	}
-
-	
-	/**
-	 * 获取 SQL 访问频率
-	 */
-	public List<SqlFrequency> getSqlFrequency(boolean isClear) {
-		List<SqlFrequency> list = new ArrayList<>(this.sqlFrequencyMap.values());
-		if(isClear){
-			clearSqlFrequency();
-		}
-        return list;
-	}	
-	
-	
-	private void clearSqlFrequency() {		
-		sqlFrequencyMap.clear();
-	}
-
-	public void recycle() {
-		if(sqlFrequencyMap.size() > CAPACITY_SIZE){
-			Map<String,SqlFrequency> sqlFrequencyMap2 = new ConcurrentHashMap<>();
-			SortedSet<SqlFrequency> sqlFrequencySortedSet = new TreeSet<>(this.sqlFrequencyMap.values());
-			List<SqlFrequency> keyList = new ArrayList<SqlFrequency>(sqlFrequencySortedSet);
-			int i = 0;
-			for(SqlFrequency key : keyList){
-				if(i == CAPACITY_SIZE) {
-					break;
-				}
-				sqlFrequencyMap2.put(key.getSql(),key);
-				i++;
-			}
-			sqlFrequencyMap = sqlFrequencyMap2;
-		}
-	}
-	
-
-	
-	private static class SqlParser {
-		
-		public String fixSql(String sql) {
-			if ( sql != null) {
-				return sql.replace("\n", " ");
-			}
-			return sql;
-	    }
-		
-		public String mergeSql(String sql) {
-			
-			String newSql = ParameterizedOutputVisitorUtils.parameterize(sql, "mysql");
-			return fixSql( newSql );
-	    }
-
-	}
-	
-}
-=======
-package io.mycat.statistic.stat;
-
-import com.alibaba.druid.sql.visitor.ParameterizedOutputVisitorUtils;
-import java.util.ArrayList;
-import java.util.List;
-import java.util.SortedSet;
-import java.util.TreeSet;
-import java.util.concurrent.ConcurrentHashMap;
-import org.slf4j.Logger;
-import org.slf4j.LoggerFactory;
-
-public class UserSqlHighStat {
-
-  private static final int CAPACITY_SIZE = 1024;
-
-  private ConcurrentHashMap<String, SqlFrequency> sqlFrequencyMap = new ConcurrentHashMap<>();
-
-  private SqlParser sqlParser = new SqlParser();
-  private static final Logger LOGGER = LoggerFactory.getLogger(UserSqlHighStat.class);
-
-  public void addSql(String sql, long executeTime, long startTime, long endTime) {
-    String newSql = this.sqlParser.mergeSql(sql);
-    if (newSql != null) {
-      this.sqlFrequencyMap.compute(newSql,
-          (s, sqlFrequency) -> {
-            if (sqlFrequency == null) {
-              sqlFrequency = new SqlFrequency();
-              sqlFrequency.setSql(s);
-            }
-            sqlFrequency.setLastTime(endTime);
-            sqlFrequency.incCount();
-            sqlFrequency.setExecuteTime(executeTime);
-            return sqlFrequency;
-          });
-    }
-  }
-
-
-  /**
-   * 获取 SQL 访问频率
-   */
-  public List<SqlFrequency> getSqlFrequency(boolean isClear) {
-    List<SqlFrequency> list = new ArrayList<>(this.sqlFrequencyMap.values());
-    if (isClear) {
-      clearSqlFrequency();
-    }
-    return list;
-  }
-
-
-  private void clearSqlFrequency() {
-    sqlFrequencyMap.clear();
-  }
-
-  public void recycle() {
-    if (sqlFrequencyMap.size() > CAPACITY_SIZE) {
-      ConcurrentHashMap<String, SqlFrequency> sqlFrequencyMap2 = new ConcurrentHashMap<>();
-      SortedSet<SqlFrequency> sqlFrequencySortedSet = new TreeSet<>(this.sqlFrequencyMap.values());
-      List<SqlFrequency> keyList = new ArrayList<SqlFrequency>(sqlFrequencySortedSet);
-      int i = 0;
-      for (SqlFrequency key : keyList) {
-        if (i == CAPACITY_SIZE) {
-          break;
-        }
-        sqlFrequencyMap2.put(key.getSql(), key);
-        i++;
-      }
-      sqlFrequencyMap = sqlFrequencyMap2;
-    }
-  }
-
-
-  private static class SqlParser {
-
-    public String fixSql(String sql) {
-      if (sql != null) {
-        return sql.replace("\n", " ");
-      }
-      return sql;
-    }
-
-    public String mergeSql(String sql) {
-      try {
-        String newSql = ParameterizedOutputVisitorUtils.parameterize(sql, "mysql");
-        return fixSql(newSql);
-      } catch (Exception e) {
-        LOGGER.warn("user sql high parse:{} error",sql, e);
-        return null;
-      }
-    }
-
-  }
-
-}
->>>>>>> feffedd5
+package io.mycat.statistic.stat;
+
+import com.alibaba.druid.sql.visitor.ParameterizedOutputVisitorUtils;
+
+import java.util.*;
+import java.util.concurrent.ConcurrentHashMap;
+import org.slf4j.Logger;
+import org.slf4j.LoggerFactory;
+
+public class UserSqlHighStat {
+
+    private static final int CAPACITY_SIZE = 1024;
+
+    private ConcurrentHashMap<String, SqlFrequency> sqlFrequencyMap = new ConcurrentHashMap<>();
+
+    private SqlParser sqlParser = new SqlParser();
+    private static final Logger LOGGER = LoggerFactory.getLogger(UserSqlHighStat.class);
+
+    public void addSql(String sql, long executeTime, long startTime, long endTime) {
+        String newSql = this.sqlParser.mergeSql(sql);
+        if (newSql != null) {
+            this.sqlFrequencyMap.compute(newSql,
+                    (s, sqlFrequency) -> {
+                        if (sqlFrequency == null) {
+                            sqlFrequency = new SqlFrequency();
+                            sqlFrequency.setSql(s);
+                        }
+                        sqlFrequency.setLastTime(endTime);
+                        sqlFrequency.incCount();
+                        sqlFrequency.setExecuteTime(executeTime);
+                        return sqlFrequency;
+                    });
+        }
+    }
+
+
+    /**
+     * 获取 SQL 访问频率
+     */
+    public List<SqlFrequency> getSqlFrequency(boolean isClear) {
+        List<SqlFrequency> list = new ArrayList<>(this.sqlFrequencyMap.values());
+        if(isClear){
+            clearSqlFrequency();
+        }
+        return list;
+    }
+
+
+    private void clearSqlFrequency() {
+        sqlFrequencyMap.clear();
+    }
+
+    public void recycle() {
+        if (sqlFrequencyMap.size() > CAPACITY_SIZE) {
+            ConcurrentHashMap<String, SqlFrequency> sqlFrequencyMap2 = new ConcurrentHashMap<>();
+            SortedSet<SqlFrequency> sqlFrequencySortedSet = new TreeSet<>(this.sqlFrequencyMap.values());
+            List<SqlFrequency> keyList = new ArrayList<SqlFrequency>(sqlFrequencySortedSet);
+            int i = 0;
+            for (SqlFrequency key : keyList) {
+                if (i == CAPACITY_SIZE) {
+                    break;
+                }
+                sqlFrequencyMap2.put(key.getSql(), key);
+                i++;
+            }
+            sqlFrequencyMap = sqlFrequencyMap2;
+        }
+    }
+
+
+    private static class SqlParser {
+
+        public String fixSql(String sql) {
+            if (sql != null) {
+                return sql.replace("\n", " ");
+            }
+            return sql;
+        }
+
+        public String mergeSql(String sql) {
+            try {
+                String newSql = ParameterizedOutputVisitorUtils.parameterize(sql, "mysql");
+                return fixSql(newSql);
+            } catch (Exception e) {
+                LOGGER.warn("user sql high parse:{} error",sql, e);
+                return null;
+            }
+        }
+
+    }
+
+}