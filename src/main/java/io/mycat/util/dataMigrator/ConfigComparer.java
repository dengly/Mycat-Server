--- conflicted
+++ resolved
@@ -1,4 +1,3 @@
-<<<<<<< HEAD
 package io.mycat.util.dataMigrator;
 
 import io.mycat.config.loader.SchemaLoader;
@@ -22,504 +21,241 @@
  */
 public class ConfigComparer {
 
-	private static final Logger LOGGER = LoggerFactory.getLogger(ConfigComparer.class);
-	/*
-	 *指定需要进行数据迁移的表及对应schema
-	 * 配置文件格式
-	 * schema1=tb1,tb2,...
-	 * schema2=all
-	 * ...
-	 */
-	private final static String TABLES_FILE = "/migrateTables.properties";  
+    private static final Logger LOGGER = LoggerFactory.getLogger(ConfigComparer.class);
+    /*
+     *指定需要进行数据迁移的表及对应schema
+     * 配置文件格式
+     * schema1=tb1,tb2,...
+     * schema2=all
+     * ...
+     */
+    private final static String TABLES_FILE = "/migrateTables.properties";
     private final static String NEW_SCHEMA = "/newSchema.xml";
-	private final static String NEW_RULE = "/newRule.xml";
-	private final static String DN_INDEX_FILE = "/dnindex.properties";
-	
-	private SchemaLoader oldLoader;
-	private SchemaLoader newLoader;
-	
-	private  Map<String, DataHostConfig>  oldDataHosts;
-	private  Map<String, DataNodeConfig>  oldDataNodes;
-	private  Map<String, SchemaConfig>  oldSchemas; 
-	
-	private  Map<String, DataHostConfig> newDataHosts;
-	private  Map<String, DataNodeConfig> newDataNodes;
-	private  Map<String, SchemaConfig> newSchemas;
-	
-	//即使发生主备切换也使用主数据源
-	private boolean isAwaysUseMaster;
-	private Properties dnIndexProps;
-	
-	//此类主要目的是通过加载新旧配置文件来获取表迁移信息，migratorTables就是最终要获取的迁移信息集合
-	private List<TableMigrateInfo> migratorTables = new ArrayList<TableMigrateInfo>();
-	
-	public ConfigComparer(boolean isAwaysUseMaster) throws Exception{
-		this.isAwaysUseMaster = isAwaysUseMaster;
-		loadOldConfig();
-		loadNewConfig();
-		loadTablesFile();
-	}
-	
-	public List<TableMigrateInfo> getMigratorTables(){
-		return migratorTables;
-	}
-	
-	private void loadOldConfig(){
-		try{
-			oldLoader = new XMLSchemaLoader();
-			oldDataHosts = oldLoader.getDataHosts();
-			oldDataNodes = oldLoader.getDataNodes();
-			oldSchemas = oldLoader.getSchemas();
-		}catch(Exception e){
-			throw new ConfigException(" old config for migrate read fail!please check schema.xml or  rule.xml  "+e);
-		}
-		
-	}
-	
-	private void loadNewConfig(){
-		try{
-			newLoader = new XMLSchemaLoader(NEW_SCHEMA, NEW_RULE);
-			newDataHosts = newLoader.getDataHosts();
-			newDataNodes = newLoader.getDataNodes();
-			newSchemas = newLoader.getSchemas();
-		}catch(Exception e){
-			throw new ConfigException(" new config for migrate read fail!please check newSchema.xml or  newRule.xml  "+e);
-		}
-		
-	}
-	
-	
-	private void loadTablesFile() throws Exception{
-		Properties pro = new Properties();
-		if(!isAwaysUseMaster){
-			dnIndexProps = loadDnIndexProps();
-		}
-		try{
-			pro.load(ConfigComparer.class.getResourceAsStream(TABLES_FILE));
-		}catch(Exception e){
-			throw new ConfigException("tablesFile.properties read fail!");
-		}
-		Iterator<Entry<Object, Object>> it = pro.entrySet().iterator();
-		while(it.hasNext()){
-			Entry<Object, Object> entry  = it.next();
-			String schemaName = entry.getKey().toString();
-			String tables = entry.getValue().toString();
-			loadMigratorTables(schemaName,getTables(tables));
-		}
-	}
-	
-	private String[] getTables(String tables){
-		if(tables.equalsIgnoreCase("all") || tables.isEmpty()){
-			return new String[]{};
-		}else{
-			return tables.split(",");
-		}
-	}
-	
-	/*
-	 * 加载迁移表信息，tables大小为0表示迁移schema下所有表
-	 */
-	private void loadMigratorTables(String schemaName,String[] tables){
-		if(!DataMigratorUtil.isKeyExistIgnoreCase(oldSchemas, schemaName)){
-			throw new ConfigException("oldSchema:"+schemaName+" is not exists!");
-		}
-		if(!DataMigratorUtil.isKeyExistIgnoreCase(newSchemas,schemaName)){
-			throw new ConfigException("newSchema:"+schemaName+" is not exists!");
-		}
-		Map<String, TableConfig> oldTables =  DataMigratorUtil.getValueIgnoreCase(oldSchemas, schemaName).getTables();
-		Map<String, TableConfig> newTables = DataMigratorUtil.getValueIgnoreCase(newSchemas, schemaName).getTables();
-		if(tables.length>0){
-			//指定schema下的表进行迁移
-			for(int i =0;i<tables.length;i++){
-				TableConfig oldTable =  DataMigratorUtil.getValueIgnoreCase(oldTables,tables[i]);
-				TableConfig newTable = DataMigratorUtil.getValueIgnoreCase(newTables,tables[i]);
-				loadMigratorTable(oldTable, newTable,schemaName,tables[i]);
-			}
-		}else{
-			//迁移schema下所有的表
-			//校验新旧schema中的table配置是否一致
-			Set<String> oldSet = oldTables.keySet();
-			Set<String> newSet = newTables.keySet();
-			if(!oldSet.equals(newSet)){
-				throw new ConfigException("new & old table config is not equal!");
-			}
-			for(String tableName:oldSet){
-				TableConfig oldTable = oldTables.get(tableName);
-				TableConfig newTable = newTables.get(tableName);
-				loadMigratorTable(oldTable, newTable,schemaName,tableName);
-			}
-		}
-		
-	}
-	
-	
-	
-	private void loadMigratorTable(TableConfig oldTable,TableConfig newTable,String schemaName,String tableName){
-		//禁止配置非拆分表
-		if(oldTable == null || newTable == null){
-			throw new ConfigException("please check tableFile.properties,make sure "+schemaName+":"+tableName+" is sharding table ");
-		}
-		//忽略全局表
-		if(oldTable.isGlobalTable()||newTable.isGlobalTable()){
-			String message = "global table: "+schemaName+":"+tableName+" is ignore!";
-			System.out.println("Warn: "+message);
-			LOGGER.warn(message);
-		}else{
-			List<DataNode > oldDN = getDataNodes(oldTable,oldDataNodes,oldDataHosts);
-			List<DataNode > newDN = getDataNodes(newTable,newDataNodes,newDataHosts);
-			//忽略数据节点分布没有发生变化的表
-			if(isNeedMigrate(oldDN,newDN)){
-				checkRuleConfig(oldTable.getRule(), newTable.getRule(),schemaName,tableName);
-				RuleConfig newRC=newTable.getRule();
-				TableMigrateInfo tmi = new TableMigrateInfo(schemaName, tableName, oldDN, newDN, newRC.getRuleAlgorithm(), newRC.getColumn());
-				migratorTables.add(tmi);
-			}else{
-				String message = schemaName+":"+tableName+" is ignore,no need to migrate!";
-				LOGGER.warn(message);
-				System.out.println("Warn: "+message);
-			}
-			
-		}
-	}
-	
-	//对比前后表数据节点分布是否一致
-	private boolean isNeedMigrate(List<DataNode> oldDN,List<DataNode> newDN){
-		if(oldDN.size() != newDN.size()){
-			return true;
-		}
-		return false;
-	}
-	
-	//获取拆分表对应节点列表,具体到实例地址、库
-	private List<DataNode> getDataNodes(TableConfig tableConfig,Map<String, DataNodeConfig> dnConfig,Map<String, DataHostConfig> dhConfig){
-		List<DataNode> dataNodes = new ArrayList<DataNode>();
-		//TO-DO
-		ArrayList<String> dataNodeNames = tableConfig.getDataNodes();
-		int i = 0;
-		for(String name:dataNodeNames){
-			DataNodeConfig config = dnConfig.get(name);
-			String db = config.getDatabase();
-			String dataHost = config.getDataHost();
-			DataHostConfig dh = dhConfig.get(dataHost);
-			String dbType = dh.getDbType();
-			DBHostConfig[]  writeHosts = dh.getWriteHosts();
-			DBHostConfig currentWriteHost;
-			if(isAwaysUseMaster){
-				currentWriteHost = writeHosts[0];
-			}else{
-			    //迁移数据发生在当前切换后的数据源
-				currentWriteHost = writeHosts[Integer.valueOf(dnIndexProps.getProperty(dh.getName()))];
-			}
-			DataNode dn = new DataNode(name,currentWriteHost.getIp(), currentWriteHost.getPort(), currentWriteHost.getUser(), currentWriteHost.getPassword(), db, dbType,i++);
-			dataNodes.add(dn);
-		}
-		
-		return dataNodes;
-	}
-	
-	//校验前后路由规则是否一致
-	private void checkRuleConfig(RuleConfig oldRC,RuleConfig newRC,String schemaName,String tableName){
-		if(!oldRC.getColumn().equalsIgnoreCase(newRC.getColumn())){
-			throw new ConfigException(schemaName+":"+tableName+" old & new partition column is not same!");
-		}
-		AbstractPartitionAlgorithm oldAlg = oldRC.getRuleAlgorithm();
-		AbstractPartitionAlgorithm newAlg = newRC.getRuleAlgorithm();
-		//判断路由算法前后是否一致
-		if(!oldAlg.getClass().isAssignableFrom(newAlg.getClass())){
-			throw new ConfigException(schemaName+":"+tableName+" old & new rule Algorithm is not same!");
-		}
-	}
-	
-	private Properties loadDnIndexProps() {
-		Properties prop = new Properties();
-		InputStream is = null;
-		try {
-			is = ConfigComparer.class.getResourceAsStream(DN_INDEX_FILE);
-			prop.load(is);
-		} catch (Exception e) {
-			throw new ConfigException("please check file \"dnindex.properties\" "+e.getMessage());
-		} finally {
-			try {
-				if(is !=null){
-					is.close();
-				}
-			} catch (IOException e) {
-				throw new ConfigException(e.getMessage());
-			}
-		}
-		return prop;
-	}
-}
-=======
-package io.mycat.util.dataMigrator;
-
-import java.io.IOException;
-import java.io.InputStream;
-import java.util.ArrayList;
-import java.util.Iterator;
-import java.util.List;
-import java.util.Map;
-import java.util.Map.Entry;
-import java.util.Properties;
-import java.util.Set;
-
-import org.slf4j.Logger;
-import org.slf4j.LoggerFactory;
-
-import io.mycat.config.loader.SchemaLoader;
-import io.mycat.config.loader.xml.XMLSchemaLoader;
-import io.mycat.config.model.DBHostConfig;
-import io.mycat.config.model.DataHostConfig;
-import io.mycat.config.model.DataNodeConfig;
-import io.mycat.config.model.SchemaConfig;
-import io.mycat.config.model.TableConfig;
-import io.mycat.config.model.rule.RuleConfig;
-import io.mycat.config.util.ConfigException;
-import io.mycat.route.function.AbstractPartitionAlgorithm;
-
-/**
- * 数据迁移新旧配置文件加载、对比
- * @author haonan108
- *
- */
-public class ConfigComparer {
-
-	private static final Logger LOGGER = LoggerFactory.getLogger(ConfigComparer.class);
-	/*
-	 *指定需要进行数据迁移的表及对应schema
-	 * 配置文件格式
-	 * schema1=tb1,tb2,...
-	 * schema2=all
-	 * ...
-	 */
-	private final static String TABLES_FILE = "/migrateTables.properties";  
-    private final static String NEW_SCHEMA = "/newSchema.xml";
-	private final static String NEW_RULE = "/newRule.xml";
-	private final static String DN_INDEX_FILE = "/dnindex.properties";
-	
-	private SchemaLoader oldLoader;
-	private SchemaLoader newLoader;
-	
-	private  Map<String, DataHostConfig>  oldDataHosts;
-	private  Map<String, DataNodeConfig>  oldDataNodes;
-	private  Map<String, SchemaConfig>  oldSchemas; 
-	
-	private  Map<String, DataHostConfig> newDataHosts;
-	private  Map<String, DataNodeConfig> newDataNodes;
-	private  Map<String, SchemaConfig> newSchemas;
-	
-	//即使发生主备切换也使用主数据源
-	private boolean isAwaysUseMaster;
-	private Properties dnIndexProps;
-	
-	//此类主要目的是通过加载新旧配置文件来获取表迁移信息，migratorTables就是最终要获取的迁移信息集合
-	private List<TableMigrateInfo> migratorTables = new ArrayList<TableMigrateInfo>();
-	
-	public ConfigComparer(boolean isAwaysUseMaster) throws Exception{
-		this.isAwaysUseMaster = isAwaysUseMaster;
-		loadOldConfig();
-		loadNewConfig();
-		loadTablesFile();
-	}
-	
-	public List<TableMigrateInfo> getMigratorTables(){
-		return migratorTables;
-	}
-	
-	private void loadOldConfig(){
-		try{
-			oldLoader = new XMLSchemaLoader();
-			oldDataHosts = oldLoader.getDataHosts();
-			oldDataNodes = oldLoader.getDataNodes();
-			oldSchemas = oldLoader.getSchemas();
-		}catch(Exception e){
-			throw new ConfigException(" old config for migrate read fail!please check schema.xml or  rule.xml  "+e);
-		}
-		
-	}
-	
-	private void loadNewConfig(){
-		try{
-			newLoader = new XMLSchemaLoader(NEW_SCHEMA, NEW_RULE);
-			newDataHosts = newLoader.getDataHosts();
-			newDataNodes = newLoader.getDataNodes();
-			newSchemas = newLoader.getSchemas();
-		}catch(Exception e){
-			throw new ConfigException(" new config for migrate read fail!please check newSchema.xml or  newRule.xml  "+e);
-		}
-		
-	}
-	
-	
-	private void loadTablesFile() throws Exception{
-		Properties pro = new Properties();
-		if(!isAwaysUseMaster){
-			dnIndexProps = loadDnIndexProps();
-		}
-		try{
-			pro.load(ConfigComparer.class.getResourceAsStream(TABLES_FILE));
-		}catch(Exception e){
-			throw new ConfigException("tablesFile.properties read fail!");
-		}
-		Iterator<Entry<Object, Object>> it = pro.entrySet().iterator();
-		while(it.hasNext()){
-			Entry<Object, Object> entry  = it.next();
-			String schemaName = entry.getKey().toString();
-			String tables = entry.getValue().toString();
-			loadMigratorTables(schemaName,getTables(tables));
-		}
-	}
-	
-	private String[] getTables(String tables){
-		if(tables.equalsIgnoreCase("all") || tables.isEmpty()){
-			return new String[]{};
-		}else{
-			return tables.split(",");
-		}
-	}
-	
-	/*
-	 * 加载迁移表信息，tables大小为0表示迁移schema下所有表
-	 */
-	private void loadMigratorTables(String schemaName,String[] tables){
-		if(!DataMigratorUtil.isKeyExistIgnoreCase(oldSchemas, schemaName)){
-			throw new ConfigException("oldSchema:"+schemaName+" is not exists!");
-		}
-		if(!DataMigratorUtil.isKeyExistIgnoreCase(newSchemas,schemaName)){
-			throw new ConfigException("newSchema:"+schemaName+" is not exists!");
-		}
-		Map<String, TableConfig> oldTables =  DataMigratorUtil.getValueIgnoreCase(oldSchemas, schemaName).getTables();
-		Map<String, TableConfig> newTables = DataMigratorUtil.getValueIgnoreCase(newSchemas, schemaName).getTables();
-		if(tables.length>0){
-			//指定schema下的表进行迁移
-			for(int i =0;i<tables.length;i++){
-				TableConfig oldTable =  DataMigratorUtil.getValueIgnoreCase(oldTables,tables[i]);
-				TableConfig newTable = DataMigratorUtil.getValueIgnoreCase(newTables,tables[i]);
-				loadMigratorTable(oldTable, newTable,schemaName,tables[i]);
-			}
-		}else{
-			//迁移schema下所有的表
-			//校验新旧schema中的table配置是否一致
-			Set<String> oldSet = oldTables.keySet();
-			Set<String> newSet = newTables.keySet();
-			if(!oldSet.equals(newSet)){
-				throw new ConfigException("new & old table config is not equal!");
-			}
-			for(String tableName:oldSet){
-				TableConfig oldTable = oldTables.get(tableName);
-				TableConfig newTable = newTables.get(tableName);
-				loadMigratorTable(oldTable, newTable,schemaName,tableName);
-			}
-		}
-		
-	}
-	
-	
-	
-	private void loadMigratorTable(TableConfig oldTable,TableConfig newTable,String schemaName,String tableName){
-		//禁止配置非拆分表
-		if(oldTable == null || newTable == null){
-			throw new ConfigException("please check tableFile.properties,make sure "+schemaName+":"+tableName+" is sharding table ");
-		}
-		//忽略全局表
-		if(oldTable.isGlobalTable()||newTable.isGlobalTable()){
-			String message = "global table: "+schemaName+":"+tableName+" is ignore!";
-			System.out.println("Warn: "+message);
-			LOGGER.warn(message);
-		}else{
-			List<DataNode > oldDN = getDataNodes(oldTable,oldDataNodes,oldDataHosts);
-			List<DataNode > newDN = getDataNodes(newTable,newDataNodes,newDataHosts);
-			//忽略数据节点分布没有发生变化的表
-			if(isNeedMigrate(oldDN,newDN)){
-				LOGGER.info("old table:{}",oldTable);
-				LOGGER.info("new table:{}",newTable);
-				if (oldTable.getRule()== null){
-					LOGGER.info("beacuse {} rule is null,skip it,check it is er child table",oldTable);
-					return;
-				}
-				if (newTable.getRule()==null){
-					LOGGER.info("beacuse {} rule is null,skip it,check it is er child table.",newTable);
-					return;
-				}
-				checkRuleConfig(oldTable.getRule(), newTable.getRule(),schemaName,tableName);
-				RuleConfig newRC=newTable.getRule();
-				TableMigrateInfo tmi = new TableMigrateInfo(schemaName, tableName, oldDN, newDN, newRC.getRuleAlgorithm(), newRC.getColumn());
-				migratorTables.add(tmi);
-			}else{
-				String message = schemaName+":"+tableName+" is ignore,no need to migrate!";
-				LOGGER.warn(message);
-				System.out.println("Warn: "+message);
-			}
-			
-		}
-	}
-	
-	//对比前后表数据节点分布是否一致
-	private boolean isNeedMigrate(List<DataNode> oldDN,List<DataNode> newDN){
-		if(oldDN.size() != newDN.size()){
-			return true;
-		}
-		return false;
-	}
-	
-	//获取拆分表对应节点列表,具体到实例地址、库
-	private List<DataNode> getDataNodes(TableConfig tableConfig,Map<String, DataNodeConfig> dnConfig,Map<String, DataHostConfig> dhConfig){
-		List<DataNode> dataNodes = new ArrayList<DataNode>();
-		//TO-DO
-		ArrayList<String> dataNodeNames = tableConfig.getDataNodes();
-		int i = 0;
-		for(String name:dataNodeNames){
-			DataNodeConfig config = dnConfig.get(name);
-			String db = config.getDatabase();
-			String dataHost = config.getDataHost();
-			DataHostConfig dh = dhConfig.get(dataHost);
-			String dbType = dh.getDbType();
-			DBHostConfig[]  writeHosts = dh.getWriteHosts();
-			DBHostConfig currentWriteHost;
-			if(isAwaysUseMaster){
-				currentWriteHost = writeHosts[0];
-			}else{
-			    //迁移数据发生在当前切换后的数据源
-				currentWriteHost = writeHosts[Integer.valueOf(dnIndexProps.getProperty(dh.getName()))];
-			}
-			DataNode dn = new DataNode(name,currentWriteHost.getIp(), currentWriteHost.getPort(), currentWriteHost.getUser(), currentWriteHost.getPassword(), db, dbType,i++);
-			dataNodes.add(dn);
-		}
-		
-		return dataNodes;
-	}
-	
-	//校验前后路由规则是否一致
-	private void checkRuleConfig(RuleConfig oldRC,RuleConfig newRC,String schemaName,String tableName){
-		if(!oldRC.getColumn().equalsIgnoreCase(newRC.getColumn())){
-			throw new ConfigException(schemaName+":"+tableName+" old & new partition column is not same!");
-		}
-		AbstractPartitionAlgorithm oldAlg = oldRC.getRuleAlgorithm();
-		AbstractPartitionAlgorithm newAlg = newRC.getRuleAlgorithm();
-		//判断路由算法前后是否一致
-		if(!oldAlg.getClass().isAssignableFrom(newAlg.getClass())){
-			throw new ConfigException(schemaName+":"+tableName+" old & new rule Algorithm is not same!");
-		}
-	}
-	
-	private Properties loadDnIndexProps() {
-		Properties prop = new Properties();
-		InputStream is = null;
-		try {
-			is = ConfigComparer.class.getResourceAsStream(DN_INDEX_FILE);
-			prop.load(is);
-		} catch (Exception e) {
-			throw new ConfigException("please check file \"dnindex.properties\" "+e.getMessage());
-		} finally {
-			try {
-				if(is !=null){
-					is.close();
-				}
-			} catch (IOException e) {
-				throw new ConfigException(e.getMessage());
-			}
-		}
-		return prop;
-	}
-}
->>>>>>> feffedd5
+    private final static String NEW_RULE = "/newRule.xml";
+    private final static String DN_INDEX_FILE = "/dnindex.properties";
+
+    private SchemaLoader oldLoader;
+    private SchemaLoader newLoader;
+
+    private  Map<String, DataHostConfig>  oldDataHosts;
+    private  Map<String, DataNodeConfig>  oldDataNodes;
+    private  Map<String, SchemaConfig>  oldSchemas;
+
+    private  Map<String, DataHostConfig> newDataHosts;
+    private  Map<String, DataNodeConfig> newDataNodes;
+    private  Map<String, SchemaConfig> newSchemas;
+
+    //即使发生主备切换也使用主数据源
+    private boolean isAwaysUseMaster;
+    private Properties dnIndexProps;
+
+    //此类主要目的是通过加载新旧配置文件来获取表迁移信息，migratorTables就是最终要获取的迁移信息集合
+    private List<TableMigrateInfo> migratorTables = new ArrayList<TableMigrateInfo>();
+
+    public ConfigComparer(boolean isAwaysUseMaster) throws Exception{
+        this.isAwaysUseMaster = isAwaysUseMaster;
+        loadOldConfig();
+        loadNewConfig();
+        loadTablesFile();
+    }
+
+    public List<TableMigrateInfo> getMigratorTables(){
+        return migratorTables;
+    }
+
+    private void loadOldConfig(){
+        try{
+            oldLoader = new XMLSchemaLoader();
+            oldDataHosts = oldLoader.getDataHosts();
+            oldDataNodes = oldLoader.getDataNodes();
+            oldSchemas = oldLoader.getSchemas();
+        }catch(Exception e){
+            throw new ConfigException(" old config for migrate read fail!please check schema.xml or  rule.xml  "+e);
+        }
+
+    }
+
+    private void loadNewConfig(){
+        try{
+            newLoader = new XMLSchemaLoader(NEW_SCHEMA, NEW_RULE);
+            newDataHosts = newLoader.getDataHosts();
+            newDataNodes = newLoader.getDataNodes();
+            newSchemas = newLoader.getSchemas();
+        }catch(Exception e){
+            throw new ConfigException(" new config for migrate read fail!please check newSchema.xml or  newRule.xml  "+e);
+        }
+
+    }
+
+
+    private void loadTablesFile() throws Exception{
+        Properties pro = new Properties();
+        if(!isAwaysUseMaster){
+            dnIndexProps = loadDnIndexProps();
+        }
+        try{
+            pro.load(ConfigComparer.class.getResourceAsStream(TABLES_FILE));
+        }catch(Exception e){
+            throw new ConfigException("tablesFile.properties read fail!");
+        }
+        Iterator<Entry<Object, Object>> it = pro.entrySet().iterator();
+        while(it.hasNext()){
+            Entry<Object, Object> entry  = it.next();
+            String schemaName = entry.getKey().toString();
+            String tables = entry.getValue().toString();
+            loadMigratorTables(schemaName,getTables(tables));
+        }
+    }
+
+    private String[] getTables(String tables){
+        if(tables.equalsIgnoreCase("all") || tables.isEmpty()){
+            return new String[]{};
+        }else{
+            return tables.split(",");
+        }
+    }
+
+    /*
+     * 加载迁移表信息，tables大小为0表示迁移schema下所有表
+     */
+    private void loadMigratorTables(String schemaName,String[] tables){
+        if(!DataMigratorUtil.isKeyExistIgnoreCase(oldSchemas, schemaName)){
+            throw new ConfigException("oldSchema:"+schemaName+" is not exists!");
+        }
+        if(!DataMigratorUtil.isKeyExistIgnoreCase(newSchemas,schemaName)){
+            throw new ConfigException("newSchema:"+schemaName+" is not exists!");
+        }
+        Map<String, TableConfig> oldTables =  DataMigratorUtil.getValueIgnoreCase(oldSchemas, schemaName).getTables();
+        Map<String, TableConfig> newTables = DataMigratorUtil.getValueIgnoreCase(newSchemas, schemaName).getTables();
+        if(tables.length>0){
+            //指定schema下的表进行迁移
+            for(int i =0;i<tables.length;i++){
+                TableConfig oldTable =  DataMigratorUtil.getValueIgnoreCase(oldTables,tables[i]);
+                TableConfig newTable = DataMigratorUtil.getValueIgnoreCase(newTables,tables[i]);
+                loadMigratorTable(oldTable, newTable,schemaName,tables[i]);
+            }
+        }else{
+            //迁移schema下所有的表
+            //校验新旧schema中的table配置是否一致
+            Set<String> oldSet = oldTables.keySet();
+            Set<String> newSet = newTables.keySet();
+            if(!oldSet.equals(newSet)){
+                throw new ConfigException("new & old table config is not equal!");
+            }
+            for(String tableName:oldSet){
+                TableConfig oldTable = oldTables.get(tableName);
+                TableConfig newTable = newTables.get(tableName);
+                loadMigratorTable(oldTable, newTable,schemaName,tableName);
+            }
+        }
+
+    }
+
+
+
+    private void loadMigratorTable(TableConfig oldTable,TableConfig newTable,String schemaName,String tableName){
+        //禁止配置非拆分表
+        if(oldTable == null || newTable == null){
+            throw new ConfigException("please check tableFile.properties,make sure "+schemaName+":"+tableName+" is sharding table ");
+        }
+        //忽略全局表
+        if(oldTable.isGlobalTable()||newTable.isGlobalTable()){
+            String message = "global table: "+schemaName+":"+tableName+" is ignore!";
+            System.out.println("Warn: "+message);
+            LOGGER.warn(message);
+        }else{
+            List<DataNode > oldDN = getDataNodes(oldTable,oldDataNodes,oldDataHosts);
+            List<DataNode > newDN = getDataNodes(newTable,newDataNodes,newDataHosts);
+            //忽略数据节点分布没有发生变化的表
+            if(isNeedMigrate(oldDN,newDN)){
+                LOGGER.info("old table:{}",oldTable);
+                LOGGER.info("new table:{}",newTable);
+                if (oldTable.getRule()== null){
+                    LOGGER.info("beacuse {} rule is null,skip it,check it is er child table",oldTable);
+                    return;
+                }
+                if (newTable.getRule()==null){
+                    LOGGER.info("beacuse {} rule is null,skip it,check it is er child table.",newTable);
+                    return;
+                }
+                checkRuleConfig(oldTable.getRule(), newTable.getRule(),schemaName,tableName);
+                RuleConfig newRC=newTable.getRule();
+                TableMigrateInfo tmi = new TableMigrateInfo(schemaName, tableName, oldDN, newDN, newRC.getRuleAlgorithm(), newRC.getColumn());
+                migratorTables.add(tmi);
+            }else{
+                String message = schemaName+":"+tableName+" is ignore,no need to migrate!";
+                LOGGER.warn(message);
+                System.out.println("Warn: "+message);
+            }
+
+        }
+    }
+
+    //对比前后表数据节点分布是否一致
+    private boolean isNeedMigrate(List<DataNode> oldDN,List<DataNode> newDN){
+        if(oldDN.size() != newDN.size()){
+            return true;
+        }
+        return false;
+    }
+
+    //获取拆分表对应节点列表,具体到实例地址、库
+    private List<DataNode> getDataNodes(TableConfig tableConfig,Map<String, DataNodeConfig> dnConfig,Map<String, DataHostConfig> dhConfig){
+        List<DataNode> dataNodes = new ArrayList<DataNode>();
+        //TO-DO
+        ArrayList<String> dataNodeNames = tableConfig.getDataNodes();
+        int i = 0;
+        for(String name:dataNodeNames){
+            DataNodeConfig config = dnConfig.get(name);
+            String db = config.getDatabase();
+            String dataHost = config.getDataHost();
+            DataHostConfig dh = dhConfig.get(dataHost);
+            String dbType = dh.getDbType();
+            DBHostConfig[]  writeHosts = dh.getWriteHosts();
+            DBHostConfig currentWriteHost;
+            if(isAwaysUseMaster){
+                currentWriteHost = writeHosts[0];
+            }else{
+                //迁移数据发生在当前切换后的数据源
+                currentWriteHost = writeHosts[Integer.valueOf(dnIndexProps.getProperty(dh.getName()))];
+            }
+            DataNode dn = new DataNode(name,currentWriteHost.getIp(), currentWriteHost.getPort(), currentWriteHost.getUser(), currentWriteHost.getPassword(), db, dbType,i++);
+            dataNodes.add(dn);
+        }
+
+        return dataNodes;
+    }
+
+    //校验前后路由规则是否一致
+    private void checkRuleConfig(RuleConfig oldRC,RuleConfig newRC,String schemaName,String tableName){
+        if(!oldRC.getColumn().equalsIgnoreCase(newRC.getColumn())){
+            throw new ConfigException(schemaName+":"+tableName+" old & new partition column is not same!");
+        }
+        AbstractPartitionAlgorithm oldAlg = oldRC.getRuleAlgorithm();
+        AbstractPartitionAlgorithm newAlg = newRC.getRuleAlgorithm();
+        //判断路由算法前后是否一致
+        if(!oldAlg.getClass().isAssignableFrom(newAlg.getClass())){
+            throw new ConfigException(schemaName+":"+tableName+" old & new rule Algorithm is not same!");
+        }
+    }
+
+    private Properties loadDnIndexProps() {
+        Properties prop = new Properties();
+        InputStream is = null;
+        try {
+            is = ConfigComparer.class.getResourceAsStream(DN_INDEX_FILE);
+            prop.load(is);
+        } catch (Exception e) {
+            throw new ConfigException("please check file \"dnindex.properties\" "+e.getMessage());
+        } finally {
+            try {
+                if(is !=null){
+                    is.close();
+                }
+            } catch (IOException e) {
+                throw new ConfigException(e.getMessage());
+            }
+        }
+        return prop;
+    }
+}