/*
 * Copyright (c) 2013, OpenCloudDB/MyCAT and/or its affiliates. All rights reserved.
 * DO NOT ALTER OR REMOVE COPYRIGHT NOTICES OR THIS FILE HEADER.
 *
 * This code is free software;Designed and Developed mainly by many Chinese
 * opensource volunteers. you can redistribute it and/or modify it under the
 * terms of the GNU General Public License version 2 only, as published by the
 * Free Software Foundation.
 *
 * This code is distributed in the hope that it will be useful, but WITHOUT
 * ANY WARRANTY; without even the implied warranty of MERCHANTABILITY or
 * FITNESS FOR A PARTICULAR PURPOSE.  See the GNU General Public License
 * version 2 for more details (a copy is included in the LICENSE file that
 * accompanied this code).
 *
 * You should have received a copy of the GNU General Public License version
 * 2 along with this work; if not, write to the Free Software Foundation,
 * Inc., 51 Franklin St, Fifth Floor, Boston, MA 02110-1301 USA.
 *
 * Any questions about this component can be directed to it's project Web address
 * https://code.google.com/p/opencloudb/.
 *
 */
package io.mycat.backend.datasource;

import java.util.ArrayList;
import java.util.Collection;
import java.util.Iterator;
import java.util.LinkedList;
import java.util.Map;
import java.util.Random;
import java.util.concurrent.CopyOnWriteArrayList;
import java.util.concurrent.locks.ReentrantLock;

import org.slf4j.Logger; import org.slf4j.LoggerFactory;

import io.mycat.MycatServer;
import io.mycat.backend.BackendConnection;
import io.mycat.backend.heartbeat.DBHeartbeat;
import io.mycat.backend.heartbeat.zkprocess.SwitchStatueToZK;
import io.mycat.backend.mysql.nio.handler.GetConnectionHandler;
import io.mycat.backend.mysql.nio.handler.ResponseHandler;
import io.mycat.config.Alarms;
import io.mycat.config.loader.zkprocess.comm.ZkConfig;
import io.mycat.config.loader.zkprocess.comm.ZkParamCfg;
import io.mycat.config.model.DataHostConfig;
import io.mycat.util.LogUtil;
import io.mycat.util.ZKUtils;

public class PhysicalDBPool {
	
	protected static final Logger LOGGER = LoggerFactory.getLogger(PhysicalDBPool.class);
	
	public static final int BALANCE_NONE = 0;
	public static final int BALANCE_ALL_BACK = 1;
	public static final int BALANCE_ALL = 2;
    public static final int BALANCE_ALL_READ = 3;
    
	public static final int WRITE_ONLYONE_NODE = 0;
	public static final int WRITE_RANDOM_NODE = 1;
	public static final int WRITE_ALL_NODE = 2;
	
	public static final long LONG_TIME = 300000;
	public static final int WEIGHT = 0;

	private final String hostName;
	
	protected PhysicalDatasource[] writeSources;
	protected Map<Integer, PhysicalDatasource[]> readSources;
	
	protected volatile int activedIndex;
	protected volatile boolean initSuccess;
	
	protected final ReentrantLock switchLock = new ReentrantLock();
	private final Collection<PhysicalDatasource> allDs;
	private final int banlance;
	private final int writeType;
	private final Random random = new Random();
	private final Random wnrandom = new Random();
	private String[] schemas;
	private final DataHostConfig dataHostConfig;
	private String slaveIDs;

	public PhysicalDBPool(String name, DataHostConfig conf,
			PhysicalDatasource[] writeSources,
			Map<Integer, PhysicalDatasource[]> readSources, int balance,
			int writeType) {
		
		this.hostName = name;
		this.dataHostConfig = conf;
		this.writeSources = writeSources;
		this.banlance = balance;
		this.writeType = writeType;
		
		Iterator<Map.Entry<Integer, PhysicalDatasource[]>> entryItor = readSources.entrySet().iterator();
		while (entryItor.hasNext()) {
			PhysicalDatasource[] values = entryItor.next().getValue();
			if (values.length == 0) {
				entryItor.remove();
			}
		}
		
		this.readSources = readSources;
		this.allDs = this.genAllDataSources();
		
		LOGGER.info("total resources of dataHost " + this.hostName + " is :" + allDs.size());
		
		setDataSourceProps();
	}

	public int getWriteType() {
		return writeType;
	}

	private void setDataSourceProps() {
		for (PhysicalDatasource ds : this.allDs) {
			ds.setDbPool(this);
		}
	}

	public PhysicalDatasource findDatasouce(BackendConnection exitsCon) {
		for (PhysicalDatasource ds : this.allDs) {
			if ((ds.isReadNode() == exitsCon.isFromSlaveDB())
					&& ds.isMyConnection(exitsCon)) {
					return ds;
			}
		}
		
		LOGGER.warn("can't find connection in pool " + this.hostName + " con:"	+ exitsCon);
		return null;
	}

	public String getSlaveIDs() {
		return slaveIDs;
	}

	public void setSlaveIDs(String slaveIDs) {
		this.slaveIDs = slaveIDs;
	}

	public String getHostName() {
		return hostName;
	}

	/**
	 * all write datanodes
	 * @return
	 */
	public PhysicalDatasource[] getSources() {
		return writeSources;
	}
	
	public PhysicalDatasource getSource() {
		
		switch (writeType) {
			case WRITE_ONLYONE_NODE: {
				return writeSources[activedIndex];
			}
			case WRITE_RANDOM_NODE: {
	
				int index = Math.abs(wnrandom.nextInt(Integer.MAX_VALUE)) % writeSources.length;
				PhysicalDatasource result = writeSources[index];
				if (!this.isAlive(result)) {
					
					// find all live nodes
					ArrayList<Integer> alives = new ArrayList<Integer>(writeSources.length - 1);
					for (int i = 0; i < writeSources.length; i++) {
						if (i != index
								&& this.isAlive(writeSources[i])) {
								alives.add(i);
						}
					}
					
					if (alives.isEmpty()) {
						result = writeSources[0];
					} else {						
						// random select one
						index = Math.abs(wnrandom.nextInt(Integer.MAX_VALUE)) % alives.size();
						result = writeSources[alives.get(index)];
	
					}
				}
				
				if (LOGGER.isDebugEnabled()) {
					LOGGER.debug("select write source " + result.getName()
							+ " for dataHost:" + this.getHostName());
				}
				return result;
			}
			default: {
				throw new java.lang.IllegalArgumentException("writeType is "
						+ writeType + " ,so can't return one write datasource ");
			}
		}

	}

	public int getActivedIndex() {
		return activedIndex;
	}

	public boolean isInitSuccess() {
		return initSuccess;
	}

	public int next(int i) {
		if (checkIndex(i)) {
			return (++i == writeSources.length) ? 0 : i;
		} else {
			return 0;
		}
	}
	//进行投票选择的节点.
	private boolean switchSourceVoted(int newIndex, boolean isAlarm, String reason) {
		if (notSwitchSource(newIndex)) {
			return false;
		}		
		final ReentrantLock lock = this.switchLock;
		if(MycatServer.getInstance().isUseZkSwitch()) {
			lock.lock();
			try {
				final String myId = ZkConfig.getInstance().getValue(ZkParamCfg.ZK_CFG_MYID);
				String manageVotePath = ZKUtils.getZKBasePath() +"heartbeat/" + hostName +"/" + "voteInformation/" 
						+ myId;
				String data = String.format("%s=%d", myId,newIndex);
				ZKUtils.createPath(manageVotePath, data);
				LogUtil.writeDataSourceLog(String.format("[%s 發生投票: %s]", myId, this.getSources()[newIndex].getName()));
			} finally {
				lock.unlock();
			}
		}		
		return true;
	}
	
	
	
	//判断是进行zk投票还是直接切换读写
	public boolean switchSourceOrVoted(int newIndex, boolean isAlarm, String reason) {		
		if(MycatServer.getInstance().isUseZkSwitch()) {
			return switchSourceVoted( newIndex,  isAlarm,  reason); 
		} else {
			return switchSource( newIndex,  isAlarm,  reason);
		}
	} 
	public boolean notSwitchSource(int newIndex){
		return this.writeType != PhysicalDBPool.WRITE_ONLYONE_NODE || !checkIndex(newIndex) ;
	}
	
	public boolean switchSource(int newIndex, boolean isAlarm, String reason) {
		if (notSwitchSource(newIndex)) {
			return false;
		}
		
		final ReentrantLock lock = this.switchLock;
		lock.lock();
		try {
			int current = activedIndex;
			if (current != newIndex) {
				
				if(MycatServer.getInstance().isUseZkSwitch()){
					LOGGER.info( ZkConfig.getInstance().getValue(ZkParamCfg.ZK_CFG_MYID) + 
							"正在开始进行转换节点 " + hostName+ " = " + newIndex  );
					SwitchStatueToZK.startSwitch(hostName);
				}
				
				// switch index
				activedIndex = newIndex;
				
				initSuccess = false;
				
				// init again
				this.init(activedIndex);
				
				// clear all connections
				this.getSources()[current].clearCons("switch datasource");
				
				// write log
<<<<<<< HEAD
				String msg = switchMessage(current, newIndex, false, reason);
				LOGGER.warn(msg);
				LogUtil.writeDataSourceLog(msg);
				if(MycatServer.getInstance().isUseZkSwitch()) {
					System.out.println("当前：" + activedIndex + " new Index "+ newIndex );
=======
				LOGGER.warn(switchMessage(current, newIndex, false, reason));
				
				if(MycatServer.getInstance().isUseZkSwitch()){
					LOGGER.info("当前：" + activedIndex + " new Index "+ newIndex );
>>>>>>> 4c594e2a
					current =   activedIndex;
 					if(!isInitSuccess() || current != newIndex) {
						LOGGER.error(String.format("%s switch to index %d error ! now index is to switch %d but %d", hostName, newIndex ,newIndex, current));

						//报错 然后程序直接挂掉
						System.exit(-1);
					}
					SwitchStatueToZK.endSwitch(hostName);
				}
				return true;
			} else {
				if(MycatServer.getInstance().isUseZkSwitch()) {
					SwitchStatueToZK.startSwitch(hostName);
					SwitchStatueToZK.endSwitch(hostName);
				}	
			}
		} finally {
			lock.unlock();
		}
		return false;
	}

	private String switchMessage(int current, int newIndex, boolean alarm, String reason) {
		StringBuilder s = new StringBuilder();
		if (alarm) {
			s.append(Alarms.DATANODE_SWITCH);
		}
		s.append("[Host=").append(hostName).append(",result=[").append(this.getSources()[current].getName()).append("->");
		s.append(this.getSources()[newIndex].getName()).append("],reason=").append(reason).append(']');
		return s.toString();
	}

	private int loop(int i) {
		return i < writeSources.length ? i : (i - writeSources.length);
	}

	public void init(int index) {
		
		if (!checkIndex(index)) {
			index = 0;
		}
		
		int active = -1;
		for (int i = 0; i < writeSources.length; i++) {
			int j = loop(i + index);
			if ( initSource(j, writeSources[j]) ) {

                //不切换-1时，如果主写挂了   不允许切换过去
				boolean isNotSwitchDs = ( dataHostConfig.getSwitchType() == DataHostConfig.NOT_SWITCH_DS );
				if ( isNotSwitchDs && j > 0 ) {
					break;
				}

				active = j;
				activedIndex = active;
				initSuccess = true;
				LOGGER.info(getMessage(active, " init success"));

				if (this.writeType == WRITE_ONLYONE_NODE) {
					// only init one write datasource
					MycatServer.getInstance().saveDataHostIndex(hostName, activedIndex);
					break;
				}
			}
		}
		
		if (!checkIndex(active)) {
			initSuccess = false;
			StringBuilder s = new StringBuilder();
			s.append(Alarms.DEFAULT).append(hostName).append(" init failure");
			LOGGER.error(s.toString());
		}
	}

	private boolean checkIndex(int i) {
		return i >= 0 && i < writeSources.length;
	}

	private String getMessage(int index, String info) {
		return new StringBuilder().append(hostName).append(" index:").append(index).append(info).toString();
	}

	private boolean initSource(int index, PhysicalDatasource ds) {
		int initSize = ds.getConfig().getMinCon();
		
		LOGGER.info("init backend mysql source ,create connections total " + initSize + " for " + ds.getName() + " index :" + index);
		
		CopyOnWriteArrayList<BackendConnection> list = new CopyOnWriteArrayList<BackendConnection>();
		GetConnectionHandler getConHandler = new GetConnectionHandler(list, initSize);
		// long start = System.currentTimeMillis();
		// long timeOut = start + 5000 * 1000L;

		for (int i = 0; i < initSize; i++) {
			try {
				ds.getConnection(this.schemas[i % schemas.length], true, getConHandler, null);
			} catch (Exception e) {
				LOGGER.warn(getMessage(index, " init connection error."), e);
			}
		}
		long timeOut = System.currentTimeMillis() + 60 * 1000;

		// waiting for finish
		while (!getConHandler.finished() && (System.currentTimeMillis() < timeOut)) {
			try {
				Thread.sleep(100);

			} catch (InterruptedException e) {
				LOGGER.error("initError", e);
			}
		}
		LOGGER.info("init result :" + getConHandler.getStatusInfo());
//		for (BackendConnection c : list) {
//			c.release();
//		}
		return !list.isEmpty();
	}

	public void doHeartbeat() {


		if (writeSources == null || writeSources.length == 0) {
			return;
		}

		for (PhysicalDatasource source : this.allDs) {

			if (source != null) {
				source.doHeartbeat();
			} else {
				StringBuilder s = new StringBuilder();
				s.append(Alarms.DEFAULT).append(hostName).append(" current dataSource is null!");
				LOGGER.error(s.toString());
			}
		}

	}

	/**
	 * back physical connection heartbeat check
	 */
	public void heartbeatCheck(long ildCheckPeriod) {
		
		for (PhysicalDatasource ds : allDs) {
			// only readnode or all write node or writetype=WRITE_ONLYONE_NODE
			// and current write node will check
			if (ds != null
					&& (ds.getHeartbeat().getStatus() == DBHeartbeat.OK_STATUS)
					&& (ds.isReadNode()
							|| (this.writeType != WRITE_ONLYONE_NODE) 
							|| (this.writeType == WRITE_ONLYONE_NODE 
							&& ds == this.getSource()))) {
				
				ds.heatBeatCheck(ds.getConfig().getIdleTimeout(), ildCheckPeriod);
			}
		}
	}

	public void startHeartbeat() {
		for (PhysicalDatasource source : this.allDs) {
			source.startHeartbeat();
		}
	}

	public void stopHeartbeat() {
		for (PhysicalDatasource source : this.allDs) {
			source.stopHeartbeat();
		}
	}

	/**
	 *  强制清除 dataSources
	 * @param reason
	 */
	public void clearDataSources(String reason) {
		LOGGER.info("clear datasource of pool " + this.hostName);
		for (PhysicalDatasource source : this.allDs) {			
			LOGGER.info("clear datasource of pool  " + this.hostName + " ds:" + source.getConfig());
			source.clearCons(reason);
			source.stopHeartbeat();
		}
	}

	public Collection<PhysicalDatasource> genAllDataSources() {
		
		LinkedList<PhysicalDatasource> allSources = new LinkedList<PhysicalDatasource>();
		for (PhysicalDatasource ds : writeSources) {
			if (ds != null) {
				allSources.add(ds);
			}
		}
		
		for (PhysicalDatasource[] dataSources : this.readSources.values()) {
			for (PhysicalDatasource ds : dataSources) {
				if (ds != null) {
					allSources.add(ds);
				}
			}
		}
		return allSources;
	}

	public Collection<PhysicalDatasource> getAllDataSources() {
		return this.allDs;
	}

	/**
	 * return connection for read balance
	 *
	 * @param handler
	 * @param attachment
	 * @param database
	 * @throws Exception
	 */
	public void getRWBanlanceCon(String schema, boolean autocommit,
			ResponseHandler handler, Object attachment, String database) throws Exception {
		
		PhysicalDatasource theNode = null;
		ArrayList<PhysicalDatasource> okSources = null;
		switch (banlance) {
		case BALANCE_ALL_BACK: {			
			// all read nodes and the standard by masters
			okSources = getAllActiveRWSources(true, false, checkSlaveSynStatus());
			if (okSources.isEmpty()) {
				theNode = this.getSource();
				
			} else {
				theNode = randomSelect(okSources);
			}
			break;
		}
		case BALANCE_ALL: {
			okSources = getAllActiveRWSources(true, true, checkSlaveSynStatus());
			theNode = randomSelect(okSources);
			break;
		}
        case BALANCE_ALL_READ: {
            okSources = getAllActiveRWSources(false, false, checkSlaveSynStatus());
            theNode = randomSelect(okSources);
            break;
        }
		case BALANCE_NONE:
		default:
			// return default write data source
			theNode = this.getSource();
		}
		
		if (LOGGER.isDebugEnabled()) {
			LOGGER.debug("select read source " + theNode.getName() + " for dataHost:" + this.getHostName());
		}
		//统计节点读操作次数
		theNode.setReadCount();
		theNode.getConnection(schema, autocommit, handler, attachment);
	}

	/**
	 * slave 读负载均衡，也就是 readSource 之间实现负载均衡
	 * @param schema
	 * @param autocommit
	 * @param handler
	 * @param attachment
	 * @param database
	 * @throws Exception
	 */
    public void getReadBanlanceCon(String schema, boolean autocommit, ResponseHandler handler, 
											Object attachment, String database)throws Exception {
		PhysicalDatasource theNode = null;
		ArrayList<PhysicalDatasource> okSources = null;
		okSources = getAllActiveRWSources(false, false, checkSlaveSynStatus());
		theNode = randomSelect(okSources);
		//统计节点读操作次数
		theNode.setReadCount();
		theNode.getConnection(schema, autocommit, handler, attachment);
	}
    
    /**
     * 从 writeHost 下面的 readHost中随机获取一个 connection, 用于slave注解
     * @param schema
     * @param autocommit
     * @param handler
     * @param attachment
     * @param database
     * @return
     * @throws Exception
     */
    public boolean getReadCon(String schema, boolean autocommit, ResponseHandler handler, 
									Object attachment, String database)throws Exception {
		PhysicalDatasource theNode = null;
		
		LOGGER.debug("!readSources.isEmpty() " + !readSources.isEmpty());
		if (!readSources.isEmpty()) {
			int index = Math.abs(random.nextInt(Integer.MAX_VALUE)) % readSources.size();
			PhysicalDatasource[] allSlaves = this.readSources.get(index);
//			System.out.println("allSlaves.length " + allSlaves.length);
			if (allSlaves != null) {
				index = Math.abs(random.nextInt(Integer.MAX_VALUE)) % readSources.size();
				PhysicalDatasource slave = allSlaves[index];
				
				for (int i=0; i<allSlaves.length; i++) {
					LOGGER.debug("allSlaves.length i:::::: " + i);
					if (isAlive(slave)) {
						if (checkSlaveSynStatus()) {
							if (canSelectAsReadNode(slave)) {
								theNode = slave;
								break;
							} else {
								continue;
							}
						} else {
							theNode = slave;
							break;
						}
					}
//					index = Math.abs(random.nextInt()) % readSources.size();
				}
			}
			//统计节点读操作次数
			if(theNode != null) {
				theNode.setReadCount();
				theNode.getConnection(schema, autocommit, handler, attachment);
				return true;
			} else {
				LOGGER.warn("readhost is notavailable.");
				return false;
			}
		}else{
			LOGGER.warn("readhost is empty, readSources is empty.");
			return false;
		}
	} 
    
	private boolean checkSlaveSynStatus() {
		return ( dataHostConfig.getSlaveThreshold() != -1 )
				&& (dataHostConfig.getSwitchType() == DataHostConfig.SYN_STATUS_SWITCH_DS);
	}

	
	/**
	 * TODO: modify by zhuam
	 * 
	 * 随机选择，按权重设置随机概率。
     * 在一个截面上碰撞的概率高，但调用量越大分布越均匀，而且按概率使用权重后也比较均匀，有利于动态调整提供者权重。
	 * @param okSources
	 * @return
	 */
	public PhysicalDatasource randomSelect(ArrayList<PhysicalDatasource> okSources) {
		
		if (okSources.isEmpty()) {
			return this.getSource();
			
		} else {		
			
			int length = okSources.size(); 	// 总个数
	        int totalWeight = 0; 			// 总权重
	        boolean sameWeight = true; 		// 权重是否都一样
	        for (int i = 0; i < length; i++) {	        	
	            int weight = okSources.get(i).getConfig().getWeight();
	            totalWeight += weight; 		// 累计总权重	            
	            if (sameWeight && i > 0 
	            		&& weight != okSources.get(i-1).getConfig().getWeight() ) {	  // 计算所有权重是否一样          		            	
	                sameWeight = false; 	
	            }
	        }
	        
	        if (totalWeight > 0 && !sameWeight ) {
	            
	        	// 如果权重不相同且权重大于0则按总权重数随机
	            int offset = random.nextInt(totalWeight);
	            
	            // 并确定随机值落在哪个片断上
	            for (int i = 0; i < length; i++) {
	                offset -= okSources.get(i).getConfig().getWeight();
	                if (offset < 0) {
	                    return okSources.get(i);
	                }
	            }
	        }
	        
	        // 如果权重相同或权重为0则均等随机
	        return okSources.get( random.nextInt(length) );	
	        
			//int index = Math.abs(random.nextInt()) % okSources.size();
			//return okSources.get(index);
		}
	}
	
	//
    public int getBalance() {
        return banlance;
    }
    
	private boolean isAlive(PhysicalDatasource theSource) {
		return (theSource.getHeartbeat().getStatus() == DBHeartbeat.OK_STATUS);
	}

	private boolean canSelectAsReadNode(PhysicalDatasource theSource) {
		
		Integer slaveBehindMaster = theSource.getHeartbeat().getSlaveBehindMaster();
		int dbSynStatus = theSource.getHeartbeat().getDbSynStatus();
		
		if ( slaveBehindMaster == null || dbSynStatus == DBHeartbeat.DB_SYN_ERROR) {
			return false;
		}		
		boolean isSync = dbSynStatus == DBHeartbeat.DB_SYN_NORMAL;
		boolean isNotDelay = slaveBehindMaster < this.dataHostConfig.getSlaveThreshold();	
		return isSync && isNotDelay;
	}

	/**
     * return all backup write sources
     * 
     * @param includeWriteNode if include write nodes
     * @param includeCurWriteNode if include current active write node. invalid when <code>includeWriteNode<code> is false
     * @param filterWithSlaveThreshold
     *
     * @return
     */
	private ArrayList<PhysicalDatasource> getAllActiveRWSources(
    		boolean includeWriteNode, boolean includeCurWriteNode, boolean filterWithSlaveThreshold) {
		
		int curActive = activedIndex;
		ArrayList<PhysicalDatasource> okSources = new ArrayList<PhysicalDatasource>(this.allDs.size());
		
		for (int i = 0; i < this.writeSources.length; i++) {
			PhysicalDatasource theSource = writeSources[i];
			if (isAlive(theSource)) {// write node is active
                
				if (includeWriteNode) {					
					boolean isCurWriteNode = ( i == curActive );
					if ( isCurWriteNode && includeCurWriteNode == false) {
						// not include cur active source
					} else if (filterWithSlaveThreshold && theSource.isSalveOrRead() ) {	
						boolean selected = canSelectAsReadNode(theSource);
						if ( selected ) {
							okSources.add(theSource);
						} else {
							continue;
						}							
					} else {
						okSources.add(theSource);
					}
                }
                
				if (!readSources.isEmpty()) {					
					// check all slave nodes
					PhysicalDatasource[] allSlaves = this.readSources.get(i);
					if (allSlaves != null) {
						for (PhysicalDatasource slave : allSlaves) {
							if (isAlive(slave)) {								
								if (filterWithSlaveThreshold) {
									boolean selected = canSelectAsReadNode(slave);
									if ( selected ) {
										okSources.add(slave);
									} else {
										continue;
									}									
								} else {
									okSources.add(slave);
								}
							}
						}
					}
				}
				
			} else {
				
				// TODO : add by zhuam	
			    // 如果写节点不OK, 也要保证临时的读服务正常
				if ( this.dataHostConfig.isTempReadHostAvailable()
						&& !readSources.isEmpty()) {
				
						// check all slave nodes
						PhysicalDatasource[] allSlaves = this.readSources.get(i);
						if (allSlaves != null) {
							for (PhysicalDatasource slave : allSlaves) {
								if (isAlive(slave)) {
									
									if (filterWithSlaveThreshold) {									
										if (canSelectAsReadNode(slave)) {
											okSources.add(slave);
										} else {
											continue;
										}
										
									} else {
										okSources.add(slave);
									}
								}
							}
						}
				}
			}

		}
		return okSources;
	}

    public String[] getSchemas() {
		return schemas;
	}

	public void setSchemas(String[] mySchemas) {
		this.schemas = mySchemas;
	}
}<|MERGE_RESOLUTION|>--- conflicted
+++ resolved
@@ -275,18 +275,11 @@
 				this.getSources()[current].clearCons("switch datasource");
 				
 				// write log
-<<<<<<< HEAD
 				String msg = switchMessage(current, newIndex, false, reason);
 				LOGGER.warn(msg);
 				LogUtil.writeDataSourceLog(msg);
 				if(MycatServer.getInstance().isUseZkSwitch()) {
-					System.out.println("当前：" + activedIndex + " new Index "+ newIndex );
-=======
-				LOGGER.warn(switchMessage(current, newIndex, false, reason));
-				
-				if(MycatServer.getInstance().isUseZkSwitch()){
-					LOGGER.info("当前：" + activedIndex + " new Index "+ newIndex );
->>>>>>> 4c594e2a
+					LOGGER.warn(switchMessage(current, newIndex, false, reason));				
 					current =   activedIndex;
  					if(!isInitSuccess() || current != newIndex) {
 						LOGGER.error(String.format("%s switch to index %d error ! now index is to switch %d but %d", hostName, newIndex ,newIndex, current));
