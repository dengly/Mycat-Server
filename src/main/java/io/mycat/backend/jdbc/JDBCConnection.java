<<<<<<< HEAD
package io.mycat.backend.jdbc;

import io.mycat.MycatServer;
import io.mycat.backend.BackendConnection;
import io.mycat.backend.mysql.PacketUtil;
import io.mycat.backend.mysql.nio.handler.ConnectionHeartBeatHandler;
import io.mycat.backend.mysql.nio.handler.ResponseHandler;
import io.mycat.config.ErrorCode;
import io.mycat.config.Isolations;
import io.mycat.net.NIOProcessor;
import io.mycat.net.mysql.*;
import io.mycat.route.Procedure;
import io.mycat.route.ProcedureParameter;
import io.mycat.route.RouteResultsetNode;
import io.mycat.server.ServerConnection;
import io.mycat.server.parser.ServerParse;
import io.mycat.util.*;
import org.slf4j.Logger;
import org.slf4j.LoggerFactory;

import java.io.IOException;
import java.io.UnsupportedEncodingException;
import java.math.BigDecimal;
import java.nio.ByteBuffer;
import java.sql.*;
import java.util.*;

/**
 * 后端JDBC连接
 */
public class JDBCConnection implements BackendConnection {
	protected static final Logger LOGGER = LoggerFactory
			.getLogger(JDBCConnection.class);
	private JDBCDatasource pool;
	private volatile String schema;
	private volatile String dbType;
	private volatile String oldSchema;
	private byte packetId;
	private int txIsolation;
	private volatile boolean running = false;
	private volatile boolean borrowed;
	private long id = 0;
	private String host;
	private int port;
	private Connection con;
	private ResponseHandler respHandler;
	private volatile Object attachement;

	boolean headerOutputed = false;
	private volatile boolean modifiedSQLExecuted;
	private final long startTime;
	private long lastTime;
	private boolean isSpark = false;

	private NIOProcessor processor;

	public NIOProcessor getProcessor() {
		return processor;
	}

	public void setProcessor(NIOProcessor processor) {
		this.processor = processor;
	}

	public JDBCConnection() {
		startTime = System.currentTimeMillis();
	}

	public Connection getCon() {
		return con;
	}

	public void setCon(Connection con) {
		this.con = con;

	}

	@Override
	public void close(String reason) {
		try {
			con.close();
			if(processor!=null){
				processor.removeConnection(this);
			}
		} catch (SQLException e) {
		}

	}

	public void setId(long id) {
		this.id = id;
	}

	public JDBCDatasource getPool() {
		return pool;
	}

	public void setPool(JDBCDatasource pool) {
		this.pool = pool;
	}

	public void setHost(String host) {
		this.host = host;
	}

	public void setPort(int port) {
		this.port = port;
	}

	@Override
	public boolean isClosed() {
		try {
			return con == null || con.isClosed();
		} catch (SQLException e) {
			return true;
		}
	}

	@Override
	public void idleCheck() {
		if(TimeUtil.currentTimeMillis() > lastTime + pool.getConfig().getIdleTimeout()){
			close(" idle  check");
		}
	}

	@Override
	public long getStartupTime() {
		return startTime;
	}

	@Override
	public String getHost() {
		return this.host;
	}

	@Override
	public int getPort() {
		return this.port;
	}

	@Override
	public int getLocalPort() {
		return 0;
	}

	@Override
	public long getNetInBytes() {
		return 0;
	}

	@Override
	public long getNetOutBytes() {
		return 0;
	}

	@Override
	public boolean isModifiedSQLExecuted() {
		return modifiedSQLExecuted;
	}

	@Override
	public boolean isFromSlaveDB() {
		return false;
	}

	public String getDbType() {
		return this.dbType;
	}

	public void setDbType(String newDbType) {
		this.dbType = newDbType.toUpperCase();
		this.isSpark = dbType.equals("SPARK");

	}

	@Override
	public String getSchema() {
		return this.schema;
	}

	@Override
	public void setSchema(String newSchema) {
		this.oldSchema = this.schema;
		this.schema = newSchema;

	}

	@Override
	public long getLastTime() {

		return lastTime;
	}

	@Override
	public boolean isClosedOrQuit() {
		return this.isClosed();
	}

	@Override
	public void setAttachment(Object attachment) {
		this.attachement = attachment;

	}

	@Override
	public void quit() {
		this.close("client quit");

	}

	@Override
	public void setLastTime(long currentTimeMillis) {
		this.lastTime = currentTimeMillis;

	}

	@Override
	public void release() {
		modifiedSQLExecuted = false;
		setResponseHandler(null);
		pool.releaseChannel(this);
	}

	public void setRunning(boolean running) {
		this.running = running;

	}

	@Override
	public boolean setResponseHandler(ResponseHandler commandHandler) {
		respHandler = commandHandler;
		return false;
	}

	@Override
	public void commit() {
		try {
			con.commit();
			if(this.respHandler!=null) {
				this.respHandler.okResponse(OkPacket.OK, this);
			}
		} catch (SQLException e) {
			throw new RuntimeException(e);
		}
	}
	private  int convertNativeIsolationToJDBC(int nativeIsolation) {
		if(nativeIsolation== Isolations.REPEATED_READ) {
			return Connection.TRANSACTION_REPEATABLE_READ;
		}else if(nativeIsolation== Isolations.SERIALIZABLE) {
			return Connection.TRANSACTION_SERIALIZABLE;
		} else {
			return nativeIsolation;
		}
	}

	private void syncIsolation(int nativeIsolation) {
		int jdbcIsolation=convertNativeIsolationToJDBC(nativeIsolation);
		int srcJdbcIsolation=   getTxIsolation();
		if (jdbcIsolation == srcJdbcIsolation || "oracle".equalsIgnoreCase(getDbType())
				&& jdbcIsolation != Connection.TRANSACTION_READ_COMMITTED
				&& jdbcIsolation != Connection.TRANSACTION_SERIALIZABLE) {
			return;
		}
		try {
			con.setTransactionIsolation(jdbcIsolation);
		} catch (SQLException e) {
			LOGGER.warn("set txisolation error:",e);
		}
	}
	private void executeSQL(RouteResultsetNode rrn, ServerConnection sc,
							boolean autocommit) throws IOException {
		String orgin = rrn.getStatement();
		// String sql = rrn.getStatement().toLowerCase();
		// LOGGER.info("JDBC SQL:"+orgin+"|"+sc.toString());
		if (!modifiedSQLExecuted && rrn.isModifySQL()) {
			modifiedSQLExecuted = true;
		}

		try {
			syncIsolation(sc.getTxIsolation()) ;
			if (!this.schema.equals(this.oldSchema)) {
				con.setCatalog(schema);
				this.oldSchema = schema;
			}
			if (!this.isSpark) {
				con.setAutoCommit(autocommit);
			}
			int sqlType = rrn.getSqlType();
			if(rrn.isCallStatement()&&"oracle".equalsIgnoreCase(getDbType())) {
				//存储过程暂时只支持oracle
				ouputCallStatement(rrn,sc,orgin);
			}  else
			if (sqlType == ServerParse.SELECT || sqlType == ServerParse.SHOW) {
				if ((sqlType == ServerParse.SHOW) && (!dbType.equals("MYSQL"))) {
					// showCMD(sc, orgin);
					//ShowVariables.execute(sc, orgin);
					ShowVariables.execute(sc, orgin,this);
				} else if ("SELECT CONNECTION_ID()".equalsIgnoreCase(orgin)) {
					//ShowVariables.justReturnValue(sc,String.valueOf(sc.getId()));
					ShowVariables.justReturnValue(sc,String.valueOf(sc.getId()),this);
				} else {
					ouputResultSet(sc, orgin);
				}
			} else {
				executeddl(sc, orgin);
			}

		} catch (SQLException e) {

			String msg = e.getMessage();
			ErrorPacket error = new ErrorPacket();
			error.packetId = ++packetId;
			error.errno = e.getErrorCode();
			error.message = msg.getBytes();
			if(this.respHandler!=null) {
				this.respHandler.errorResponse(error.writeToBytes(sc), this);
			}
		}
		catch (Exception e) {
			String msg = e.getMessage();
			ErrorPacket error = new ErrorPacket();
			error.packetId = ++packetId;
			error.errno = ErrorCode.ER_UNKNOWN_ERROR;
			error.message = ((msg == null) ? e.toString().getBytes() : msg.getBytes());
			String err = null;
			if(error.message!=null){
				err = new String(error.message);
			}
			LOGGER.error("sql execute error, "+ err , e);

			if(this.respHandler!=null) {
				this.respHandler.errorResponse(error.writeToBytes(sc), this);
			}
		}
		finally {
			this.running = false;
		}

	}

	private FieldPacket getNewFieldPacket(String charset, String fieldName) {
		FieldPacket fieldPacket = new FieldPacket();
		fieldPacket.orgName = StringUtil.encode(fieldName, charset);
		fieldPacket.name = StringUtil.encode(fieldName, charset);
		fieldPacket.length = 20;
		fieldPacket.flags = 0;
		fieldPacket.decimals = 0;
		int javaType = 12;
		fieldPacket.type = (byte) (MysqlDefs.javaTypeMysql(javaType) & 0xff);
		return fieldPacket;
	}

	private void executeddl(ServerConnection sc, String sql)
			throws SQLException {
		Statement stmt = null;
		try {
			stmt = con.createStatement();
			int count = stmt.executeUpdate(sql);
			OkPacket okPck = new OkPacket();
			okPck.affectedRows = count;
			okPck.insertId = 0;
			okPck.packetId = ++packetId;
			okPck.message = " OK!".getBytes();

			if(this.respHandler!=null) {
				this.respHandler.okResponse(okPck.writeToBytes(sc), this);
			}
		} finally {
			if (stmt != null) {
				try {
					stmt.close();
				} catch (SQLException e) {

				}
			}
		}
	}


	private static int oracleCURSORTypeValue=-10;
	static {
		Object cursor = ObjectUtil.getStaticFieldValue("oracle.jdbc.OracleTypes", "CURSOR");
		if(cursor!=null) {
			oracleCURSORTypeValue = (int) cursor;
		}
	}
	private void ouputCallStatement(RouteResultsetNode rrn,ServerConnection sc, String sql)
			throws SQLException {

		CallableStatement stmt = null;
		ResultSet rs = null;
		try {
			Procedure procedure = rrn.getProcedure();
			Collection<ProcedureParameter> paramters=    procedure.getParamterMap().values();
			String callSql = procedure.toPreCallSql(null);
			stmt = con.prepareCall(callSql);

			for (ProcedureParameter paramter : paramters) {
				if((ProcedureParameter.IN.equalsIgnoreCase(paramter.getParameterType())
						||ProcedureParameter.INOUT.equalsIgnoreCase(paramter.getParameterType()))) {
					Object value=  paramter.getValue()!=null ?paramter.getValue():paramter.getName();
					stmt.setObject(paramter.getIndex(),value);
				}

				if(ProcedureParameter.OUT.equalsIgnoreCase(paramter.getParameterType())
						||ProcedureParameter.INOUT.equalsIgnoreCase(paramter.getParameterType())  ) {
					int jdbcType ="oracle".equalsIgnoreCase(getDbType())&& procedure.getListFields().contains(paramter.getName())?oracleCURSORTypeValue: paramter.getJdbcType();
					stmt.registerOutParameter(paramter.getIndex(), jdbcType);
				}
			}

			boolean hadResults= stmt.execute();

			ByteBuffer byteBuf = sc.allocate();
			if(procedure.getSelectColumns().size()>0) {
				List<FieldPacket> fieldPks = new LinkedList<FieldPacket>();
				for (ProcedureParameter paramter : paramters) {
					if (!procedure.getListFields().contains(paramter.getName())&&(ProcedureParameter.OUT.equalsIgnoreCase(paramter.getParameterType())
							|| ProcedureParameter.INOUT.equalsIgnoreCase(paramter.getParameterType()))   ) {
						FieldPacket packet = PacketUtil.getField(paramter.getName(), MysqlDefs.javaTypeMysql(paramter.getJdbcType()));
						fieldPks.add(packet);
					}
				}
				int colunmCount = fieldPks.size();

				ResultSetHeaderPacket headerPkg = new ResultSetHeaderPacket();
				headerPkg.fieldCount = fieldPks.size();
				headerPkg.packetId = ++packetId;

				byteBuf = headerPkg.write(byteBuf, sc, true);
				byteBuf.flip();
				byte[] header = new byte[byteBuf.limit()];
				byteBuf.get(header);
				byteBuf.clear();


				List<byte[]> fields = new ArrayList<byte[]>(fieldPks.size());
				Iterator<FieldPacket> itor = fieldPks.iterator();
				while (itor.hasNext()) {
					FieldPacket curField = itor.next();
					curField.packetId = ++packetId;
					byteBuf = curField.write(byteBuf, sc, false);
					byteBuf.flip();
					byte[] field = new byte[byteBuf.limit()];
					byteBuf.get(field);
					byteBuf.clear();
					fields.add(field);
					itor.remove();
				}
				EOFPacket eofPckg = new EOFPacket();
				eofPckg.packetId = ++packetId;
				byteBuf = eofPckg.write(byteBuf, sc, false);
				byteBuf.flip();
				byte[] eof = new byte[byteBuf.limit()];
				byteBuf.get(eof);
				byteBuf.clear();

				if(this.respHandler!=null) {
					this.respHandler.fieldEofResponse(header, fields, eof, this);
				}
				RowDataPacket curRow = new RowDataPacket(colunmCount);
				for (String name : procedure.getSelectColumns()) {
					ProcedureParameter procedureParameter=   procedure.getParamterMap().get(name);
					curRow.add(StringUtil.encode(String.valueOf(stmt.getObject(procedureParameter.getIndex())),
							sc.getCharset()));
				}

				curRow.packetId = ++packetId;
				byteBuf = curRow.write(byteBuf, sc, false);
				byteBuf.flip();
				byte[] row = new byte[byteBuf.limit()];
				byteBuf.get(row);
				byteBuf.clear();

				if(this.respHandler!=null) {
					this.respHandler.rowResponse(row, this);
				}

				eofPckg = new EOFPacket();
				eofPckg.packetId = ++packetId;
				if(procedure.isResultList()) {
					eofPckg.status = 42;
				}
				byteBuf = eofPckg.write(byteBuf, sc, false);
				byteBuf.flip();
				eof = new byte[byteBuf.limit()];
				byteBuf.get(eof);
				byteBuf.clear();

				if(this.respHandler!=null) {
					this.respHandler.rowEofResponse(eof, this);
				}
			}


			if(procedure.isResultList()) {
				List<FieldPacket> fieldPks = new LinkedList<FieldPacket>();
				int listSize=procedure.getListFields().size();
				for (ProcedureParameter paramter : paramters) {
					if (procedure.getListFields().contains(paramter.getName())&&(ProcedureParameter.OUT.equalsIgnoreCase(paramter.getParameterType())
							|| ProcedureParameter.INOUT.equalsIgnoreCase(paramter.getParameterType()))  ) {
						listSize--;

						Object object = stmt.getObject(paramter.getIndex());
						rs= (ResultSet) object;
						if(rs==null) {
							continue;
						}
						ResultSetUtil.resultSetToFieldPacket(sc.getCharset(), fieldPks, rs,
								this.isSpark);

						int colunmCount = fieldPks.size();
						ResultSetHeaderPacket headerPkg = new ResultSetHeaderPacket();
						headerPkg.fieldCount = fieldPks.size();
						headerPkg.packetId = ++packetId;

						byteBuf = headerPkg.write(byteBuf, sc, true);
						byteBuf.flip();
						byte[] header = new byte[byteBuf.limit()];
						byteBuf.get(header);
						byteBuf.clear();


						List<byte[]> fields = new ArrayList<byte[]>(fieldPks.size());
						Iterator<FieldPacket> itor = fieldPks.iterator();
						while (itor.hasNext()) {
							FieldPacket curField = itor.next();
							curField.packetId = ++packetId;
							byteBuf = curField.write(byteBuf, sc, false);
							byteBuf.flip();
							byte[] field = new byte[byteBuf.limit()];
							byteBuf.get(field);
							byteBuf.clear();
							fields.add(field);
							itor.remove();
						}
						EOFPacket eofPckg = new EOFPacket();
						eofPckg.packetId = ++packetId;
						byteBuf = eofPckg.write(byteBuf, sc, false);
						byteBuf.flip();
						byte[] eof = new byte[byteBuf.limit()];
						byteBuf.get(eof);
						byteBuf.clear();

						if(this.respHandler!=null) {
							this.respHandler.fieldEofResponse(header, fields, eof, this);
						}

						// output row
						while (rs.next()) {
							RowDataPacket curRow = new RowDataPacket(colunmCount);
							for (int i = 0; i < colunmCount; i++) {
								int j = i + 1;
								curRow.add(StringUtil.encode(rs.getString(j),
										sc.getCharset()));
							}
							curRow.packetId = ++packetId;
							byteBuf = curRow.write(byteBuf, sc, false);
							byteBuf.flip();
							byte[] row = new byte[byteBuf.limit()];
							byteBuf.get(row);
							byteBuf.clear();

							if(this.respHandler!=null) {
								this.respHandler.rowResponse(row, this);
							}
						}
						eofPckg = new EOFPacket();
						eofPckg.packetId = ++packetId;
						if(listSize!=0) {
							eofPckg.status = 42;
						}
						byteBuf = eofPckg.write(byteBuf, sc, false);
						byteBuf.flip();
						eof = new byte[byteBuf.limit()];
						byteBuf.get(eof);
						byteBuf.clear();

						if(this.respHandler!=null) {
							this.respHandler.rowEofResponse(eof, this);
						}
					}
				}
			}

			if(!procedure.isResultSimpleValue()) {
				byte[] OK = new byte[] { 7, 0, 0, 1, 0, 0, 0, 2, 0, 0,
						0 };
				OK[3]=++packetId;

				if(this.respHandler!=null) {
					this.respHandler.okResponse(OK, this);
				}
			}
			sc.recycle(byteBuf);
		} finally {
			if (rs != null) {
				try {
					rs.close();
				} catch (SQLException e) {

				}
			}
			if (stmt != null) {
				try {
					stmt.close();
				} catch (SQLException e) {

				}
			}
		}
	}


	private void ouputResultSet(ServerConnection sc, String sql)
			throws SQLException {
		ResultSet rs = null;
		Statement stmt = null;

		try {
			stmt = con.createStatement();
			rs = stmt.executeQuery(sql);

			final String charset = sc.getCharset();
			final ResultSet tempRS = rs;

			List<FieldPacket> fieldPks = new LinkedList<FieldPacket>();
			ResultSetUtil.resultSetToFieldPacket(charset, fieldPks, tempRS,
					this.isSpark);
			int colunmCount = fieldPks.size();
			ByteBuffer byteBuf = sc.allocate();
			ResultSetHeaderPacket headerPkg = new ResultSetHeaderPacket();
			headerPkg.fieldCount = fieldPks.size();
			headerPkg.packetId = ++packetId;

			byteBuf = headerPkg.write(byteBuf, sc, true);
			byteBuf.flip();
			byte[] header = new byte[byteBuf.limit()];
			byteBuf.get(header);
			byteBuf.clear();
			List<byte[]> fields = new ArrayList<byte[]>(fieldPks.size());
			Iterator<FieldPacket> itor = fieldPks.iterator();
			while (itor.hasNext()) {
				FieldPacket curField = itor.next();
				curField.packetId = ++packetId;
				byteBuf = curField.write(byteBuf, sc, false);
				byteBuf.flip();
				byte[] field = new byte[byteBuf.limit()];
				byteBuf.get(field);
				byteBuf.clear();
				fields.add(field);
			}
			EOFPacket eofPckg = new EOFPacket();
			eofPckg.packetId = ++packetId;
			byteBuf = eofPckg.write(byteBuf, sc, false);
			byteBuf.flip();
			byte[] eof = new byte[byteBuf.limit()];
			byteBuf.get(eof);
			byteBuf.clear();

			if(this.respHandler!=null) {
				this.respHandler.fieldEofResponse(header, fields, eof, this);
			}

			// output row
			while (tempRS.next()) {
				RowDataPacket curRow = new RowDataPacket(colunmCount);
				for (int i = 0; i < colunmCount; i++) {
					int j = i + 1;
					if(MysqlDefs.isBianry((byte) fieldPks.get(i).type)) {
						curRow.add(tempRS.getBytes(j));
					} else if(fieldPks.get(i).type == MysqlDefs.FIELD_TYPE_DECIMAL ||
							fieldPks.get(i).type == (MysqlDefs.FIELD_TYPE_NEW_DECIMAL - 256)) { // field type is unsigned byte
						// ensure that do not use scientific notation format
						BigDecimal val = tempRS.getBigDecimal(j);
						curRow.add(StringUtil.encode(val != null ? val.toPlainString() : null, charset));
					} else {
						curRow.add(StringUtil.encode(tempRS.getString(j), charset));
					}

				}
				curRow.packetId = ++packetId;
				byteBuf = curRow.write(byteBuf, sc, false);
				byteBuf.flip();
				byte[] row = new byte[byteBuf.limit()];
				byteBuf.get(row);
				byteBuf.clear();

				if(this.respHandler!=null) {
					this.respHandler.rowResponse(row, this);
				}
			}

			fieldPks.clear();

			// end row
			eofPckg = new EOFPacket();
			eofPckg.packetId = ++packetId;
			byteBuf = eofPckg.write(byteBuf, sc, false);
			byteBuf.flip();
			eof = new byte[byteBuf.limit()];
			byteBuf.get(eof);
			sc.recycle(byteBuf);

			if(this.respHandler!=null) {
				this.respHandler.rowEofResponse(eof, this);
			}
		} finally {
			if (rs != null) {
				try {
					rs.close();
				} catch (SQLException e) {

				}
			}
			if (stmt != null) {
				try {
					stmt.close();
				} catch (SQLException e) {

				}
			}
		}
	}

	@Override
	public void query(final String sql) throws UnsupportedEncodingException {
		if(respHandler instanceof ConnectionHeartBeatHandler) {
			justForHeartbeat(sql);
		} else {
			throw new UnsupportedEncodingException("unsupported yet ");
		}
	}
	private void justForHeartbeat(String sql)
	{

		Statement stmt = null;

		try {
			stmt = con.createStatement();
			stmt.execute(sql);
			if(!isAutocommit()){ //如果在写库上，如果是事务方式的连接，需要进行手动commit
				con.commit();
			}

			if(this.respHandler!=null) {
				this.respHandler.okResponse(OkPacket.OK, this);
			}

		} catch (Exception e) {
			String msg = e.getMessage();
			ErrorPacket error = new ErrorPacket();
			error.packetId = ++packetId;
			error.errno = ErrorCode.ER_UNKNOWN_ERROR;
			error.message = msg.getBytes();

			if(this.respHandler!=null) {
				this.respHandler.errorResponse(error.writeToBytes(), this);
			}
		} finally {
			if (stmt != null) {
				try {
					stmt.close();
				} catch (SQLException e) {

				}
			}
		}
	}
	@Override
	public Object getAttachment() {
		return this.attachement;
	}

	@Override
	public String getCharset() {
		return null;
	}

	@Override
	public void execute(final RouteResultsetNode node,
						final ServerConnection source, final boolean autocommit)
			throws IOException {
		Runnable runnable = new Runnable() {
			@Override
			public void run() {
				try {
					executeSQL(node, source, autocommit);
				} catch (IOException e) {
					throw new RuntimeException(e);
				}
			}
		};

		MycatServer.getInstance().getBusinessExecutor().execute(runnable);
	}

	@Override
	public void recordSql(String host, String schema, String statement) {

	}

	@Override
	public boolean syncAndExcute() {
		return true;
	}

	@Override
	public void rollback() {
		try {
			con.rollback();

			if(this.respHandler!=null) {
				this.respHandler.okResponse(OkPacket.OK, this);
			}
		} catch (SQLException e) {
			throw new RuntimeException(e);
		}
	}

	public boolean isRunning() {
		return this.running;
	}

	@Override
	public boolean isBorrowed() {
		return this.borrowed;
	}

	@Override
	public void setBorrowed(boolean borrowed) {
		this.borrowed = borrowed;

	}

	@Override
	public int getTxIsolation() {
		if (con != null) {
			try {
				return con.getTransactionIsolation();
			} catch (SQLException e) {
				return 0;
			}
		} else {
			return -1;
		}
	}

	@Override
	public boolean isAutocommit() {
		if (con == null) {
			return true;
		} else {
			try {
				return con.getAutoCommit();
			} catch (SQLException e) {

			}
		}
		return true;
	}

	@Override
	public long getId() {
		return id;
	}

	@Override
	public String toString() {
		return "JDBCConnection [id=" + id +",autocommit="+this.isAutocommit()+",pool=" + pool + ", schema=" + schema + ", dbType=" + dbType + ", oldSchema="
				+ oldSchema + ", packetId=" + packetId + ", txIsolation=" + txIsolation + ", running=" + running
				+ ", borrowed=" + borrowed + ", host=" + host + ", port=" + port + ", con=" + con
				+ ", respHandler=" + respHandler + ", attachement=" + attachement + ", headerOutputed="
				+ headerOutputed + ", modifiedSQLExecuted=" + modifiedSQLExecuted + ", startTime=" + startTime
				+ ", lastTime=" + lastTime + ", isSpark=" + isSpark + ", processor=" + processor + "]";
	}

	@Override
	public void discardClose(String reason) {
		// TODO Auto-generated method stub
	}

	@Override
	public void query(String sql, int charsetIndex) {
		try {
			query(sql);
		} catch (UnsupportedEncodingException e) {
			e.printStackTrace();
			LOGGER.debug("UnsupportedEncodingException :"+ e.getMessage());
		}		
	}
}
=======
package io.mycat.backend.jdbc;

import io.mycat.MycatServer;
import io.mycat.backend.BackendConnection;
import io.mycat.backend.mysql.PacketUtil;
import io.mycat.backend.mysql.nio.handler.ConnectionHeartBeatHandler;
import io.mycat.backend.mysql.nio.handler.ResponseHandler;
import io.mycat.config.ErrorCode;
import io.mycat.config.Isolations;
import io.mycat.net.NIOProcessor;
import io.mycat.net.mysql.*;
import io.mycat.route.Procedure;
import io.mycat.route.ProcedureParameter;
import io.mycat.route.RouteResultsetNode;
import io.mycat.server.ServerConnection;
import io.mycat.server.parser.ServerParse;
import io.mycat.util.*;
import org.slf4j.Logger;
import org.slf4j.LoggerFactory;

import java.io.IOException;
import java.io.UnsupportedEncodingException;
import java.math.BigDecimal;
import java.nio.ByteBuffer;
import java.sql.*;
import java.util.*;

/**
 * 后端JDBC连接
 */
public class JDBCConnection implements BackendConnection {
    protected static final Logger LOGGER = LoggerFactory
            .getLogger(JDBCConnection.class);
    private JDBCDatasource pool;
    private volatile String schema;
    private volatile String dbType;
    private volatile String oldSchema;
    private byte packetId;
    private int txIsolation;
    private volatile boolean running = false;
    private volatile boolean borrowed;
    private long id = 0;
    private String host;
    private int port;
    private Connection con;
    private ResponseHandler respHandler;
    private volatile Object attachement;

    boolean headerOutputed = false;
    private volatile boolean modifiedSQLExecuted;
    private final long startTime;
    private long lastTime;
    private boolean isSpark = false;

    private NIOProcessor processor;

    public NIOProcessor getProcessor() {
        return processor;
    }

    public void setProcessor(NIOProcessor processor) {
        this.processor = processor;
    }

    public JDBCConnection() {
        startTime = System.currentTimeMillis();
    }

    public Connection getCon() {
        return con;
    }

    public void setCon(Connection con) {
        this.con = con;

    }

    @Override
    public void close(String reason) {
        try {
            con.close();
            if(processor!=null){
                processor.removeConnection(this);
            }
        } catch (SQLException e) {
        }

    }

    public void setId(long id) {
        this.id = id;
    }

    public JDBCDatasource getPool() {
        return pool;
    }

    public void setPool(JDBCDatasource pool) {
        this.pool = pool;
    }

    public void setHost(String host) {
        this.host = host;
    }

    public void setPort(int port) {
        this.port = port;
    }

    @Override
    public boolean isClosed() {
        try {
            return con == null || con.isClosed();
        } catch (SQLException e) {
            return true;
        }
    }

    @Override
    public void idleCheck() {
        if(TimeUtil.currentTimeMillis() > lastTime + pool.getConfig().getIdleTimeout()){
            close(" idle  check");
        }
    }

    @Override
    public long getStartupTime() {
        return startTime;
    }

    @Override
    public String getHost() {
        return this.host;
    }

    @Override
    public int getPort() {
        return this.port;
    }

    @Override
    public int getLocalPort() {
        return 0;
    }

    @Override
    public long getNetInBytes() {
        return 0;
    }

    @Override
    public long getNetOutBytes() {
        return 0;
    }

    @Override
    public boolean isModifiedSQLExecuted() {
        return modifiedSQLExecuted;
    }

    @Override
    public boolean isFromSlaveDB() {
        return false;
    }

    public String getDbType() {
        return this.dbType;
    }

    public void setDbType(String newDbType) {
        this.dbType = newDbType.toUpperCase();
        this.isSpark = dbType.equals("SPARK");

    }

    @Override
    public String getSchema() {
        return this.schema;
    }

    @Override
    public void setSchema(String newSchema) {
        this.oldSchema = this.schema;
        this.schema = newSchema;

    }

    @Override
    public long getLastTime() {

        return lastTime;
    }

    @Override
    public boolean isClosedOrQuit() {
        return this.isClosed();
    }

    @Override
    public void setAttachment(Object attachment) {
        this.attachement = attachment;

    }

    @Override
    public void quit() {
        this.close("client quit");

    }

    @Override
    public void setLastTime(long currentTimeMillis) {
        this.lastTime = currentTimeMillis;

    }

    @Override
    public void release() {
        modifiedSQLExecuted = false;
        setResponseHandler(null);
        pool.releaseChannel(this);
    }

    public void setRunning(boolean running) {
        this.running = running;

    }

    @Override
    public boolean setResponseHandler(ResponseHandler commandHandler) {
        respHandler = commandHandler;
        return false;
    }

    @Override
    public void commit() {
        try {
            con.commit();

            this.respHandler.okResponse(OkPacket.OK, this);
        } catch (SQLException e) {
            throw new RuntimeException(e);
        }
    }
    private  int convertNativeIsolationToJDBC(int nativeIsolation) {
        if(nativeIsolation== Isolations.REPEATED_READ) {
            return Connection.TRANSACTION_REPEATABLE_READ;
        }else if(nativeIsolation== Isolations.SERIALIZABLE) {
            return Connection.TRANSACTION_SERIALIZABLE;
        } else {
            return nativeIsolation;
        }
    }

    private void syncIsolation(int nativeIsolation) {
        int jdbcIsolation=convertNativeIsolationToJDBC(nativeIsolation);
        int srcJdbcIsolation=   getTxIsolation();
        if (jdbcIsolation == srcJdbcIsolation || "oracle".equalsIgnoreCase(getDbType())
                && jdbcIsolation != Connection.TRANSACTION_READ_COMMITTED
                && jdbcIsolation != Connection.TRANSACTION_SERIALIZABLE) {
            return;
        }
        try {
            con.setTransactionIsolation(jdbcIsolation);
        } catch (SQLException e) {
            LOGGER.warn("set txisolation error:",e);
        }
    }
    private void executeSQL(RouteResultsetNode rrn, ServerConnection sc,
                            boolean autocommit) throws IOException {
        String orgin = rrn.getStatement();
        // String sql = rrn.getStatement().toLowerCase();
        // LOGGER.info("JDBC SQL:"+orgin+"|"+sc.toString());
        if (!modifiedSQLExecuted && rrn.isModifySQL()) {
            modifiedSQLExecuted = true;
        }

        try {
            syncIsolation(sc.getTxIsolation()) ;
            if (!this.schema.equals(this.oldSchema)) {
                con.setCatalog(schema);
                this.oldSchema = schema;
            }
            if (!this.isSpark) {
                con.setAutoCommit(autocommit);
            }
            int sqlType = rrn.getSqlType();
            if(rrn.isCallStatement()&&"oracle".equalsIgnoreCase(getDbType())) {
                //存储过程暂时只支持oracle
                ouputCallStatement(rrn,sc,orgin);
            }  else
            if (sqlType == ServerParse.SELECT || sqlType == ServerParse.SHOW) {
                if ((sqlType == ServerParse.SHOW) && (!dbType.equals("MYSQL"))) {
                    // showCMD(sc, orgin);
                    //ShowVariables.execute(sc, orgin);
                    ShowVariables.execute(sc, orgin,this);
                } else if ("SELECT CONNECTION_ID()".equalsIgnoreCase(orgin)) {
                    //ShowVariables.justReturnValue(sc,String.valueOf(sc.getId()));
                    ShowVariables.justReturnValue(sc,String.valueOf(sc.getId()),this);
                } else {
                    ouputResultSet(sc, orgin);
                }
            } else {
                executeddl(sc, orgin);
            }

        } catch (SQLException e) {

            String msg = e.getMessage();
            ErrorPacket error = new ErrorPacket();
            error.packetId = ++packetId;
            error.errno = e.getErrorCode();
            error.message = msg.getBytes();
            this.respHandler.errorResponse(error.writeToBytes(sc), this);
        }
        catch (Exception e) {
            String msg = e.getMessage();
            ErrorPacket error = new ErrorPacket();
            error.packetId = ++packetId;
            error.errno = ErrorCode.ER_UNKNOWN_ERROR;
            error.message = ((msg == null) ? e.toString().getBytes() : msg.getBytes());
            String err = null;
            if(error.message!=null){
                err = new String(error.message);
            }
            LOGGER.error("sql execute error, "+ err , e);
            this.respHandler.errorResponse(error.writeToBytes(sc), this);
        }
        finally {
            this.running = false;
        }

    }

    private FieldPacket getNewFieldPacket(String charset, String fieldName) {
        FieldPacket fieldPacket = new FieldPacket();
        fieldPacket.orgName = StringUtil.encode(fieldName, charset);
        fieldPacket.name = StringUtil.encode(fieldName, charset);
        fieldPacket.length = 20;
        fieldPacket.flags = 0;
        fieldPacket.decimals = 0;
        int javaType = 12;
        fieldPacket.type = (byte) (MysqlDefs.javaTypeMysql(javaType) & 0xff);
        return fieldPacket;
    }

    private void executeddl(ServerConnection sc, String sql)
            throws SQLException {
        Statement stmt = null;
        try {
            stmt = con.createStatement();
            int count = stmt.executeUpdate(sql);
            OkPacket okPck = new OkPacket();
            okPck.affectedRows = count;
            okPck.insertId = 0;
            okPck.packetId = ++packetId;
            okPck.message = " OK!".getBytes();
            this.respHandler.okResponse(okPck.writeToBytes(sc), this);
        } finally {
            if (stmt != null) {
                try {
                    stmt.close();
                } catch (SQLException e) {

                }
            }
        }
    }


    private static int oracleCURSORTypeValue=-10;
    static {
        Object cursor = ObjectUtil.getStaticFieldValue("oracle.jdbc.OracleTypes", "CURSOR");
        if(cursor!=null) {
            oracleCURSORTypeValue = (int) cursor;
        }
    }
    private void ouputCallStatement(RouteResultsetNode rrn,ServerConnection sc, String sql)
            throws SQLException {

        CallableStatement stmt = null;
        ResultSet rs = null;
        try {
            Procedure procedure = rrn.getProcedure();
            Collection<ProcedureParameter> paramters=    procedure.getParamterMap().values();
            String callSql = procedure.toPreCallSql(null);
            stmt = con.prepareCall(callSql);

            for (ProcedureParameter paramter : paramters) {
                if((ProcedureParameter.IN.equalsIgnoreCase(paramter.getParameterType())
                        ||ProcedureParameter.INOUT.equalsIgnoreCase(paramter.getParameterType()))) {
                    Object value=  paramter.getValue()!=null ?paramter.getValue():paramter.getName();
                    stmt.setObject(paramter.getIndex(),value);
                }

                if(ProcedureParameter.OUT.equalsIgnoreCase(paramter.getParameterType())
                        ||ProcedureParameter.INOUT.equalsIgnoreCase(paramter.getParameterType())  ) {
                    int jdbcType ="oracle".equalsIgnoreCase(getDbType())&& procedure.getListFields().contains(paramter.getName())?oracleCURSORTypeValue: paramter.getJdbcType();
                    stmt.registerOutParameter(paramter.getIndex(), jdbcType);
                }
            }

            boolean hadResults= stmt.execute();

            ByteBuffer byteBuf = sc.allocate();
            if(procedure.getSelectColumns().size()>0) {
                List<FieldPacket> fieldPks = new LinkedList<FieldPacket>();
                for (ProcedureParameter paramter : paramters) {
                    if (!procedure.getListFields().contains(paramter.getName())&&(ProcedureParameter.OUT.equalsIgnoreCase(paramter.getParameterType())
                            || ProcedureParameter.INOUT.equalsIgnoreCase(paramter.getParameterType()))   ) {
                        FieldPacket packet = PacketUtil.getField(paramter.getName(), MysqlDefs.javaTypeMysql(paramter.getJdbcType()));
                        fieldPks.add(packet);
                    }
                }
                int colunmCount = fieldPks.size();

                ResultSetHeaderPacket headerPkg = new ResultSetHeaderPacket();
                headerPkg.fieldCount = fieldPks.size();
                headerPkg.packetId = ++packetId;

                byteBuf = headerPkg.write(byteBuf, sc, true);
                byteBuf.flip();
                byte[] header = new byte[byteBuf.limit()];
                byteBuf.get(header);
                byteBuf.clear();


                List<byte[]> fields = new ArrayList<byte[]>(fieldPks.size());
                Iterator<FieldPacket> itor = fieldPks.iterator();
                while (itor.hasNext()) {
                    FieldPacket curField = itor.next();
                    curField.packetId = ++packetId;
                    byteBuf = curField.write(byteBuf, sc, false);
                    byteBuf.flip();
                    byte[] field = new byte[byteBuf.limit()];
                    byteBuf.get(field);
                    byteBuf.clear();
                    fields.add(field);
                    itor.remove();
                }
                EOFPacket eofPckg = new EOFPacket();
                eofPckg.packetId = ++packetId;
                byteBuf = eofPckg.write(byteBuf, sc, false);
                byteBuf.flip();
                byte[] eof = new byte[byteBuf.limit()];
                byteBuf.get(eof);
                byteBuf.clear();
                this.respHandler.fieldEofResponse(header, fields, eof, this);
                RowDataPacket curRow = new RowDataPacket(colunmCount);
                for (String name : procedure.getSelectColumns()) {
                    ProcedureParameter procedureParameter=   procedure.getParamterMap().get(name);
                    curRow.add(StringUtil.encode(String.valueOf(stmt.getObject(procedureParameter.getIndex())),
                            sc.getCharset()));
                }

                curRow.packetId = ++packetId;
                byteBuf = curRow.write(byteBuf, sc, false);
                byteBuf.flip();
                byte[] row = new byte[byteBuf.limit()];
                byteBuf.get(row);
                byteBuf.clear();
                this.respHandler.rowResponse(row, this);

                eofPckg = new EOFPacket();
                eofPckg.packetId = ++packetId;
                if(procedure.isResultList()) {
                    eofPckg.status = 42;
                }
                byteBuf = eofPckg.write(byteBuf, sc, false);
                byteBuf.flip();
                eof = new byte[byteBuf.limit()];
                byteBuf.get(eof);
                byteBuf.clear();
                this.respHandler.rowEofResponse(eof, this);
            }


            if(procedure.isResultList()) {
                List<FieldPacket> fieldPks = new LinkedList<FieldPacket>();
                int listSize=procedure.getListFields().size();
                for (ProcedureParameter paramter : paramters) {
                    if (procedure.getListFields().contains(paramter.getName())&&(ProcedureParameter.OUT.equalsIgnoreCase(paramter.getParameterType())
                            || ProcedureParameter.INOUT.equalsIgnoreCase(paramter.getParameterType()))  ) {
                        listSize--;

                        Object object = stmt.getObject(paramter.getIndex());
                        rs= (ResultSet) object;
                        if(rs==null) {
                            continue;
                        }
                        ResultSetUtil.resultSetToFieldPacket(sc.getCharset(), fieldPks, rs,
                                this.isSpark);

                        int colunmCount = fieldPks.size();
                        ResultSetHeaderPacket headerPkg = new ResultSetHeaderPacket();
                        headerPkg.fieldCount = fieldPks.size();
                        headerPkg.packetId = ++packetId;

                        byteBuf = headerPkg.write(byteBuf, sc, true);
                        byteBuf.flip();
                        byte[] header = new byte[byteBuf.limit()];
                        byteBuf.get(header);
                        byteBuf.clear();


                        List<byte[]> fields = new ArrayList<byte[]>(fieldPks.size());
                        Iterator<FieldPacket> itor = fieldPks.iterator();
                        while (itor.hasNext()) {
                            FieldPacket curField = itor.next();
                            curField.packetId = ++packetId;
                            byteBuf = curField.write(byteBuf, sc, false);
                            byteBuf.flip();
                            byte[] field = new byte[byteBuf.limit()];
                            byteBuf.get(field);
                            byteBuf.clear();
                            fields.add(field);
                            itor.remove();
                        }
                        EOFPacket eofPckg = new EOFPacket();
                        eofPckg.packetId = ++packetId;
                        byteBuf = eofPckg.write(byteBuf, sc, false);
                        byteBuf.flip();
                        byte[] eof = new byte[byteBuf.limit()];
                        byteBuf.get(eof);
                        byteBuf.clear();
                        this.respHandler.fieldEofResponse(header, fields, eof, this);

                        // output row
                        while (rs.next()) {
                            RowDataPacket curRow = new RowDataPacket(colunmCount);
                            for (int i = 0; i < colunmCount; i++) {
                                int j = i + 1;
                                curRow.add(StringUtil.encode(rs.getString(j),
                                        sc.getCharset()));
                            }
                            curRow.packetId = ++packetId;
                            byteBuf = curRow.write(byteBuf, sc, false);
                            byteBuf.flip();
                            byte[] row = new byte[byteBuf.limit()];
                            byteBuf.get(row);
                            byteBuf.clear();
                            this.respHandler.rowResponse(row, this);
                        }
                        eofPckg = new EOFPacket();
                        eofPckg.packetId = ++packetId;
                        if(listSize!=0) {
                            eofPckg.status = 42;
                        }
                        byteBuf = eofPckg.write(byteBuf, sc, false);
                        byteBuf.flip();
                        eof = new byte[byteBuf.limit()];
                        byteBuf.get(eof);
                        byteBuf.clear();
                        this.respHandler.rowEofResponse(eof, this);
                    }
                }
            }

            if(!procedure.isResultSimpleValue()) {
                byte[] OK = new byte[] { 7, 0, 0, 1, 0, 0, 0, 2, 0, 0,
                        0 };
                OK[3]=++packetId;
                this.respHandler.okResponse(OK,this);
            }
            sc.recycle(byteBuf);
        } finally {
            if (rs != null) {
                try {
                    rs.close();
                } catch (SQLException e) {

                }
            }
            if (stmt != null) {
                try {
                    stmt.close();
                } catch (SQLException e) {

                }
            }
        }
    }


    private void ouputResultSet(ServerConnection sc, String sql)
            throws SQLException {
        ResultSet rs = null;
        Statement stmt = null;

        try {
            stmt = con.createStatement();
            rs = stmt.executeQuery(sql);

            List<FieldPacket> fieldPks = new LinkedList<FieldPacket>();
            ResultSetUtil.resultSetToFieldPacket(sc.getCharset(), fieldPks, rs,
                    this.isSpark);
            int colunmCount = fieldPks.size();
            ByteBuffer byteBuf = sc.allocate();
            ResultSetHeaderPacket headerPkg = new ResultSetHeaderPacket();
            headerPkg.fieldCount = fieldPks.size();
            headerPkg.packetId = ++packetId;

            byteBuf = headerPkg.write(byteBuf, sc, true);
            byteBuf.flip();
            byte[] header = new byte[byteBuf.limit()];
            byteBuf.get(header);
            byteBuf.clear();
            List<byte[]> fields = new ArrayList<byte[]>(fieldPks.size());
            Iterator<FieldPacket> itor = fieldPks.iterator();
            while (itor.hasNext()) {
                FieldPacket curField = itor.next();
                curField.packetId = ++packetId;
                byteBuf = curField.write(byteBuf, sc, false);
                byteBuf.flip();
                byte[] field = new byte[byteBuf.limit()];
                byteBuf.get(field);
                byteBuf.clear();
                fields.add(field);
            }
            EOFPacket eofPckg = new EOFPacket();
            eofPckg.packetId = ++packetId;
            byteBuf = eofPckg.write(byteBuf, sc, false);
            byteBuf.flip();
            byte[] eof = new byte[byteBuf.limit()];
            byteBuf.get(eof);
            byteBuf.clear();
            this.respHandler.fieldEofResponse(header, fields, eof, this);

            // output row
            while (rs.next()) {
                RowDataPacket curRow = new RowDataPacket(colunmCount);
                for (int i = 0; i < colunmCount; i++) {
                    int j = i + 1;
                    if(MysqlDefs.isBianry((byte) fieldPks.get(i).type)) {
                        curRow.add(rs.getBytes(j));
                    } else if(fieldPks.get(i).type == MysqlDefs.FIELD_TYPE_DECIMAL ||
                            fieldPks.get(i).type == (MysqlDefs.FIELD_TYPE_NEW_DECIMAL - 256)) { // field type is unsigned byte
                        // ensure that do not use scientific notation format
                        BigDecimal val = rs.getBigDecimal(j);
                        curRow.add(StringUtil.encode(val != null ? val.toPlainString() : null,
                                sc.getCharset()));
                    } else {
                        curRow.add(StringUtil.encode(rs.getString(j),
                                sc.getCharset()));
                    }

                }
                curRow.packetId = ++packetId;
                byteBuf = curRow.write(byteBuf, sc, false);
                byteBuf.flip();
                byte[] row = new byte[byteBuf.limit()];
                byteBuf.get(row);
                byteBuf.clear();
                this.respHandler.rowResponse(row, this);
            }

            fieldPks.clear();

            // end row
            eofPckg = new EOFPacket();
            eofPckg.packetId = ++packetId;
            byteBuf = eofPckg.write(byteBuf, sc, false);
            byteBuf.flip();
            eof = new byte[byteBuf.limit()];
            byteBuf.get(eof);
            sc.recycle(byteBuf);
            this.respHandler.rowEofResponse(eof, this);
        } finally {
            if (rs != null) {
                try {
                    rs.close();
                } catch (SQLException e) {

                }
            }
            if (stmt != null) {
                try {
                    stmt.close();
                } catch (SQLException e) {

                }
            }
        }
    }

    @Override
    public void query(final String sql) throws UnsupportedEncodingException {
        if(respHandler instanceof ConnectionHeartBeatHandler) {
            justForHeartbeat(sql);
        } else {
            throw new UnsupportedOperationException("global seq is not unsupported in jdbc driver yet ");
        }
    }
    private void justForHeartbeat(String sql)
    {

        Statement stmt = null;

        try {
            stmt = con.createStatement();
            stmt.execute(sql);
            if(!isAutocommit()){ //如果在写库上，如果是事务方式的连接，需要进行手动commit
                con.commit();
            }
            this.respHandler.okResponse(OkPacket.OK, this);

        } catch (Exception e) {
            String msg = e.getMessage();
            ErrorPacket error = new ErrorPacket();
            error.packetId = ++packetId;
            error.errno = ErrorCode.ER_UNKNOWN_ERROR;
            error.message = msg.getBytes();
            this.respHandler.errorResponse(error.writeToBytes(), this);
        } finally {
            if (stmt != null) {
                try {
                    stmt.close();
                } catch (SQLException e) {

                }
            }
        }
    }
    @Override
    public Object getAttachment() {
        return this.attachement;
    }

    @Override
    public String getCharset() {
        return null;
    }

    @Override
    public void execute(final RouteResultsetNode node,
                        final ServerConnection source, final boolean autocommit)
            throws IOException {
        Runnable runnable = new Runnable() {
            @Override
            public void run() {
                try {
                    executeSQL(node, source, autocommit);
                } catch (IOException e) {
                    throw new RuntimeException(e);
                }
            }
        };

        MycatServer.getInstance().getBusinessExecutor().execute(runnable);
    }

    @Override
    public void recordSql(String host, String schema, String statement) {

    }

    @Override
    public boolean syncAndExcute() {
        return true;
    }

    @Override
    public void rollback() {
        try {
            con.rollback();

            this.respHandler.okResponse(OkPacket.OK, this);
        } catch (SQLException e) {
            throw new RuntimeException(e);
        }
    }

    public boolean isRunning() {
        return this.running;
    }

    @Override
    public boolean isBorrowed() {
        return this.borrowed;
    }

    @Override
    public void setBorrowed(boolean borrowed) {
        this.borrowed = borrowed;

    }

    @Override
    public int getTxIsolation() {
        if (con != null) {
            try {
                return con.getTransactionIsolation();
            } catch (SQLException e) {
                return 0;
            }
        } else {
            return -1;
        }
    }

    @Override
    public boolean isAutocommit() {
        if (con == null) {
            return true;
        } else {
            try {
                return con.getAutoCommit();
            } catch (SQLException e) {

            }
        }
        return true;
    }

    @Override
    public long getId() {
        return id;
    }

    @Override
    public String toString() {
        return "JDBCConnection [id=" + id +",autocommit="+this.isAutocommit()+",pool=" + pool + ", schema=" + schema + ", dbType=" + dbType + ", oldSchema="
                + oldSchema + ", packetId=" + packetId + ", txIsolation=" + txIsolation + ", running=" + running
                + ", borrowed=" + borrowed + ", host=" + host + ", port=" + port + ", con=" + con
                + ", respHandler=" + respHandler + ", attachement=" + attachement + ", headerOutputed="
                + headerOutputed + ", modifiedSQLExecuted=" + modifiedSQLExecuted + ", startTime=" + startTime
                + ", lastTime=" + lastTime + ", isSpark=" + isSpark + ", processor=" + processor + "]";
    }

    @Override
    public void discardClose(String reason) {
        // TODO Auto-generated method stub
    }

    @Override
    public void query(String sql, int charsetIndex) {
        try {
            query(sql);
        } catch (UnsupportedEncodingException e) {
            e.printStackTrace();
            LOGGER.debug("UnsupportedEncodingException :"+ e.getMessage());
        }
    }
}
>>>>>>> 6797bc78
<|MERGE_RESOLUTION|>--- conflicted
+++ resolved
@@ -1,1739 +1,890 @@
-<<<<<<< HEAD
-package io.mycat.backend.jdbc;
-
-import io.mycat.MycatServer;
-import io.mycat.backend.BackendConnection;
-import io.mycat.backend.mysql.PacketUtil;
-import io.mycat.backend.mysql.nio.handler.ConnectionHeartBeatHandler;
-import io.mycat.backend.mysql.nio.handler.ResponseHandler;
-import io.mycat.config.ErrorCode;
-import io.mycat.config.Isolations;
-import io.mycat.net.NIOProcessor;
-import io.mycat.net.mysql.*;
-import io.mycat.route.Procedure;
-import io.mycat.route.ProcedureParameter;
-import io.mycat.route.RouteResultsetNode;
-import io.mycat.server.ServerConnection;
-import io.mycat.server.parser.ServerParse;
-import io.mycat.util.*;
-import org.slf4j.Logger;
-import org.slf4j.LoggerFactory;
-
-import java.io.IOException;
-import java.io.UnsupportedEncodingException;
-import java.math.BigDecimal;
-import java.nio.ByteBuffer;
-import java.sql.*;
-import java.util.*;
-
-/**
- * 后端JDBC连接
- */
-public class JDBCConnection implements BackendConnection {
-	protected static final Logger LOGGER = LoggerFactory
-			.getLogger(JDBCConnection.class);
-	private JDBCDatasource pool;
-	private volatile String schema;
-	private volatile String dbType;
-	private volatile String oldSchema;
-	private byte packetId;
-	private int txIsolation;
-	private volatile boolean running = false;
-	private volatile boolean borrowed;
-	private long id = 0;
-	private String host;
-	private int port;
-	private Connection con;
-	private ResponseHandler respHandler;
-	private volatile Object attachement;
-
-	boolean headerOutputed = false;
-	private volatile boolean modifiedSQLExecuted;
-	private final long startTime;
-	private long lastTime;
-	private boolean isSpark = false;
-
-	private NIOProcessor processor;
-
-	public NIOProcessor getProcessor() {
-		return processor;
-	}
-
-	public void setProcessor(NIOProcessor processor) {
-		this.processor = processor;
-	}
-
-	public JDBCConnection() {
-		startTime = System.currentTimeMillis();
-	}
-
-	public Connection getCon() {
-		return con;
-	}
-
-	public void setCon(Connection con) {
-		this.con = con;
-
-	}
-
-	@Override
-	public void close(String reason) {
-		try {
-			con.close();
-			if(processor!=null){
-				processor.removeConnection(this);
-			}
-		} catch (SQLException e) {
-		}
-
-	}
-
-	public void setId(long id) {
-		this.id = id;
-	}
-
-	public JDBCDatasource getPool() {
-		return pool;
-	}
-
-	public void setPool(JDBCDatasource pool) {
-		this.pool = pool;
-	}
-
-	public void setHost(String host) {
-		this.host = host;
-	}
-
-	public void setPort(int port) {
-		this.port = port;
-	}
-
-	@Override
-	public boolean isClosed() {
-		try {
-			return con == null || con.isClosed();
-		} catch (SQLException e) {
-			return true;
-		}
-	}
-
-	@Override
-	public void idleCheck() {
-		if(TimeUtil.currentTimeMillis() > lastTime + pool.getConfig().getIdleTimeout()){
-			close(" idle  check");
-		}
-	}
-
-	@Override
-	public long getStartupTime() {
-		return startTime;
-	}
-
-	@Override
-	public String getHost() {
-		return this.host;
-	}
-
-	@Override
-	public int getPort() {
-		return this.port;
-	}
-
-	@Override
-	public int getLocalPort() {
-		return 0;
-	}
-
-	@Override
-	public long getNetInBytes() {
-		return 0;
-	}
-
-	@Override
-	public long getNetOutBytes() {
-		return 0;
-	}
-
-	@Override
-	public boolean isModifiedSQLExecuted() {
-		return modifiedSQLExecuted;
-	}
-
-	@Override
-	public boolean isFromSlaveDB() {
-		return false;
-	}
-
-	public String getDbType() {
-		return this.dbType;
-	}
-
-	public void setDbType(String newDbType) {
-		this.dbType = newDbType.toUpperCase();
-		this.isSpark = dbType.equals("SPARK");
-
-	}
-
-	@Override
-	public String getSchema() {
-		return this.schema;
-	}
-
-	@Override
-	public void setSchema(String newSchema) {
-		this.oldSchema = this.schema;
-		this.schema = newSchema;
-
-	}
-
-	@Override
-	public long getLastTime() {
-
-		return lastTime;
-	}
-
-	@Override
-	public boolean isClosedOrQuit() {
-		return this.isClosed();
-	}
-
-	@Override
-	public void setAttachment(Object attachment) {
-		this.attachement = attachment;
-
-	}
-
-	@Override
-	public void quit() {
-		this.close("client quit");
-
-	}
-
-	@Override
-	public void setLastTime(long currentTimeMillis) {
-		this.lastTime = currentTimeMillis;
-
-	}
-
-	@Override
-	public void release() {
-		modifiedSQLExecuted = false;
-		setResponseHandler(null);
-		pool.releaseChannel(this);
-	}
-
-	public void setRunning(boolean running) {
-		this.running = running;
-
-	}
-
-	@Override
-	public boolean setResponseHandler(ResponseHandler commandHandler) {
-		respHandler = commandHandler;
-		return false;
-	}
-
-	@Override
-	public void commit() {
-		try {
-			con.commit();
-			if(this.respHandler!=null) {
-				this.respHandler.okResponse(OkPacket.OK, this);
-			}
-		} catch (SQLException e) {
-			throw new RuntimeException(e);
-		}
-	}
-	private  int convertNativeIsolationToJDBC(int nativeIsolation) {
-		if(nativeIsolation== Isolations.REPEATED_READ) {
-			return Connection.TRANSACTION_REPEATABLE_READ;
-		}else if(nativeIsolation== Isolations.SERIALIZABLE) {
-			return Connection.TRANSACTION_SERIALIZABLE;
-		} else {
-			return nativeIsolation;
-		}
-	}
-
-	private void syncIsolation(int nativeIsolation) {
-		int jdbcIsolation=convertNativeIsolationToJDBC(nativeIsolation);
-		int srcJdbcIsolation=   getTxIsolation();
-		if (jdbcIsolation == srcJdbcIsolation || "oracle".equalsIgnoreCase(getDbType())
-				&& jdbcIsolation != Connection.TRANSACTION_READ_COMMITTED
-				&& jdbcIsolation != Connection.TRANSACTION_SERIALIZABLE) {
-			return;
-		}
-		try {
-			con.setTransactionIsolation(jdbcIsolation);
-		} catch (SQLException e) {
-			LOGGER.warn("set txisolation error:",e);
-		}
-	}
-	private void executeSQL(RouteResultsetNode rrn, ServerConnection sc,
-							boolean autocommit) throws IOException {
-		String orgin = rrn.getStatement();
-		// String sql = rrn.getStatement().toLowerCase();
-		// LOGGER.info("JDBC SQL:"+orgin+"|"+sc.toString());
-		if (!modifiedSQLExecuted && rrn.isModifySQL()) {
-			modifiedSQLExecuted = true;
-		}
-
-		try {
-			syncIsolation(sc.getTxIsolation()) ;
-			if (!this.schema.equals(this.oldSchema)) {
-				con.setCatalog(schema);
-				this.oldSchema = schema;
-			}
-			if (!this.isSpark) {
-				con.setAutoCommit(autocommit);
-			}
-			int sqlType = rrn.getSqlType();
-			if(rrn.isCallStatement()&&"oracle".equalsIgnoreCase(getDbType())) {
-				//存储过程暂时只支持oracle
-				ouputCallStatement(rrn,sc,orgin);
-			}  else
-			if (sqlType == ServerParse.SELECT || sqlType == ServerParse.SHOW) {
-				if ((sqlType == ServerParse.SHOW) && (!dbType.equals("MYSQL"))) {
-					// showCMD(sc, orgin);
-					//ShowVariables.execute(sc, orgin);
-					ShowVariables.execute(sc, orgin,this);
-				} else if ("SELECT CONNECTION_ID()".equalsIgnoreCase(orgin)) {
-					//ShowVariables.justReturnValue(sc,String.valueOf(sc.getId()));
-					ShowVariables.justReturnValue(sc,String.valueOf(sc.getId()),this);
-				} else {
-					ouputResultSet(sc, orgin);
-				}
-			} else {
-				executeddl(sc, orgin);
-			}
-
-		} catch (SQLException e) {
-
-			String msg = e.getMessage();
-			ErrorPacket error = new ErrorPacket();
-			error.packetId = ++packetId;
-			error.errno = e.getErrorCode();
-			error.message = msg.getBytes();
-			if(this.respHandler!=null) {
-				this.respHandler.errorResponse(error.writeToBytes(sc), this);
-			}
-		}
-		catch (Exception e) {
-			String msg = e.getMessage();
-			ErrorPacket error = new ErrorPacket();
-			error.packetId = ++packetId;
-			error.errno = ErrorCode.ER_UNKNOWN_ERROR;
-			error.message = ((msg == null) ? e.toString().getBytes() : msg.getBytes());
-			String err = null;
-			if(error.message!=null){
-				err = new String(error.message);
-			}
-			LOGGER.error("sql execute error, "+ err , e);
-
-			if(this.respHandler!=null) {
-				this.respHandler.errorResponse(error.writeToBytes(sc), this);
-			}
-		}
-		finally {
-			this.running = false;
-		}
-
-	}
-
-	private FieldPacket getNewFieldPacket(String charset, String fieldName) {
-		FieldPacket fieldPacket = new FieldPacket();
-		fieldPacket.orgName = StringUtil.encode(fieldName, charset);
-		fieldPacket.name = StringUtil.encode(fieldName, charset);
-		fieldPacket.length = 20;
-		fieldPacket.flags = 0;
-		fieldPacket.decimals = 0;
-		int javaType = 12;
-		fieldPacket.type = (byte) (MysqlDefs.javaTypeMysql(javaType) & 0xff);
-		return fieldPacket;
-	}
-
-	private void executeddl(ServerConnection sc, String sql)
-			throws SQLException {
-		Statement stmt = null;
-		try {
-			stmt = con.createStatement();
-			int count = stmt.executeUpdate(sql);
-			OkPacket okPck = new OkPacket();
-			okPck.affectedRows = count;
-			okPck.insertId = 0;
-			okPck.packetId = ++packetId;
-			okPck.message = " OK!".getBytes();
-
-			if(this.respHandler!=null) {
-				this.respHandler.okResponse(okPck.writeToBytes(sc), this);
-			}
-		} finally {
-			if (stmt != null) {
-				try {
-					stmt.close();
-				} catch (SQLException e) {
-
-				}
-			}
-		}
-	}
-
-
-	private static int oracleCURSORTypeValue=-10;
-	static {
-		Object cursor = ObjectUtil.getStaticFieldValue("oracle.jdbc.OracleTypes", "CURSOR");
-		if(cursor!=null) {
-			oracleCURSORTypeValue = (int) cursor;
-		}
-	}
-	private void ouputCallStatement(RouteResultsetNode rrn,ServerConnection sc, String sql)
-			throws SQLException {
-
-		CallableStatement stmt = null;
-		ResultSet rs = null;
-		try {
-			Procedure procedure = rrn.getProcedure();
-			Collection<ProcedureParameter> paramters=    procedure.getParamterMap().values();
-			String callSql = procedure.toPreCallSql(null);
-			stmt = con.prepareCall(callSql);
-
-			for (ProcedureParameter paramter : paramters) {
-				if((ProcedureParameter.IN.equalsIgnoreCase(paramter.getParameterType())
-						||ProcedureParameter.INOUT.equalsIgnoreCase(paramter.getParameterType()))) {
-					Object value=  paramter.getValue()!=null ?paramter.getValue():paramter.getName();
-					stmt.setObject(paramter.getIndex(),value);
-				}
-
-				if(ProcedureParameter.OUT.equalsIgnoreCase(paramter.getParameterType())
-						||ProcedureParameter.INOUT.equalsIgnoreCase(paramter.getParameterType())  ) {
-					int jdbcType ="oracle".equalsIgnoreCase(getDbType())&& procedure.getListFields().contains(paramter.getName())?oracleCURSORTypeValue: paramter.getJdbcType();
-					stmt.registerOutParameter(paramter.getIndex(), jdbcType);
-				}
-			}
-
-			boolean hadResults= stmt.execute();
-
-			ByteBuffer byteBuf = sc.allocate();
-			if(procedure.getSelectColumns().size()>0) {
-				List<FieldPacket> fieldPks = new LinkedList<FieldPacket>();
-				for (ProcedureParameter paramter : paramters) {
-					if (!procedure.getListFields().contains(paramter.getName())&&(ProcedureParameter.OUT.equalsIgnoreCase(paramter.getParameterType())
-							|| ProcedureParameter.INOUT.equalsIgnoreCase(paramter.getParameterType()))   ) {
-						FieldPacket packet = PacketUtil.getField(paramter.getName(), MysqlDefs.javaTypeMysql(paramter.getJdbcType()));
-						fieldPks.add(packet);
-					}
-				}
-				int colunmCount = fieldPks.size();
-
-				ResultSetHeaderPacket headerPkg = new ResultSetHeaderPacket();
-				headerPkg.fieldCount = fieldPks.size();
-				headerPkg.packetId = ++packetId;
-
-				byteBuf = headerPkg.write(byteBuf, sc, true);
-				byteBuf.flip();
-				byte[] header = new byte[byteBuf.limit()];
-				byteBuf.get(header);
-				byteBuf.clear();
-
-
-				List<byte[]> fields = new ArrayList<byte[]>(fieldPks.size());
-				Iterator<FieldPacket> itor = fieldPks.iterator();
-				while (itor.hasNext()) {
-					FieldPacket curField = itor.next();
-					curField.packetId = ++packetId;
-					byteBuf = curField.write(byteBuf, sc, false);
-					byteBuf.flip();
-					byte[] field = new byte[byteBuf.limit()];
-					byteBuf.get(field);
-					byteBuf.clear();
-					fields.add(field);
-					itor.remove();
-				}
-				EOFPacket eofPckg = new EOFPacket();
-				eofPckg.packetId = ++packetId;
-				byteBuf = eofPckg.write(byteBuf, sc, false);
-				byteBuf.flip();
-				byte[] eof = new byte[byteBuf.limit()];
-				byteBuf.get(eof);
-				byteBuf.clear();
-
-				if(this.respHandler!=null) {
-					this.respHandler.fieldEofResponse(header, fields, eof, this);
-				}
-				RowDataPacket curRow = new RowDataPacket(colunmCount);
-				for (String name : procedure.getSelectColumns()) {
-					ProcedureParameter procedureParameter=   procedure.getParamterMap().get(name);
-					curRow.add(StringUtil.encode(String.valueOf(stmt.getObject(procedureParameter.getIndex())),
-							sc.getCharset()));
-				}
-
-				curRow.packetId = ++packetId;
-				byteBuf = curRow.write(byteBuf, sc, false);
-				byteBuf.flip();
-				byte[] row = new byte[byteBuf.limit()];
-				byteBuf.get(row);
-				byteBuf.clear();
-
-				if(this.respHandler!=null) {
-					this.respHandler.rowResponse(row, this);
-				}
-
-				eofPckg = new EOFPacket();
-				eofPckg.packetId = ++packetId;
-				if(procedure.isResultList()) {
-					eofPckg.status = 42;
-				}
-				byteBuf = eofPckg.write(byteBuf, sc, false);
-				byteBuf.flip();
-				eof = new byte[byteBuf.limit()];
-				byteBuf.get(eof);
-				byteBuf.clear();
-
-				if(this.respHandler!=null) {
-					this.respHandler.rowEofResponse(eof, this);
-				}
-			}
-
-
-			if(procedure.isResultList()) {
-				List<FieldPacket> fieldPks = new LinkedList<FieldPacket>();
-				int listSize=procedure.getListFields().size();
-				for (ProcedureParameter paramter : paramters) {
-					if (procedure.getListFields().contains(paramter.getName())&&(ProcedureParameter.OUT.equalsIgnoreCase(paramter.getParameterType())
-							|| ProcedureParameter.INOUT.equalsIgnoreCase(paramter.getParameterType()))  ) {
-						listSize--;
-
-						Object object = stmt.getObject(paramter.getIndex());
-						rs= (ResultSet) object;
-						if(rs==null) {
-							continue;
-						}
-						ResultSetUtil.resultSetToFieldPacket(sc.getCharset(), fieldPks, rs,
-								this.isSpark);
-
-						int colunmCount = fieldPks.size();
-						ResultSetHeaderPacket headerPkg = new ResultSetHeaderPacket();
-						headerPkg.fieldCount = fieldPks.size();
-						headerPkg.packetId = ++packetId;
-
-						byteBuf = headerPkg.write(byteBuf, sc, true);
-						byteBuf.flip();
-						byte[] header = new byte[byteBuf.limit()];
-						byteBuf.get(header);
-						byteBuf.clear();
-
-
-						List<byte[]> fields = new ArrayList<byte[]>(fieldPks.size());
-						Iterator<FieldPacket> itor = fieldPks.iterator();
-						while (itor.hasNext()) {
-							FieldPacket curField = itor.next();
-							curField.packetId = ++packetId;
-							byteBuf = curField.write(byteBuf, sc, false);
-							byteBuf.flip();
-							byte[] field = new byte[byteBuf.limit()];
-							byteBuf.get(field);
-							byteBuf.clear();
-							fields.add(field);
-							itor.remove();
-						}
-						EOFPacket eofPckg = new EOFPacket();
-						eofPckg.packetId = ++packetId;
-						byteBuf = eofPckg.write(byteBuf, sc, false);
-						byteBuf.flip();
-						byte[] eof = new byte[byteBuf.limit()];
-						byteBuf.get(eof);
-						byteBuf.clear();
-
-						if(this.respHandler!=null) {
-							this.respHandler.fieldEofResponse(header, fields, eof, this);
-						}
-
-						// output row
-						while (rs.next()) {
-							RowDataPacket curRow = new RowDataPacket(colunmCount);
-							for (int i = 0; i < colunmCount; i++) {
-								int j = i + 1;
-								curRow.add(StringUtil.encode(rs.getString(j),
-										sc.getCharset()));
-							}
-							curRow.packetId = ++packetId;
-							byteBuf = curRow.write(byteBuf, sc, false);
-							byteBuf.flip();
-							byte[] row = new byte[byteBuf.limit()];
-							byteBuf.get(row);
-							byteBuf.clear();
-
-							if(this.respHandler!=null) {
-								this.respHandler.rowResponse(row, this);
-							}
-						}
-						eofPckg = new EOFPacket();
-						eofPckg.packetId = ++packetId;
-						if(listSize!=0) {
-							eofPckg.status = 42;
-						}
-						byteBuf = eofPckg.write(byteBuf, sc, false);
-						byteBuf.flip();
-						eof = new byte[byteBuf.limit()];
-						byteBuf.get(eof);
-						byteBuf.clear();
-
-						if(this.respHandler!=null) {
-							this.respHandler.rowEofResponse(eof, this);
-						}
-					}
-				}
-			}
-
-			if(!procedure.isResultSimpleValue()) {
-				byte[] OK = new byte[] { 7, 0, 0, 1, 0, 0, 0, 2, 0, 0,
-						0 };
-				OK[3]=++packetId;
-
-				if(this.respHandler!=null) {
-					this.respHandler.okResponse(OK, this);
-				}
-			}
-			sc.recycle(byteBuf);
-		} finally {
-			if (rs != null) {
-				try {
-					rs.close();
-				} catch (SQLException e) {
-
-				}
-			}
-			if (stmt != null) {
-				try {
-					stmt.close();
-				} catch (SQLException e) {
-
-				}
-			}
-		}
-	}
-
-
-	private void ouputResultSet(ServerConnection sc, String sql)
-			throws SQLException {
-		ResultSet rs = null;
-		Statement stmt = null;
-
-		try {
-			stmt = con.createStatement();
-			rs = stmt.executeQuery(sql);
-
-			final String charset = sc.getCharset();
-			final ResultSet tempRS = rs;
-
-			List<FieldPacket> fieldPks = new LinkedList<FieldPacket>();
-			ResultSetUtil.resultSetToFieldPacket(charset, fieldPks, tempRS,
-					this.isSpark);
-			int colunmCount = fieldPks.size();
-			ByteBuffer byteBuf = sc.allocate();
-			ResultSetHeaderPacket headerPkg = new ResultSetHeaderPacket();
-			headerPkg.fieldCount = fieldPks.size();
-			headerPkg.packetId = ++packetId;
-
-			byteBuf = headerPkg.write(byteBuf, sc, true);
-			byteBuf.flip();
-			byte[] header = new byte[byteBuf.limit()];
-			byteBuf.get(header);
-			byteBuf.clear();
-			List<byte[]> fields = new ArrayList<byte[]>(fieldPks.size());
-			Iterator<FieldPacket> itor = fieldPks.iterator();
-			while (itor.hasNext()) {
-				FieldPacket curField = itor.next();
-				curField.packetId = ++packetId;
-				byteBuf = curField.write(byteBuf, sc, false);
-				byteBuf.flip();
-				byte[] field = new byte[byteBuf.limit()];
-				byteBuf.get(field);
-				byteBuf.clear();
-				fields.add(field);
-			}
-			EOFPacket eofPckg = new EOFPacket();
-			eofPckg.packetId = ++packetId;
-			byteBuf = eofPckg.write(byteBuf, sc, false);
-			byteBuf.flip();
-			byte[] eof = new byte[byteBuf.limit()];
-			byteBuf.get(eof);
-			byteBuf.clear();
-
-			if(this.respHandler!=null) {
-				this.respHandler.fieldEofResponse(header, fields, eof, this);
-			}
-
-			// output row
-			while (tempRS.next()) {
-				RowDataPacket curRow = new RowDataPacket(colunmCount);
-				for (int i = 0; i < colunmCount; i++) {
-					int j = i + 1;
-					if(MysqlDefs.isBianry((byte) fieldPks.get(i).type)) {
-						curRow.add(tempRS.getBytes(j));
-					} else if(fieldPks.get(i).type == MysqlDefs.FIELD_TYPE_DECIMAL ||
-							fieldPks.get(i).type == (MysqlDefs.FIELD_TYPE_NEW_DECIMAL - 256)) { // field type is unsigned byte
-						// ensure that do not use scientific notation format
-						BigDecimal val = tempRS.getBigDecimal(j);
-						curRow.add(StringUtil.encode(val != null ? val.toPlainString() : null, charset));
-					} else {
-						curRow.add(StringUtil.encode(tempRS.getString(j), charset));
-					}
-
-				}
-				curRow.packetId = ++packetId;
-				byteBuf = curRow.write(byteBuf, sc, false);
-				byteBuf.flip();
-				byte[] row = new byte[byteBuf.limit()];
-				byteBuf.get(row);
-				byteBuf.clear();
-
-				if(this.respHandler!=null) {
-					this.respHandler.rowResponse(row, this);
-				}
-			}
-
-			fieldPks.clear();
-
-			// end row
-			eofPckg = new EOFPacket();
-			eofPckg.packetId = ++packetId;
-			byteBuf = eofPckg.write(byteBuf, sc, false);
-			byteBuf.flip();
-			eof = new byte[byteBuf.limit()];
-			byteBuf.get(eof);
-			sc.recycle(byteBuf);
-
-			if(this.respHandler!=null) {
-				this.respHandler.rowEofResponse(eof, this);
-			}
-		} finally {
-			if (rs != null) {
-				try {
-					rs.close();
-				} catch (SQLException e) {
-
-				}
-			}
-			if (stmt != null) {
-				try {
-					stmt.close();
-				} catch (SQLException e) {
-
-				}
-			}
-		}
-	}
-
-	@Override
-	public void query(final String sql) throws UnsupportedEncodingException {
-		if(respHandler instanceof ConnectionHeartBeatHandler) {
-			justForHeartbeat(sql);
-		} else {
-			throw new UnsupportedEncodingException("unsupported yet ");
-		}
-	}
-	private void justForHeartbeat(String sql)
-	{
-
-		Statement stmt = null;
-
-		try {
-			stmt = con.createStatement();
-			stmt.execute(sql);
-			if(!isAutocommit()){ //如果在写库上，如果是事务方式的连接，需要进行手动commit
-				con.commit();
-			}
-
-			if(this.respHandler!=null) {
-				this.respHandler.okResponse(OkPacket.OK, this);
-			}
-
-		} catch (Exception e) {
-			String msg = e.getMessage();
-			ErrorPacket error = new ErrorPacket();
-			error.packetId = ++packetId;
-			error.errno = ErrorCode.ER_UNKNOWN_ERROR;
-			error.message = msg.getBytes();
-
-			if(this.respHandler!=null) {
-				this.respHandler.errorResponse(error.writeToBytes(), this);
-			}
-		} finally {
-			if (stmt != null) {
-				try {
-					stmt.close();
-				} catch (SQLException e) {
-
-				}
-			}
-		}
-	}
-	@Override
-	public Object getAttachment() {
-		return this.attachement;
-	}
-
-	@Override
-	public String getCharset() {
-		return null;
-	}
-
-	@Override
-	public void execute(final RouteResultsetNode node,
-						final ServerConnection source, final boolean autocommit)
-			throws IOException {
-		Runnable runnable = new Runnable() {
-			@Override
-			public void run() {
-				try {
-					executeSQL(node, source, autocommit);
-				} catch (IOException e) {
-					throw new RuntimeException(e);
-				}
-			}
-		};
-
-		MycatServer.getInstance().getBusinessExecutor().execute(runnable);
-	}
-
-	@Override
-	public void recordSql(String host, String schema, String statement) {
-
-	}
-
-	@Override
-	public boolean syncAndExcute() {
-		return true;
-	}
-
-	@Override
-	public void rollback() {
-		try {
-			con.rollback();
-
-			if(this.respHandler!=null) {
-				this.respHandler.okResponse(OkPacket.OK, this);
-			}
-		} catch (SQLException e) {
-			throw new RuntimeException(e);
-		}
-	}
-
-	public boolean isRunning() {
-		return this.running;
-	}
-
-	@Override
-	public boolean isBorrowed() {
-		return this.borrowed;
-	}
-
-	@Override
-	public void setBorrowed(boolean borrowed) {
-		this.borrowed = borrowed;
-
-	}
-
-	@Override
-	public int getTxIsolation() {
-		if (con != null) {
-			try {
-				return con.getTransactionIsolation();
-			} catch (SQLException e) {
-				return 0;
-			}
-		} else {
-			return -1;
-		}
-	}
-
-	@Override
-	public boolean isAutocommit() {
-		if (con == null) {
-			return true;
-		} else {
-			try {
-				return con.getAutoCommit();
-			} catch (SQLException e) {
-
-			}
-		}
-		return true;
-	}
-
-	@Override
-	public long getId() {
-		return id;
-	}
-
-	@Override
-	public String toString() {
-		return "JDBCConnection [id=" + id +",autocommit="+this.isAutocommit()+",pool=" + pool + ", schema=" + schema + ", dbType=" + dbType + ", oldSchema="
-				+ oldSchema + ", packetId=" + packetId + ", txIsolation=" + txIsolation + ", running=" + running
-				+ ", borrowed=" + borrowed + ", host=" + host + ", port=" + port + ", con=" + con
-				+ ", respHandler=" + respHandler + ", attachement=" + attachement + ", headerOutputed="
-				+ headerOutputed + ", modifiedSQLExecuted=" + modifiedSQLExecuted + ", startTime=" + startTime
-				+ ", lastTime=" + lastTime + ", isSpark=" + isSpark + ", processor=" + processor + "]";
-	}
-
-	@Override
-	public void discardClose(String reason) {
-		// TODO Auto-generated method stub
-	}
-
-	@Override
-	public void query(String sql, int charsetIndex) {
-		try {
-			query(sql);
-		} catch (UnsupportedEncodingException e) {
-			e.printStackTrace();
-			LOGGER.debug("UnsupportedEncodingException :"+ e.getMessage());
-		}		
-	}
-}
-=======
-package io.mycat.backend.jdbc;
-
-import io.mycat.MycatServer;
-import io.mycat.backend.BackendConnection;
-import io.mycat.backend.mysql.PacketUtil;
-import io.mycat.backend.mysql.nio.handler.ConnectionHeartBeatHandler;
-import io.mycat.backend.mysql.nio.handler.ResponseHandler;
-import io.mycat.config.ErrorCode;
-import io.mycat.config.Isolations;
-import io.mycat.net.NIOProcessor;
-import io.mycat.net.mysql.*;
-import io.mycat.route.Procedure;
-import io.mycat.route.ProcedureParameter;
-import io.mycat.route.RouteResultsetNode;
-import io.mycat.server.ServerConnection;
-import io.mycat.server.parser.ServerParse;
-import io.mycat.util.*;
-import org.slf4j.Logger;
-import org.slf4j.LoggerFactory;
-
-import java.io.IOException;
-import java.io.UnsupportedEncodingException;
-import java.math.BigDecimal;
-import java.nio.ByteBuffer;
-import java.sql.*;
-import java.util.*;
-
-/**
- * 后端JDBC连接
- */
-public class JDBCConnection implements BackendConnection {
-    protected static final Logger LOGGER = LoggerFactory
-            .getLogger(JDBCConnection.class);
-    private JDBCDatasource pool;
-    private volatile String schema;
-    private volatile String dbType;
-    private volatile String oldSchema;
-    private byte packetId;
-    private int txIsolation;
-    private volatile boolean running = false;
-    private volatile boolean borrowed;
-    private long id = 0;
-    private String host;
-    private int port;
-    private Connection con;
-    private ResponseHandler respHandler;
-    private volatile Object attachement;
-
-    boolean headerOutputed = false;
-    private volatile boolean modifiedSQLExecuted;
-    private final long startTime;
-    private long lastTime;
-    private boolean isSpark = false;
-
-    private NIOProcessor processor;
-
-    public NIOProcessor getProcessor() {
-        return processor;
-    }
-
-    public void setProcessor(NIOProcessor processor) {
-        this.processor = processor;
-    }
-
-    public JDBCConnection() {
-        startTime = System.currentTimeMillis();
-    }
-
-    public Connection getCon() {
-        return con;
-    }
-
-    public void setCon(Connection con) {
-        this.con = con;
-
-    }
-
-    @Override
-    public void close(String reason) {
-        try {
-            con.close();
-            if(processor!=null){
-                processor.removeConnection(this);
-            }
-        } catch (SQLException e) {
-        }
-
-    }
-
-    public void setId(long id) {
-        this.id = id;
-    }
-
-    public JDBCDatasource getPool() {
-        return pool;
-    }
-
-    public void setPool(JDBCDatasource pool) {
-        this.pool = pool;
-    }
-
-    public void setHost(String host) {
-        this.host = host;
-    }
-
-    public void setPort(int port) {
-        this.port = port;
-    }
-
-    @Override
-    public boolean isClosed() {
-        try {
-            return con == null || con.isClosed();
-        } catch (SQLException e) {
-            return true;
-        }
-    }
-
-    @Override
-    public void idleCheck() {
-        if(TimeUtil.currentTimeMillis() > lastTime + pool.getConfig().getIdleTimeout()){
-            close(" idle  check");
-        }
-    }
-
-    @Override
-    public long getStartupTime() {
-        return startTime;
-    }
-
-    @Override
-    public String getHost() {
-        return this.host;
-    }
-
-    @Override
-    public int getPort() {
-        return this.port;
-    }
-
-    @Override
-    public int getLocalPort() {
-        return 0;
-    }
-
-    @Override
-    public long getNetInBytes() {
-        return 0;
-    }
-
-    @Override
-    public long getNetOutBytes() {
-        return 0;
-    }
-
-    @Override
-    public boolean isModifiedSQLExecuted() {
-        return modifiedSQLExecuted;
-    }
-
-    @Override
-    public boolean isFromSlaveDB() {
-        return false;
-    }
-
-    public String getDbType() {
-        return this.dbType;
-    }
-
-    public void setDbType(String newDbType) {
-        this.dbType = newDbType.toUpperCase();
-        this.isSpark = dbType.equals("SPARK");
-
-    }
-
-    @Override
-    public String getSchema() {
-        return this.schema;
-    }
-
-    @Override
-    public void setSchema(String newSchema) {
-        this.oldSchema = this.schema;
-        this.schema = newSchema;
-
-    }
-
-    @Override
-    public long getLastTime() {
-
-        return lastTime;
-    }
-
-    @Override
-    public boolean isClosedOrQuit() {
-        return this.isClosed();
-    }
-
-    @Override
-    public void setAttachment(Object attachment) {
-        this.attachement = attachment;
-
-    }
-
-    @Override
-    public void quit() {
-        this.close("client quit");
-
-    }
-
-    @Override
-    public void setLastTime(long currentTimeMillis) {
-        this.lastTime = currentTimeMillis;
-
-    }
-
-    @Override
-    public void release() {
-        modifiedSQLExecuted = false;
-        setResponseHandler(null);
-        pool.releaseChannel(this);
-    }
-
-    public void setRunning(boolean running) {
-        this.running = running;
-
-    }
-
-    @Override
-    public boolean setResponseHandler(ResponseHandler commandHandler) {
-        respHandler = commandHandler;
-        return false;
-    }
-
-    @Override
-    public void commit() {
-        try {
-            con.commit();
-
-            this.respHandler.okResponse(OkPacket.OK, this);
-        } catch (SQLException e) {
-            throw new RuntimeException(e);
-        }
-    }
-    private  int convertNativeIsolationToJDBC(int nativeIsolation) {
-        if(nativeIsolation== Isolations.REPEATED_READ) {
-            return Connection.TRANSACTION_REPEATABLE_READ;
-        }else if(nativeIsolation== Isolations.SERIALIZABLE) {
-            return Connection.TRANSACTION_SERIALIZABLE;
-        } else {
-            return nativeIsolation;
-        }
-    }
-
-    private void syncIsolation(int nativeIsolation) {
-        int jdbcIsolation=convertNativeIsolationToJDBC(nativeIsolation);
-        int srcJdbcIsolation=   getTxIsolation();
-        if (jdbcIsolation == srcJdbcIsolation || "oracle".equalsIgnoreCase(getDbType())
-                && jdbcIsolation != Connection.TRANSACTION_READ_COMMITTED
-                && jdbcIsolation != Connection.TRANSACTION_SERIALIZABLE) {
-            return;
-        }
-        try {
-            con.setTransactionIsolation(jdbcIsolation);
-        } catch (SQLException e) {
-            LOGGER.warn("set txisolation error:",e);
-        }
-    }
-    private void executeSQL(RouteResultsetNode rrn, ServerConnection sc,
-                            boolean autocommit) throws IOException {
-        String orgin = rrn.getStatement();
-        // String sql = rrn.getStatement().toLowerCase();
-        // LOGGER.info("JDBC SQL:"+orgin+"|"+sc.toString());
-        if (!modifiedSQLExecuted && rrn.isModifySQL()) {
-            modifiedSQLExecuted = true;
-        }
-
-        try {
-            syncIsolation(sc.getTxIsolation()) ;
-            if (!this.schema.equals(this.oldSchema)) {
-                con.setCatalog(schema);
-                this.oldSchema = schema;
-            }
-            if (!this.isSpark) {
-                con.setAutoCommit(autocommit);
-            }
-            int sqlType = rrn.getSqlType();
-            if(rrn.isCallStatement()&&"oracle".equalsIgnoreCase(getDbType())) {
-                //存储过程暂时只支持oracle
-                ouputCallStatement(rrn,sc,orgin);
-            }  else
-            if (sqlType == ServerParse.SELECT || sqlType == ServerParse.SHOW) {
-                if ((sqlType == ServerParse.SHOW) && (!dbType.equals("MYSQL"))) {
-                    // showCMD(sc, orgin);
-                    //ShowVariables.execute(sc, orgin);
-                    ShowVariables.execute(sc, orgin,this);
-                } else if ("SELECT CONNECTION_ID()".equalsIgnoreCase(orgin)) {
-                    //ShowVariables.justReturnValue(sc,String.valueOf(sc.getId()));
-                    ShowVariables.justReturnValue(sc,String.valueOf(sc.getId()),this);
-                } else {
-                    ouputResultSet(sc, orgin);
-                }
-            } else {
-                executeddl(sc, orgin);
-            }
-
-        } catch (SQLException e) {
-
-            String msg = e.getMessage();
-            ErrorPacket error = new ErrorPacket();
-            error.packetId = ++packetId;
-            error.errno = e.getErrorCode();
-            error.message = msg.getBytes();
-            this.respHandler.errorResponse(error.writeToBytes(sc), this);
-        }
-        catch (Exception e) {
-            String msg = e.getMessage();
-            ErrorPacket error = new ErrorPacket();
-            error.packetId = ++packetId;
-            error.errno = ErrorCode.ER_UNKNOWN_ERROR;
-            error.message = ((msg == null) ? e.toString().getBytes() : msg.getBytes());
-            String err = null;
-            if(error.message!=null){
-                err = new String(error.message);
-            }
-            LOGGER.error("sql execute error, "+ err , e);
-            this.respHandler.errorResponse(error.writeToBytes(sc), this);
-        }
-        finally {
-            this.running = false;
-        }
-
-    }
-
-    private FieldPacket getNewFieldPacket(String charset, String fieldName) {
-        FieldPacket fieldPacket = new FieldPacket();
-        fieldPacket.orgName = StringUtil.encode(fieldName, charset);
-        fieldPacket.name = StringUtil.encode(fieldName, charset);
-        fieldPacket.length = 20;
-        fieldPacket.flags = 0;
-        fieldPacket.decimals = 0;
-        int javaType = 12;
-        fieldPacket.type = (byte) (MysqlDefs.javaTypeMysql(javaType) & 0xff);
-        return fieldPacket;
-    }
-
-    private void executeddl(ServerConnection sc, String sql)
-            throws SQLException {
-        Statement stmt = null;
-        try {
-            stmt = con.createStatement();
-            int count = stmt.executeUpdate(sql);
-            OkPacket okPck = new OkPacket();
-            okPck.affectedRows = count;
-            okPck.insertId = 0;
-            okPck.packetId = ++packetId;
-            okPck.message = " OK!".getBytes();
-            this.respHandler.okResponse(okPck.writeToBytes(sc), this);
-        } finally {
-            if (stmt != null) {
-                try {
-                    stmt.close();
-                } catch (SQLException e) {
-
-                }
-            }
-        }
-    }
-
-
-    private static int oracleCURSORTypeValue=-10;
-    static {
-        Object cursor = ObjectUtil.getStaticFieldValue("oracle.jdbc.OracleTypes", "CURSOR");
-        if(cursor!=null) {
-            oracleCURSORTypeValue = (int) cursor;
-        }
-    }
-    private void ouputCallStatement(RouteResultsetNode rrn,ServerConnection sc, String sql)
-            throws SQLException {
-
-        CallableStatement stmt = null;
-        ResultSet rs = null;
-        try {
-            Procedure procedure = rrn.getProcedure();
-            Collection<ProcedureParameter> paramters=    procedure.getParamterMap().values();
-            String callSql = procedure.toPreCallSql(null);
-            stmt = con.prepareCall(callSql);
-
-            for (ProcedureParameter paramter : paramters) {
-                if((ProcedureParameter.IN.equalsIgnoreCase(paramter.getParameterType())
-                        ||ProcedureParameter.INOUT.equalsIgnoreCase(paramter.getParameterType()))) {
-                    Object value=  paramter.getValue()!=null ?paramter.getValue():paramter.getName();
-                    stmt.setObject(paramter.getIndex(),value);
-                }
-
-                if(ProcedureParameter.OUT.equalsIgnoreCase(paramter.getParameterType())
-                        ||ProcedureParameter.INOUT.equalsIgnoreCase(paramter.getParameterType())  ) {
-                    int jdbcType ="oracle".equalsIgnoreCase(getDbType())&& procedure.getListFields().contains(paramter.getName())?oracleCURSORTypeValue: paramter.getJdbcType();
-                    stmt.registerOutParameter(paramter.getIndex(), jdbcType);
-                }
-            }
-
-            boolean hadResults= stmt.execute();
-
-            ByteBuffer byteBuf = sc.allocate();
-            if(procedure.getSelectColumns().size()>0) {
-                List<FieldPacket> fieldPks = new LinkedList<FieldPacket>();
-                for (ProcedureParameter paramter : paramters) {
-                    if (!procedure.getListFields().contains(paramter.getName())&&(ProcedureParameter.OUT.equalsIgnoreCase(paramter.getParameterType())
-                            || ProcedureParameter.INOUT.equalsIgnoreCase(paramter.getParameterType()))   ) {
-                        FieldPacket packet = PacketUtil.getField(paramter.getName(), MysqlDefs.javaTypeMysql(paramter.getJdbcType()));
-                        fieldPks.add(packet);
-                    }
-                }
-                int colunmCount = fieldPks.size();
-
-                ResultSetHeaderPacket headerPkg = new ResultSetHeaderPacket();
-                headerPkg.fieldCount = fieldPks.size();
-                headerPkg.packetId = ++packetId;
-
-                byteBuf = headerPkg.write(byteBuf, sc, true);
-                byteBuf.flip();
-                byte[] header = new byte[byteBuf.limit()];
-                byteBuf.get(header);
-                byteBuf.clear();
-
-
-                List<byte[]> fields = new ArrayList<byte[]>(fieldPks.size());
-                Iterator<FieldPacket> itor = fieldPks.iterator();
-                while (itor.hasNext()) {
-                    FieldPacket curField = itor.next();
-                    curField.packetId = ++packetId;
-                    byteBuf = curField.write(byteBuf, sc, false);
-                    byteBuf.flip();
-                    byte[] field = new byte[byteBuf.limit()];
-                    byteBuf.get(field);
-                    byteBuf.clear();
-                    fields.add(field);
-                    itor.remove();
-                }
-                EOFPacket eofPckg = new EOFPacket();
-                eofPckg.packetId = ++packetId;
-                byteBuf = eofPckg.write(byteBuf, sc, false);
-                byteBuf.flip();
-                byte[] eof = new byte[byteBuf.limit()];
-                byteBuf.get(eof);
-                byteBuf.clear();
-                this.respHandler.fieldEofResponse(header, fields, eof, this);
-                RowDataPacket curRow = new RowDataPacket(colunmCount);
-                for (String name : procedure.getSelectColumns()) {
-                    ProcedureParameter procedureParameter=   procedure.getParamterMap().get(name);
-                    curRow.add(StringUtil.encode(String.valueOf(stmt.getObject(procedureParameter.getIndex())),
-                            sc.getCharset()));
-                }
-
-                curRow.packetId = ++packetId;
-                byteBuf = curRow.write(byteBuf, sc, false);
-                byteBuf.flip();
-                byte[] row = new byte[byteBuf.limit()];
-                byteBuf.get(row);
-                byteBuf.clear();
-                this.respHandler.rowResponse(row, this);
-
-                eofPckg = new EOFPacket();
-                eofPckg.packetId = ++packetId;
-                if(procedure.isResultList()) {
-                    eofPckg.status = 42;
-                }
-                byteBuf = eofPckg.write(byteBuf, sc, false);
-                byteBuf.flip();
-                eof = new byte[byteBuf.limit()];
-                byteBuf.get(eof);
-                byteBuf.clear();
-                this.respHandler.rowEofResponse(eof, this);
-            }
-
-
-            if(procedure.isResultList()) {
-                List<FieldPacket> fieldPks = new LinkedList<FieldPacket>();
-                int listSize=procedure.getListFields().size();
-                for (ProcedureParameter paramter : paramters) {
-                    if (procedure.getListFields().contains(paramter.getName())&&(ProcedureParameter.OUT.equalsIgnoreCase(paramter.getParameterType())
-                            || ProcedureParameter.INOUT.equalsIgnoreCase(paramter.getParameterType()))  ) {
-                        listSize--;
-
-                        Object object = stmt.getObject(paramter.getIndex());
-                        rs= (ResultSet) object;
-                        if(rs==null) {
-                            continue;
-                        }
-                        ResultSetUtil.resultSetToFieldPacket(sc.getCharset(), fieldPks, rs,
-                                this.isSpark);
-
-                        int colunmCount = fieldPks.size();
-                        ResultSetHeaderPacket headerPkg = new ResultSetHeaderPacket();
-                        headerPkg.fieldCount = fieldPks.size();
-                        headerPkg.packetId = ++packetId;
-
-                        byteBuf = headerPkg.write(byteBuf, sc, true);
-                        byteBuf.flip();
-                        byte[] header = new byte[byteBuf.limit()];
-                        byteBuf.get(header);
-                        byteBuf.clear();
-
-
-                        List<byte[]> fields = new ArrayList<byte[]>(fieldPks.size());
-                        Iterator<FieldPacket> itor = fieldPks.iterator();
-                        while (itor.hasNext()) {
-                            FieldPacket curField = itor.next();
-                            curField.packetId = ++packetId;
-                            byteBuf = curField.write(byteBuf, sc, false);
-                            byteBuf.flip();
-                            byte[] field = new byte[byteBuf.limit()];
-                            byteBuf.get(field);
-                            byteBuf.clear();
-                            fields.add(field);
-                            itor.remove();
-                        }
-                        EOFPacket eofPckg = new EOFPacket();
-                        eofPckg.packetId = ++packetId;
-                        byteBuf = eofPckg.write(byteBuf, sc, false);
-                        byteBuf.flip();
-                        byte[] eof = new byte[byteBuf.limit()];
-                        byteBuf.get(eof);
-                        byteBuf.clear();
-                        this.respHandler.fieldEofResponse(header, fields, eof, this);
-
-                        // output row
-                        while (rs.next()) {
-                            RowDataPacket curRow = new RowDataPacket(colunmCount);
-                            for (int i = 0; i < colunmCount; i++) {
-                                int j = i + 1;
-                                curRow.add(StringUtil.encode(rs.getString(j),
-                                        sc.getCharset()));
-                            }
-                            curRow.packetId = ++packetId;
-                            byteBuf = curRow.write(byteBuf, sc, false);
-                            byteBuf.flip();
-                            byte[] row = new byte[byteBuf.limit()];
-                            byteBuf.get(row);
-                            byteBuf.clear();
-                            this.respHandler.rowResponse(row, this);
-                        }
-                        eofPckg = new EOFPacket();
-                        eofPckg.packetId = ++packetId;
-                        if(listSize!=0) {
-                            eofPckg.status = 42;
-                        }
-                        byteBuf = eofPckg.write(byteBuf, sc, false);
-                        byteBuf.flip();
-                        eof = new byte[byteBuf.limit()];
-                        byteBuf.get(eof);
-                        byteBuf.clear();
-                        this.respHandler.rowEofResponse(eof, this);
-                    }
-                }
-            }
-
-            if(!procedure.isResultSimpleValue()) {
-                byte[] OK = new byte[] { 7, 0, 0, 1, 0, 0, 0, 2, 0, 0,
-                        0 };
-                OK[3]=++packetId;
-                this.respHandler.okResponse(OK,this);
-            }
-            sc.recycle(byteBuf);
-        } finally {
-            if (rs != null) {
-                try {
-                    rs.close();
-                } catch (SQLException e) {
-
-                }
-            }
-            if (stmt != null) {
-                try {
-                    stmt.close();
-                } catch (SQLException e) {
-
-                }
-            }
-        }
-    }
-
-
-    private void ouputResultSet(ServerConnection sc, String sql)
-            throws SQLException {
-        ResultSet rs = null;
-        Statement stmt = null;
-
-        try {
-            stmt = con.createStatement();
-            rs = stmt.executeQuery(sql);
-
-            List<FieldPacket> fieldPks = new LinkedList<FieldPacket>();
-            ResultSetUtil.resultSetToFieldPacket(sc.getCharset(), fieldPks, rs,
-                    this.isSpark);
-            int colunmCount = fieldPks.size();
-            ByteBuffer byteBuf = sc.allocate();
-            ResultSetHeaderPacket headerPkg = new ResultSetHeaderPacket();
-            headerPkg.fieldCount = fieldPks.size();
-            headerPkg.packetId = ++packetId;
-
-            byteBuf = headerPkg.write(byteBuf, sc, true);
-            byteBuf.flip();
-            byte[] header = new byte[byteBuf.limit()];
-            byteBuf.get(header);
-            byteBuf.clear();
-            List<byte[]> fields = new ArrayList<byte[]>(fieldPks.size());
-            Iterator<FieldPacket> itor = fieldPks.iterator();
-            while (itor.hasNext()) {
-                FieldPacket curField = itor.next();
-                curField.packetId = ++packetId;
-                byteBuf = curField.write(byteBuf, sc, false);
-                byteBuf.flip();
-                byte[] field = new byte[byteBuf.limit()];
-                byteBuf.get(field);
-                byteBuf.clear();
-                fields.add(field);
-            }
-            EOFPacket eofPckg = new EOFPacket();
-            eofPckg.packetId = ++packetId;
-            byteBuf = eofPckg.write(byteBuf, sc, false);
-            byteBuf.flip();
-            byte[] eof = new byte[byteBuf.limit()];
-            byteBuf.get(eof);
-            byteBuf.clear();
-            this.respHandler.fieldEofResponse(header, fields, eof, this);
-
-            // output row
-            while (rs.next()) {
-                RowDataPacket curRow = new RowDataPacket(colunmCount);
-                for (int i = 0; i < colunmCount; i++) {
-                    int j = i + 1;
-                    if(MysqlDefs.isBianry((byte) fieldPks.get(i).type)) {
-                        curRow.add(rs.getBytes(j));
-                    } else if(fieldPks.get(i).type == MysqlDefs.FIELD_TYPE_DECIMAL ||
-                            fieldPks.get(i).type == (MysqlDefs.FIELD_TYPE_NEW_DECIMAL - 256)) { // field type is unsigned byte
-                        // ensure that do not use scientific notation format
-                        BigDecimal val = rs.getBigDecimal(j);
-                        curRow.add(StringUtil.encode(val != null ? val.toPlainString() : null,
-                                sc.getCharset()));
-                    } else {
-                        curRow.add(StringUtil.encode(rs.getString(j),
-                                sc.getCharset()));
-                    }
-
-                }
-                curRow.packetId = ++packetId;
-                byteBuf = curRow.write(byteBuf, sc, false);
-                byteBuf.flip();
-                byte[] row = new byte[byteBuf.limit()];
-                byteBuf.get(row);
-                byteBuf.clear();
-                this.respHandler.rowResponse(row, this);
-            }
-
-            fieldPks.clear();
-
-            // end row
-            eofPckg = new EOFPacket();
-            eofPckg.packetId = ++packetId;
-            byteBuf = eofPckg.write(byteBuf, sc, false);
-            byteBuf.flip();
-            eof = new byte[byteBuf.limit()];
-            byteBuf.get(eof);
-            sc.recycle(byteBuf);
-            this.respHandler.rowEofResponse(eof, this);
-        } finally {
-            if (rs != null) {
-                try {
-                    rs.close();
-                } catch (SQLException e) {
-
-                }
-            }
-            if (stmt != null) {
-                try {
-                    stmt.close();
-                } catch (SQLException e) {
-
-                }
-            }
-        }
-    }
-
-    @Override
-    public void query(final String sql) throws UnsupportedEncodingException {
-        if(respHandler instanceof ConnectionHeartBeatHandler) {
-            justForHeartbeat(sql);
-        } else {
-            throw new UnsupportedOperationException("global seq is not unsupported in jdbc driver yet ");
-        }
-    }
-    private void justForHeartbeat(String sql)
-    {
-
-        Statement stmt = null;
-
-        try {
-            stmt = con.createStatement();
-            stmt.execute(sql);
-            if(!isAutocommit()){ //如果在写库上，如果是事务方式的连接，需要进行手动commit
-                con.commit();
-            }
-            this.respHandler.okResponse(OkPacket.OK, this);
-
-        } catch (Exception e) {
-            String msg = e.getMessage();
-            ErrorPacket error = new ErrorPacket();
-            error.packetId = ++packetId;
-            error.errno = ErrorCode.ER_UNKNOWN_ERROR;
-            error.message = msg.getBytes();
-            this.respHandler.errorResponse(error.writeToBytes(), this);
-        } finally {
-            if (stmt != null) {
-                try {
-                    stmt.close();
-                } catch (SQLException e) {
-
-                }
-            }
-        }
-    }
-    @Override
-    public Object getAttachment() {
-        return this.attachement;
-    }
-
-    @Override
-    public String getCharset() {
-        return null;
-    }
-
-    @Override
-    public void execute(final RouteResultsetNode node,
-                        final ServerConnection source, final boolean autocommit)
-            throws IOException {
-        Runnable runnable = new Runnable() {
-            @Override
-            public void run() {
-                try {
-                    executeSQL(node, source, autocommit);
-                } catch (IOException e) {
-                    throw new RuntimeException(e);
-                }
-            }
-        };
-
-        MycatServer.getInstance().getBusinessExecutor().execute(runnable);
-    }
-
-    @Override
-    public void recordSql(String host, String schema, String statement) {
-
-    }
-
-    @Override
-    public boolean syncAndExcute() {
-        return true;
-    }
-
-    @Override
-    public void rollback() {
-        try {
-            con.rollback();
-
-            this.respHandler.okResponse(OkPacket.OK, this);
-        } catch (SQLException e) {
-            throw new RuntimeException(e);
-        }
-    }
-
-    public boolean isRunning() {
-        return this.running;
-    }
-
-    @Override
-    public boolean isBorrowed() {
-        return this.borrowed;
-    }
-
-    @Override
-    public void setBorrowed(boolean borrowed) {
-        this.borrowed = borrowed;
-
-    }
-
-    @Override
-    public int getTxIsolation() {
-        if (con != null) {
-            try {
-                return con.getTransactionIsolation();
-            } catch (SQLException e) {
-                return 0;
-            }
-        } else {
-            return -1;
-        }
-    }
-
-    @Override
-    public boolean isAutocommit() {
-        if (con == null) {
-            return true;
-        } else {
-            try {
-                return con.getAutoCommit();
-            } catch (SQLException e) {
-
-            }
-        }
-        return true;
-    }
-
-    @Override
-    public long getId() {
-        return id;
-    }
-
-    @Override
-    public String toString() {
-        return "JDBCConnection [id=" + id +",autocommit="+this.isAutocommit()+",pool=" + pool + ", schema=" + schema + ", dbType=" + dbType + ", oldSchema="
-                + oldSchema + ", packetId=" + packetId + ", txIsolation=" + txIsolation + ", running=" + running
-                + ", borrowed=" + borrowed + ", host=" + host + ", port=" + port + ", con=" + con
-                + ", respHandler=" + respHandler + ", attachement=" + attachement + ", headerOutputed="
-                + headerOutputed + ", modifiedSQLExecuted=" + modifiedSQLExecuted + ", startTime=" + startTime
-                + ", lastTime=" + lastTime + ", isSpark=" + isSpark + ", processor=" + processor + "]";
-    }
-
-    @Override
-    public void discardClose(String reason) {
-        // TODO Auto-generated method stub
-    }
-
-    @Override
-    public void query(String sql, int charsetIndex) {
-        try {
-            query(sql);
-        } catch (UnsupportedEncodingException e) {
-            e.printStackTrace();
-            LOGGER.debug("UnsupportedEncodingException :"+ e.getMessage());
-        }
-    }
-}
->>>>>>> 6797bc78
+package io.mycat.backend.jdbc;
+
+import io.mycat.MycatServer;
+import io.mycat.backend.BackendConnection;
+import io.mycat.backend.mysql.PacketUtil;
+import io.mycat.backend.mysql.nio.handler.ConnectionHeartBeatHandler;
+import io.mycat.backend.mysql.nio.handler.ResponseHandler;
+import io.mycat.config.ErrorCode;
+import io.mycat.config.Isolations;
+import io.mycat.net.NIOProcessor;
+import io.mycat.net.mysql.*;
+import io.mycat.route.Procedure;
+import io.mycat.route.ProcedureParameter;
+import io.mycat.route.RouteResultsetNode;
+import io.mycat.server.ServerConnection;
+import io.mycat.server.parser.ServerParse;
+import io.mycat.util.*;
+import org.slf4j.Logger;
+import org.slf4j.LoggerFactory;
+
+import java.io.IOException;
+import java.io.UnsupportedEncodingException;
+import java.math.BigDecimal;
+import java.nio.ByteBuffer;
+import java.sql.*;
+import java.util.*;
+
+/**
+ * 后端JDBC连接
+ */
+public class JDBCConnection implements BackendConnection {
+	protected static final Logger LOGGER = LoggerFactory
+			.getLogger(JDBCConnection.class);
+	private JDBCDatasource pool;
+	private volatile String schema;
+	private volatile String dbType;
+	private volatile String oldSchema;
+	private byte packetId;
+	private int txIsolation;
+	private volatile boolean running = false;
+	private volatile boolean borrowed;
+	private long id = 0;
+	private String host;
+	private int port;
+	private Connection con;
+	private ResponseHandler respHandler;
+	private volatile Object attachement;
+
+	boolean headerOutputed = false;
+	private volatile boolean modifiedSQLExecuted;
+	private final long startTime;
+	private long lastTime;
+	private boolean isSpark = false;
+
+	private NIOProcessor processor;
+
+	public NIOProcessor getProcessor() {
+		return processor;
+	}
+
+	public void setProcessor(NIOProcessor processor) {
+		this.processor = processor;
+	}
+
+	public JDBCConnection() {
+		startTime = System.currentTimeMillis();
+	}
+
+	public Connection getCon() {
+		return con;
+	}
+
+	public void setCon(Connection con) {
+		this.con = con;
+
+	}
+
+	@Override
+	public void close(String reason) {
+		try {
+			con.close();
+			if(processor!=null){
+				processor.removeConnection(this);
+			}
+		} catch (SQLException e) {
+		}
+
+	}
+
+	public void setId(long id) {
+		this.id = id;
+	}
+
+	public JDBCDatasource getPool() {
+		return pool;
+	}
+
+	public void setPool(JDBCDatasource pool) {
+		this.pool = pool;
+	}
+
+	public void setHost(String host) {
+		this.host = host;
+	}
+
+	public void setPort(int port) {
+		this.port = port;
+	}
+
+	@Override
+	public boolean isClosed() {
+		try {
+			return con == null || con.isClosed();
+		} catch (SQLException e) {
+			return true;
+		}
+	}
+
+	@Override
+	public void idleCheck() {
+		if(TimeUtil.currentTimeMillis() > lastTime + pool.getConfig().getIdleTimeout()){
+			close(" idle  check");
+		}
+	}
+
+	@Override
+	public long getStartupTime() {
+		return startTime;
+	}
+
+	@Override
+	public String getHost() {
+		return this.host;
+	}
+
+	@Override
+	public int getPort() {
+		return this.port;
+	}
+
+	@Override
+	public int getLocalPort() {
+		return 0;
+	}
+
+	@Override
+	public long getNetInBytes() {
+		return 0;
+	}
+
+	@Override
+	public long getNetOutBytes() {
+		return 0;
+	}
+
+	@Override
+	public boolean isModifiedSQLExecuted() {
+		return modifiedSQLExecuted;
+	}
+
+	@Override
+	public boolean isFromSlaveDB() {
+		return false;
+	}
+
+	public String getDbType() {
+		return this.dbType;
+	}
+
+	public void setDbType(String newDbType) {
+		this.dbType = newDbType.toUpperCase();
+		this.isSpark = dbType.equals("SPARK");
+
+	}
+
+	@Override
+	public String getSchema() {
+		return this.schema;
+	}
+
+	@Override
+	public void setSchema(String newSchema) {
+		this.oldSchema = this.schema;
+		this.schema = newSchema;
+
+	}
+
+	@Override
+	public long getLastTime() {
+
+		return lastTime;
+	}
+
+	@Override
+	public boolean isClosedOrQuit() {
+		return this.isClosed();
+	}
+
+	@Override
+	public void setAttachment(Object attachment) {
+		this.attachement = attachment;
+
+	}
+
+	@Override
+	public void quit() {
+		this.close("client quit");
+
+	}
+
+	@Override
+	public void setLastTime(long currentTimeMillis) {
+		this.lastTime = currentTimeMillis;
+
+	}
+
+	@Override
+	public void release() {
+		modifiedSQLExecuted = false;
+		setResponseHandler(null);
+		pool.releaseChannel(this);
+	}
+
+	public void setRunning(boolean running) {
+		this.running = running;
+
+	}
+
+	@Override
+	public boolean setResponseHandler(ResponseHandler commandHandler) {
+		respHandler = commandHandler;
+		return false;
+	}
+
+	@Override
+	public void commit() {
+		try {
+			con.commit();
+			if(this.respHandler!=null) {
+				this.respHandler.okResponse(OkPacket.OK, this);
+			}
+		} catch (SQLException e) {
+			throw new RuntimeException(e);
+		}
+	}
+	private  int convertNativeIsolationToJDBC(int nativeIsolation) {
+		if(nativeIsolation== Isolations.REPEATED_READ) {
+			return Connection.TRANSACTION_REPEATABLE_READ;
+		}else if(nativeIsolation== Isolations.SERIALIZABLE) {
+			return Connection.TRANSACTION_SERIALIZABLE;
+		} else {
+			return nativeIsolation;
+		}
+	}
+
+	private void syncIsolation(int nativeIsolation) {
+		int jdbcIsolation=convertNativeIsolationToJDBC(nativeIsolation);
+		int srcJdbcIsolation=   getTxIsolation();
+		if (jdbcIsolation == srcJdbcIsolation || "oracle".equalsIgnoreCase(getDbType())
+				&& jdbcIsolation != Connection.TRANSACTION_READ_COMMITTED
+				&& jdbcIsolation != Connection.TRANSACTION_SERIALIZABLE) {
+			return;
+		}
+		try {
+			con.setTransactionIsolation(jdbcIsolation);
+		} catch (SQLException e) {
+			LOGGER.warn("set txisolation error:",e);
+		}
+	}
+	private void executeSQL(RouteResultsetNode rrn, ServerConnection sc,
+							boolean autocommit) throws IOException {
+		String orgin = rrn.getStatement();
+		// String sql = rrn.getStatement().toLowerCase();
+		// LOGGER.info("JDBC SQL:"+orgin+"|"+sc.toString());
+		if (!modifiedSQLExecuted && rrn.isModifySQL()) {
+			modifiedSQLExecuted = true;
+		}
+
+		try {
+			syncIsolation(sc.getTxIsolation()) ;
+			if (!this.schema.equals(this.oldSchema)) {
+				con.setCatalog(schema);
+				this.oldSchema = schema;
+			}
+			if (!this.isSpark) {
+				con.setAutoCommit(autocommit);
+			}
+			int sqlType = rrn.getSqlType();
+			if(rrn.isCallStatement()&&"oracle".equalsIgnoreCase(getDbType())) {
+				//存储过程暂时只支持oracle
+				ouputCallStatement(rrn,sc,orgin);
+			}  else
+			if (sqlType == ServerParse.SELECT || sqlType == ServerParse.SHOW) {
+				if ((sqlType == ServerParse.SHOW) && (!dbType.equals("MYSQL"))) {
+					// showCMD(sc, orgin);
+					//ShowVariables.execute(sc, orgin);
+					ShowVariables.execute(sc, orgin,this);
+				} else if ("SELECT CONNECTION_ID()".equalsIgnoreCase(orgin)) {
+					//ShowVariables.justReturnValue(sc,String.valueOf(sc.getId()));
+					ShowVariables.justReturnValue(sc,String.valueOf(sc.getId()),this);
+				} else {
+					ouputResultSet(sc, orgin);
+				}
+			} else {
+				executeddl(sc, orgin);
+			}
+
+		} catch (SQLException e) {
+
+			String msg = e.getMessage();
+			ErrorPacket error = new ErrorPacket();
+			error.packetId = ++packetId;
+			error.errno = e.getErrorCode();
+			error.message = msg.getBytes();
+			if(this.respHandler!=null) {
+				this.respHandler.errorResponse(error.writeToBytes(sc), this);
+			}
+		}
+		catch (Exception e) {
+			String msg = e.getMessage();
+			ErrorPacket error = new ErrorPacket();
+			error.packetId = ++packetId;
+			error.errno = ErrorCode.ER_UNKNOWN_ERROR;
+			error.message = ((msg == null) ? e.toString().getBytes() : msg.getBytes());
+			String err = null;
+			if(error.message!=null){
+				err = new String(error.message);
+			}
+			LOGGER.error("sql execute error, "+ err , e);
+
+			if(this.respHandler!=null) {
+				this.respHandler.errorResponse(error.writeToBytes(sc), this);
+			}
+		}
+		finally {
+			this.running = false;
+		}
+
+	}
+
+	private FieldPacket getNewFieldPacket(String charset, String fieldName) {
+		FieldPacket fieldPacket = new FieldPacket();
+		fieldPacket.orgName = StringUtil.encode(fieldName, charset);
+		fieldPacket.name = StringUtil.encode(fieldName, charset);
+		fieldPacket.length = 20;
+		fieldPacket.flags = 0;
+		fieldPacket.decimals = 0;
+		int javaType = 12;
+		fieldPacket.type = (byte) (MysqlDefs.javaTypeMysql(javaType) & 0xff);
+		return fieldPacket;
+	}
+
+	private void executeddl(ServerConnection sc, String sql)
+			throws SQLException {
+		Statement stmt = null;
+		try {
+			stmt = con.createStatement();
+			int count = stmt.executeUpdate(sql);
+			OkPacket okPck = new OkPacket();
+			okPck.affectedRows = count;
+			okPck.insertId = 0;
+			okPck.packetId = ++packetId;
+			okPck.message = " OK!".getBytes();
+
+			if(this.respHandler!=null) {
+				this.respHandler.okResponse(okPck.writeToBytes(sc), this);
+			}
+		} finally {
+			if (stmt != null) {
+				try {
+					stmt.close();
+				} catch (SQLException e) {
+
+				}
+			}
+		}
+	}
+
+
+	private static int oracleCURSORTypeValue=-10;
+	static {
+		Object cursor = ObjectUtil.getStaticFieldValue("oracle.jdbc.OracleTypes", "CURSOR");
+		if(cursor!=null) {
+			oracleCURSORTypeValue = (int) cursor;
+		}
+	}
+	private void ouputCallStatement(RouteResultsetNode rrn,ServerConnection sc, String sql)
+			throws SQLException {
+
+		CallableStatement stmt = null;
+		ResultSet rs = null;
+		try {
+			Procedure procedure = rrn.getProcedure();
+			Collection<ProcedureParameter> paramters=    procedure.getParamterMap().values();
+			String callSql = procedure.toPreCallSql(null);
+			stmt = con.prepareCall(callSql);
+
+			for (ProcedureParameter paramter : paramters) {
+				if((ProcedureParameter.IN.equalsIgnoreCase(paramter.getParameterType())
+						||ProcedureParameter.INOUT.equalsIgnoreCase(paramter.getParameterType()))) {
+					Object value=  paramter.getValue()!=null ?paramter.getValue():paramter.getName();
+					stmt.setObject(paramter.getIndex(),value);
+				}
+
+				if(ProcedureParameter.OUT.equalsIgnoreCase(paramter.getParameterType())
+						||ProcedureParameter.INOUT.equalsIgnoreCase(paramter.getParameterType())  ) {
+					int jdbcType ="oracle".equalsIgnoreCase(getDbType())&& procedure.getListFields().contains(paramter.getName())?oracleCURSORTypeValue: paramter.getJdbcType();
+					stmt.registerOutParameter(paramter.getIndex(), jdbcType);
+				}
+			}
+
+			boolean hadResults= stmt.execute();
+
+			ByteBuffer byteBuf = sc.allocate();
+			if(procedure.getSelectColumns().size()>0) {
+				List<FieldPacket> fieldPks = new LinkedList<FieldPacket>();
+				for (ProcedureParameter paramter : paramters) {
+					if (!procedure.getListFields().contains(paramter.getName())&&(ProcedureParameter.OUT.equalsIgnoreCase(paramter.getParameterType())
+							|| ProcedureParameter.INOUT.equalsIgnoreCase(paramter.getParameterType()))   ) {
+						FieldPacket packet = PacketUtil.getField(paramter.getName(), MysqlDefs.javaTypeMysql(paramter.getJdbcType()));
+						fieldPks.add(packet);
+					}
+				}
+				int colunmCount = fieldPks.size();
+
+				ResultSetHeaderPacket headerPkg = new ResultSetHeaderPacket();
+				headerPkg.fieldCount = fieldPks.size();
+				headerPkg.packetId = ++packetId;
+
+				byteBuf = headerPkg.write(byteBuf, sc, true);
+				byteBuf.flip();
+				byte[] header = new byte[byteBuf.limit()];
+				byteBuf.get(header);
+				byteBuf.clear();
+
+
+				List<byte[]> fields = new ArrayList<byte[]>(fieldPks.size());
+				Iterator<FieldPacket> itor = fieldPks.iterator();
+				while (itor.hasNext()) {
+					FieldPacket curField = itor.next();
+					curField.packetId = ++packetId;
+					byteBuf = curField.write(byteBuf, sc, false);
+					byteBuf.flip();
+					byte[] field = new byte[byteBuf.limit()];
+					byteBuf.get(field);
+					byteBuf.clear();
+					fields.add(field);
+					itor.remove();
+				}
+				EOFPacket eofPckg = new EOFPacket();
+				eofPckg.packetId = ++packetId;
+				byteBuf = eofPckg.write(byteBuf, sc, false);
+				byteBuf.flip();
+				byte[] eof = new byte[byteBuf.limit()];
+				byteBuf.get(eof);
+				byteBuf.clear();
+
+				if(this.respHandler!=null) {
+					this.respHandler.fieldEofResponse(header, fields, eof, this);
+				}
+				RowDataPacket curRow = new RowDataPacket(colunmCount);
+				for (String name : procedure.getSelectColumns()) {
+					ProcedureParameter procedureParameter=   procedure.getParamterMap().get(name);
+					curRow.add(StringUtil.encode(String.valueOf(stmt.getObject(procedureParameter.getIndex())),
+							sc.getCharset()));
+				}
+
+				curRow.packetId = ++packetId;
+				byteBuf = curRow.write(byteBuf, sc, false);
+				byteBuf.flip();
+				byte[] row = new byte[byteBuf.limit()];
+				byteBuf.get(row);
+				byteBuf.clear();
+
+				if(this.respHandler!=null) {
+					this.respHandler.rowResponse(row, this);
+				}
+
+				eofPckg = new EOFPacket();
+				eofPckg.packetId = ++packetId;
+				if(procedure.isResultList()) {
+					eofPckg.status = 42;
+				}
+				byteBuf = eofPckg.write(byteBuf, sc, false);
+				byteBuf.flip();
+				eof = new byte[byteBuf.limit()];
+				byteBuf.get(eof);
+				byteBuf.clear();
+
+				if(this.respHandler!=null) {
+					this.respHandler.rowEofResponse(eof, this);
+				}
+			}
+
+
+			if(procedure.isResultList()) {
+				List<FieldPacket> fieldPks = new LinkedList<FieldPacket>();
+				int listSize=procedure.getListFields().size();
+				for (ProcedureParameter paramter : paramters) {
+					if (procedure.getListFields().contains(paramter.getName())&&(ProcedureParameter.OUT.equalsIgnoreCase(paramter.getParameterType())
+							|| ProcedureParameter.INOUT.equalsIgnoreCase(paramter.getParameterType()))  ) {
+						listSize--;
+
+						Object object = stmt.getObject(paramter.getIndex());
+						rs= (ResultSet) object;
+						if(rs==null) {
+							continue;
+						}
+						ResultSetUtil.resultSetToFieldPacket(sc.getCharset(), fieldPks, rs,
+								this.isSpark);
+
+						int colunmCount = fieldPks.size();
+						ResultSetHeaderPacket headerPkg = new ResultSetHeaderPacket();
+						headerPkg.fieldCount = fieldPks.size();
+						headerPkg.packetId = ++packetId;
+
+						byteBuf = headerPkg.write(byteBuf, sc, true);
+						byteBuf.flip();
+						byte[] header = new byte[byteBuf.limit()];
+						byteBuf.get(header);
+						byteBuf.clear();
+
+
+						List<byte[]> fields = new ArrayList<byte[]>(fieldPks.size());
+						Iterator<FieldPacket> itor = fieldPks.iterator();
+						while (itor.hasNext()) {
+							FieldPacket curField = itor.next();
+							curField.packetId = ++packetId;
+							byteBuf = curField.write(byteBuf, sc, false);
+							byteBuf.flip();
+							byte[] field = new byte[byteBuf.limit()];
+							byteBuf.get(field);
+							byteBuf.clear();
+							fields.add(field);
+							itor.remove();
+						}
+						EOFPacket eofPckg = new EOFPacket();
+						eofPckg.packetId = ++packetId;
+						byteBuf = eofPckg.write(byteBuf, sc, false);
+						byteBuf.flip();
+						byte[] eof = new byte[byteBuf.limit()];
+						byteBuf.get(eof);
+						byteBuf.clear();
+
+						if(this.respHandler!=null) {
+							this.respHandler.fieldEofResponse(header, fields, eof, this);
+						}
+
+						// output row
+						while (rs.next()) {
+							RowDataPacket curRow = new RowDataPacket(colunmCount);
+							for (int i = 0; i < colunmCount; i++) {
+								int j = i + 1;
+								curRow.add(StringUtil.encode(rs.getString(j),
+										sc.getCharset()));
+							}
+							curRow.packetId = ++packetId;
+							byteBuf = curRow.write(byteBuf, sc, false);
+							byteBuf.flip();
+							byte[] row = new byte[byteBuf.limit()];
+							byteBuf.get(row);
+							byteBuf.clear();
+
+							if(this.respHandler!=null) {
+								this.respHandler.rowResponse(row, this);
+							}
+						}
+						eofPckg = new EOFPacket();
+						eofPckg.packetId = ++packetId;
+						if(listSize!=0) {
+							eofPckg.status = 42;
+						}
+						byteBuf = eofPckg.write(byteBuf, sc, false);
+						byteBuf.flip();
+						eof = new byte[byteBuf.limit()];
+						byteBuf.get(eof);
+						byteBuf.clear();
+
+						if(this.respHandler!=null) {
+							this.respHandler.rowEofResponse(eof, this);
+						}
+					}
+				}
+			}
+
+			if(!procedure.isResultSimpleValue()) {
+				byte[] OK = new byte[] { 7, 0, 0, 1, 0, 0, 0, 2, 0, 0,
+						0 };
+				OK[3]=++packetId;
+
+				if(this.respHandler!=null) {
+					this.respHandler.okResponse(OK, this);
+				}
+			}
+			sc.recycle(byteBuf);
+		} finally {
+			if (rs != null) {
+				try {
+					rs.close();
+				} catch (SQLException e) {
+
+				}
+			}
+			if (stmt != null) {
+				try {
+					stmt.close();
+				} catch (SQLException e) {
+
+				}
+			}
+		}
+	}
+
+
+	private void ouputResultSet(ServerConnection sc, String sql)
+			throws SQLException {
+		ResultSet rs = null;
+		Statement stmt = null;
+
+		try {
+			stmt = con.createStatement();
+			rs = stmt.executeQuery(sql);
+
+			List<FieldPacket> fieldPks = new LinkedList<FieldPacket>();
+			ResultSetUtil.resultSetToFieldPacket(sc.getCharset(), fieldPks, rs,
+					this.isSpark);
+			int colunmCount = fieldPks.size();
+			ByteBuffer byteBuf = sc.allocate();
+			ResultSetHeaderPacket headerPkg = new ResultSetHeaderPacket();
+			headerPkg.fieldCount = fieldPks.size();
+			headerPkg.packetId = ++packetId;
+
+			byteBuf = headerPkg.write(byteBuf, sc, true);
+			byteBuf.flip();
+			byte[] header = new byte[byteBuf.limit()];
+			byteBuf.get(header);
+			byteBuf.clear();
+			List<byte[]> fields = new ArrayList<byte[]>(fieldPks.size());
+			Iterator<FieldPacket> itor = fieldPks.iterator();
+			while (itor.hasNext()) {
+				FieldPacket curField = itor.next();
+				curField.packetId = ++packetId;
+				byteBuf = curField.write(byteBuf, sc, false);
+				byteBuf.flip();
+				byte[] field = new byte[byteBuf.limit()];
+				byteBuf.get(field);
+				byteBuf.clear();
+				fields.add(field);
+			}
+			EOFPacket eofPckg = new EOFPacket();
+			eofPckg.packetId = ++packetId;
+			byteBuf = eofPckg.write(byteBuf, sc, false);
+			byteBuf.flip();
+			byte[] eof = new byte[byteBuf.limit()];
+			byteBuf.get(eof);
+			byteBuf.clear();
+
+			if(this.respHandler!=null) {
+				this.respHandler.fieldEofResponse(header, fields, eof, this);
+			}
+
+			// output row
+			while (rs.next()) {
+				RowDataPacket curRow = new RowDataPacket(colunmCount);
+				for (int i = 0; i < colunmCount; i++) {
+					int j = i + 1;
+					if(MysqlDefs.isBianry((byte) fieldPks.get(i).type)) {
+						curRow.add(rs.getBytes(j));
+					} else if(fieldPks.get(i).type == MysqlDefs.FIELD_TYPE_DECIMAL ||
+							fieldPks.get(i).type == (MysqlDefs.FIELD_TYPE_NEW_DECIMAL - 256)) { // field type is unsigned byte
+						// ensure that do not use scientific notation format
+						BigDecimal val = rs.getBigDecimal(j);
+						curRow.add(StringUtil.encode(val != null ? val.toPlainString() : null,
+								sc.getCharset()));
+					} else {
+						curRow.add(StringUtil.encode(rs.getString(j),
+								sc.getCharset()));
+					}
+
+				}
+				curRow.packetId = ++packetId;
+				byteBuf = curRow.write(byteBuf, sc, false);
+				byteBuf.flip();
+				byte[] row = new byte[byteBuf.limit()];
+				byteBuf.get(row);
+				byteBuf.clear();
+
+				if(this.respHandler!=null) {
+					this.respHandler.rowResponse(row, this);
+				}
+			}
+
+			fieldPks.clear();
+
+			// end row
+			eofPckg = new EOFPacket();
+			eofPckg.packetId = ++packetId;
+			byteBuf = eofPckg.write(byteBuf, sc, false);
+			byteBuf.flip();
+			eof = new byte[byteBuf.limit()];
+			byteBuf.get(eof);
+			sc.recycle(byteBuf);
+
+			if(this.respHandler!=null) {
+				this.respHandler.rowEofResponse(eof, this);
+			}
+		} finally {
+			if (rs != null) {
+				try {
+					rs.close();
+				} catch (SQLException e) {
+
+				}
+			}
+			if (stmt != null) {
+				try {
+					stmt.close();
+				} catch (SQLException e) {
+
+				}
+			}
+		}
+	}
+
+	@Override
+	public void query(final String sql) throws UnsupportedEncodingException {
+		if(respHandler instanceof ConnectionHeartBeatHandler) {
+			justForHeartbeat(sql);
+		} else {
+			throw new UnsupportedOperationException("global seq is not unsupported in jdbc driver yet ");
+		}
+	}
+	private void justForHeartbeat(String sql) {
+
+		Statement stmt = null;
+
+		try {
+			stmt = con.createStatement();
+			stmt.execute(sql);
+			if(!isAutocommit()){ //如果在写库上，如果是事务方式的连接，需要进行手动commit
+				con.commit();
+			}
+
+			if(this.respHandler!=null) {
+				this.respHandler.okResponse(OkPacket.OK, this);
+			}
+
+		} catch (Exception e) {
+			String msg = e.getMessage();
+			ErrorPacket error = new ErrorPacket();
+			error.packetId = ++packetId;
+			error.errno = ErrorCode.ER_UNKNOWN_ERROR;
+			error.message = msg.getBytes();
+
+			if(this.respHandler!=null) {
+				this.respHandler.errorResponse(error.writeToBytes(), this);
+			}
+		} finally {
+			if (stmt != null) {
+				try {
+					stmt.close();
+				} catch (SQLException e) {
+
+				}
+			}
+		}
+	}
+	@Override
+	public Object getAttachment() {
+		return this.attachement;
+	}
+
+	@Override
+	public String getCharset() {
+		return null;
+	}
+
+	@Override
+	public void execute(final RouteResultsetNode node,
+						final ServerConnection source, final boolean autocommit)
+			throws IOException {
+		Runnable runnable = new Runnable() {
+			@Override
+			public void run() {
+				try {
+					executeSQL(node, source, autocommit);
+				} catch (IOException e) {
+					throw new RuntimeException(e);
+				}
+			}
+		};
+
+		MycatServer.getInstance().getBusinessExecutor().execute(runnable);
+	}
+
+	@Override
+	public void recordSql(String host, String schema, String statement) {
+
+	}
+
+	@Override
+	public boolean syncAndExcute() {
+		return true;
+	}
+
+	@Override
+	public void rollback() {
+		try {
+			con.rollback();
+
+			if(this.respHandler!=null) {
+				this.respHandler.okResponse(OkPacket.OK, this);
+			}
+		} catch (SQLException e) {
+			throw new RuntimeException(e);
+		}
+	}
+
+	public boolean isRunning() {
+		return this.running;
+	}
+
+	@Override
+	public boolean isBorrowed() {
+		return this.borrowed;
+	}
+
+	@Override
+	public void setBorrowed(boolean borrowed) {
+		this.borrowed = borrowed;
+
+	}
+
+	@Override
+	public int getTxIsolation() {
+		if (con != null) {
+			try {
+				return con.getTransactionIsolation();
+			} catch (SQLException e) {
+				return 0;
+			}
+		} else {
+			return -1;
+		}
+	}
+
+	@Override
+	public boolean isAutocommit() {
+		if (con == null) {
+			return true;
+		} else {
+			try {
+				return con.getAutoCommit();
+			} catch (SQLException e) {
+
+			}
+		}
+		return true;
+	}
+
+	@Override
+	public long getId() {
+		return id;
+	}
+
+	@Override
+	public String toString() {
+		return "JDBCConnection [id=" + id +",autocommit="+this.isAutocommit()+",pool=" + pool + ", schema=" + schema + ", dbType=" + dbType + ", oldSchema="
+				+ oldSchema + ", packetId=" + packetId + ", txIsolation=" + txIsolation + ", running=" + running
+				+ ", borrowed=" + borrowed + ", host=" + host + ", port=" + port + ", con=" + con
+				+ ", respHandler=" + respHandler + ", attachement=" + attachement + ", headerOutputed="
+				+ headerOutputed + ", modifiedSQLExecuted=" + modifiedSQLExecuted + ", startTime=" + startTime
+				+ ", lastTime=" + lastTime + ", isSpark=" + isSpark + ", processor=" + processor + "]";
+	}
+
+	@Override
+	public void discardClose(String reason) {
+		// TODO Auto-generated method stub
+	}
+
+	@Override
+	public void query(String sql, int charsetIndex) {
+		try {
+			query(sql);
+		} catch (UnsupportedEncodingException e) {
+			e.printStackTrace();
+			LOGGER.debug("UnsupportedEncodingException :"+ e.getMessage());
+		}
+	}
+}