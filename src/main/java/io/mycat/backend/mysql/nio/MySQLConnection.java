/*
 * Copyright (c) 2013, OpenCloudDB/MyCAT and/or its affiliates. All rights reserved.
 * DO NOT ALTER OR REMOVE COPYRIGHT NOTICES OR THIS FILE HEADER.
 *
 * This code is free software;Designed and Developed mainly by many Chinese 
 * opensource volunteers. you can redistribute it and/or modify it under the 
 * terms of the GNU General Public License version 2 only, as published by the
 * Free Software Foundation.
 *
 * This code is distributed in the hope that it will be useful, but WITHOUT
 * ANY WARRANTY; without even the implied warranty of MERCHANTABILITY or
 * FITNESS FOR A PARTICULAR PURPOSE.  See the GNU General Public License
 * version 2 for more details (a copy is included in the LICENSE file that
 * accompanied this code).
 *
 * You should have received a copy of the GNU General Public License version
 * 2 along with this work; if not, write to the Free Software Foundation,
 * Inc., 51 Franklin St, Fifth Floor, Boston, MA 02110-1301 USA.
 * 
 * Any questions about this component can be directed to it's project Web address 
 * https://code.google.com/p/opencloudb/.
 *
 */
package io.mycat.backend.mysql.nio;

import io.mycat.MycatServer;
import io.mycat.backend.mysql.CharsetUtil;
import io.mycat.backend.mysql.SecurityUtil;
import io.mycat.backend.mysql.nio.handler.ResponseHandler;
import io.mycat.backend.mysql.xa.TxState;
import io.mycat.config.Capabilities;
import io.mycat.config.Isolations;
import io.mycat.net.BackendAIOConnection;
import io.mycat.net.mysql.*;
import io.mycat.route.RouteResultsetNode;
import io.mycat.server.ServerConnection;
import io.mycat.server.parser.ServerParse;
import io.mycat.util.TimeUtil;
import io.mycat.util.exception.UnknownTxIsolationException;
import org.slf4j.Logger;
import org.slf4j.LoggerFactory;

import java.io.UnsupportedEncodingException;
import java.nio.channels.NetworkChannel;
import java.security.NoSuchAlgorithmException;
import java.util.concurrent.atomic.AtomicBoolean;
import java.util.concurrent.atomic.AtomicInteger;

/**
 * @author mycat
 */
public class MySQLConnection extends BackendAIOConnection {
	private static final Logger LOGGER = LoggerFactory
			.getLogger(MySQLConnection.class);
	private static final long CLIENT_FLAGS = initClientFlags();
	private volatile long lastTime; 
	private volatile String schema = null;
	private volatile String oldSchema;
	private volatile boolean borrowed = false;
	private volatile boolean modifiedSQLExecuted = false;
	private volatile int batchCmdCount = 0;

	private static long initClientFlags() {
		int flag = 0;
		flag |= Capabilities.CLIENT_LONG_PASSWORD;
		flag |= Capabilities.CLIENT_FOUND_ROWS;
		flag |= Capabilities.CLIENT_LONG_FLAG;
		flag |= Capabilities.CLIENT_CONNECT_WITH_DB;
		// flag |= Capabilities.CLIENT_NO_SCHEMA;
		boolean usingCompress=MycatServer.getInstance().getConfig().getSystem().getUseCompression()==1 ;
		if(usingCompress)
		{
			 flag |= Capabilities.CLIENT_COMPRESS;
		}
		flag |= Capabilities.CLIENT_ODBC;
		flag |= Capabilities.CLIENT_LOCAL_FILES;
		flag |= Capabilities.CLIENT_IGNORE_SPACE;
		flag |= Capabilities.CLIENT_PROTOCOL_41;
		flag |= Capabilities.CLIENT_INTERACTIVE;
		// flag |= Capabilities.CLIENT_SSL;
		flag |= Capabilities.CLIENT_IGNORE_SIGPIPE;
		flag |= Capabilities.CLIENT_TRANSACTIONS;
		// flag |= Capabilities.CLIENT_RESERVED;
		flag |= Capabilities.CLIENT_SECURE_CONNECTION;
		// client extension
		flag |= Capabilities.CLIENT_MULTI_STATEMENTS;
		flag |= Capabilities.CLIENT_MULTI_RESULTS;
		return flag;
	}

	private static final CommandPacket _READ_UNCOMMITTED = new CommandPacket();
	private static final CommandPacket _READ_COMMITTED = new CommandPacket();
	private static final CommandPacket _REPEATED_READ = new CommandPacket();
	private static final CommandPacket _SERIALIZABLE = new CommandPacket();
	private static final CommandPacket _AUTOCOMMIT_ON = new CommandPacket();
	private static final CommandPacket _AUTOCOMMIT_OFF = new CommandPacket();
	private static final CommandPacket _COMMIT = new CommandPacket();
	private static final CommandPacket _ROLLBACK = new CommandPacket();
	static {
		_READ_UNCOMMITTED.packetId = 0;
		_READ_UNCOMMITTED.command = MySQLPacket.COM_QUERY;
		_READ_UNCOMMITTED.arg = "SET SESSION TRANSACTION ISOLATION LEVEL READ UNCOMMITTED"
				.getBytes();
		_READ_COMMITTED.packetId = 0;
		_READ_COMMITTED.command = MySQLPacket.COM_QUERY;
		_READ_COMMITTED.arg = "SET SESSION TRANSACTION ISOLATION LEVEL READ COMMITTED"
				.getBytes();
		_REPEATED_READ.packetId = 0;
		_REPEATED_READ.command = MySQLPacket.COM_QUERY;
		_REPEATED_READ.arg = "SET SESSION TRANSACTION ISOLATION LEVEL REPEATABLE READ"
				.getBytes();
		_SERIALIZABLE.packetId = 0;
		_SERIALIZABLE.command = MySQLPacket.COM_QUERY;
		_SERIALIZABLE.arg = "SET SESSION TRANSACTION ISOLATION LEVEL SERIALIZABLE"
				.getBytes();
		_AUTOCOMMIT_ON.packetId = 0;
		_AUTOCOMMIT_ON.command = MySQLPacket.COM_QUERY;
		_AUTOCOMMIT_ON.arg = "SET autocommit=1".getBytes();
		_AUTOCOMMIT_OFF.packetId = 0;
		_AUTOCOMMIT_OFF.command = MySQLPacket.COM_QUERY;
		_AUTOCOMMIT_OFF.arg = "SET autocommit=0".getBytes();
		_COMMIT.packetId = 0;
		_COMMIT.command = MySQLPacket.COM_QUERY;
		_COMMIT.arg = "commit".getBytes();
		_ROLLBACK.packetId = 0;
		_ROLLBACK.command = MySQLPacket.COM_QUERY;
		_ROLLBACK.arg = "rollback".getBytes();
	}

	private MySQLDataSource pool;
	private boolean fromSlaveDB;
	private long threadId;
	private HandshakePacket handshake;
	private volatile int txIsolation;
	private volatile boolean autocommit;
	private long clientFlags;
	private boolean isAuthenticated;
	private String user;
	private String password;
	private Object attachment;
	private volatile ResponseHandler respHandler;

	private final AtomicBoolean isQuit;
	private volatile StatusSync statusSync;
	private volatile boolean metaDataSyned = true;
	private volatile int xaStatus = 0;

	public MySQLConnection(NetworkChannel channel, boolean fromSlaveDB) {
		super(channel);
		this.clientFlags = CLIENT_FLAGS;
		this.lastTime = TimeUtil.currentTimeMillis();
		this.isQuit = new AtomicBoolean(false);
		this.autocommit = true;
		this.fromSlaveDB = fromSlaveDB;
		// 设为默认值，免得每个初始化好的连接都要去同步一下
		this.txIsolation = MycatServer.getInstance().getConfig().getSystem().getTxIsolation();
	}

	public int getXaStatus() {
		return xaStatus;
	}

	public void setXaStatus(int xaStatus) {
		this.xaStatus = xaStatus;
	}

	public void onConnectFailed(Throwable t) {
		if (handler instanceof MySQLConnectionHandler) {
			MySQLConnectionHandler theHandler = (MySQLConnectionHandler) handler;
			theHandler.connectionError(t);
		} else {
			((MySQLConnectionAuthenticator) handler).connectionError(this, t);
		}
	}

	public String getSchema() {
		return this.schema;
	}

	public void setSchema(String newSchema) {
		String curSchema = schema;
		if (curSchema == null) {
			this.schema = newSchema;
			this.oldSchema = newSchema;
		} else {
			this.oldSchema = curSchema;
			this.schema = newSchema;
		}
	}

	public MySQLDataSource getPool() {
		return pool;
	}

	public void setPool(MySQLDataSource pool) {
		this.pool = pool;
	}

	public String getUser() {
		return user;
	}

	public void setUser(String user) {
		this.user = user;
	}

	public void setPassword(String password) {
		this.password = password;
	}

	public HandshakePacket getHandshake() {
		return handshake;
	}

	public void setHandshake(HandshakePacket handshake) {
		this.handshake = handshake;
	}

	public long getThreadId() {
		return threadId;
	}

	public void setThreadId(long threadId) {
		this.threadId = threadId;
	}

	public boolean isAuthenticated() {
		return isAuthenticated;
	}

	public void setAuthenticated(boolean isAuthenticated) {
		this.isAuthenticated = isAuthenticated;
	}

	public String getPassword() {
		return password;
	}

	public void authenticate() {
		AuthPacket packet = new AuthPacket();
		packet.packetId = 1;
		packet.clientFlags = clientFlags;
		packet.maxPacketSize = maxPacketSize;
		packet.charsetIndex = this.charsetIndex;
		packet.user = user;
		try {
			packet.password = passwd(password, handshake);
		} catch (NoSuchAlgorithmException e) {
			throw new RuntimeException(e.getMessage());
		}
		packet.database = schema;
		packet.write(this);
	}

	public boolean isAutocommit() {
		return autocommit;
	}

	public Object getAttachment() {
		return attachment;
	}

	public void setAttachment(Object attachment) {
		this.attachment = attachment;
	}

	public boolean isClosedOrQuit() {
		return isClosed() || isQuit.get();
	}

	protected void sendQueryCmd(String query) {
		CommandPacket packet = new CommandPacket();
		packet.packetId = 0;
		packet.command = MySQLPacket.COM_QUERY;
		try {
			packet.arg = query.getBytes(charset);
		} catch (UnsupportedEncodingException e) {
			throw new RuntimeException(e);
		}
		lastTime = TimeUtil.currentTimeMillis();
		packet.write(this);
	}

	private static void getCharsetCommand(StringBuilder sb, int clientCharIndex) {
		sb.append("SET names ").append(CharsetUtil.getCharset(clientCharIndex))
				.append(";");
	}

	private static void getTxIsolationCommand(StringBuilder sb, int txIsolation) {
		switch (txIsolation) {
		case Isolations.READ_UNCOMMITTED:
			sb.append("SET SESSION TRANSACTION ISOLATION LEVEL READ UNCOMMITTED;");
			return;
		case Isolations.READ_COMMITTED:
			sb.append("SET SESSION TRANSACTION ISOLATION LEVEL READ COMMITTED;");
			return;
		case Isolations.REPEATED_READ:
			sb.append("SET SESSION TRANSACTION ISOLATION LEVEL REPEATABLE READ;");
			return;
		case Isolations.SERIALIZABLE:
			sb.append("SET SESSION TRANSACTION ISOLATION LEVEL SERIALIZABLE;");
			return;
		default:
			throw new UnknownTxIsolationException("txIsolation:" + txIsolation);
		}
	}

	private void getAutocommitCommand(StringBuilder sb, boolean autoCommit) {
		if (autoCommit) {
			sb.append("SET autocommit=1;");
		} else {
			sb.append("SET autocommit=0;");
		}
	}

	private static class StatusSync {
		private final String schema;
		private final Integer charsetIndex;
		private final Integer txtIsolation;
		private final Boolean autocommit;
		private final AtomicInteger synCmdCount;
		private final boolean xaStarted;

		public StatusSync(boolean xaStarted, String schema,
				Integer charsetIndex, Integer txtIsolation, Boolean autocommit,
				int synCount) {
			super();
			this.xaStarted = xaStarted;
			this.schema = schema;
			this.charsetIndex = charsetIndex;
			this.txtIsolation = txtIsolation;
			this.autocommit = autocommit;
			this.synCmdCount = new AtomicInteger(synCount);
		}

		public boolean synAndExecuted(MySQLConnection conn) {
			int remains = synCmdCount.decrementAndGet();
			if (remains == 0) {// syn command finished
				this.updateConnectionInfo(conn);
				conn.metaDataSyned = true;
				return false;
			} else if (remains < 0) {
				return true;
			}
			return false;
		}

		private void updateConnectionInfo(MySQLConnection conn)

		{
			if (schema != null) {
				conn.schema = schema;
				conn.oldSchema = conn.schema;
			}
			if (charsetIndex != null) {
				conn.setCharset(CharsetUtil.getCharset(charsetIndex));
			}
			if (txtIsolation != null) {
				conn.txIsolation = txtIsolation;
			}
			if (autocommit != null) {
				conn.autocommit = autocommit;
			}
		}

	}

	/**
	 * @return if synchronization finished and execute-sql has already been sent
	 *         before
	 */
	public boolean syncAndExcute() {
		StatusSync sync = this.statusSync;
		if (sync == null) {
			return true;
		} else {
			boolean executed = sync.synAndExecuted(this);
			if (executed) {
				statusSync = null;
			}
			return executed;
		}

	}

	public void execute(RouteResultsetNode rrn, ServerConnection sc,
			boolean autocommit) throws UnsupportedEncodingException {
		if (!modifiedSQLExecuted && rrn.isModifySQL()) {
			modifiedSQLExecuted = true;
		}
		String xaTXID = null;
		if(sc.getSession2().getXaTXID()!=null){
			xaTXID = sc.getSession2().getXaTXID()+",'"+getSchema()+"'";
		}
		synAndDoExecute(xaTXID, rrn, sc.getCharsetIndex(), sc.getTxIsolation(),
				autocommit);
	}

	private void synAndDoExecute(String xaTxID, RouteResultsetNode rrn,
			int clientCharSetIndex, int clientTxIsoLation,
			boolean clientAutoCommit) {
		String xaCmd = null;

		boolean conAutoComit = this.autocommit;
		String conSchema = this.schema;
		boolean strictTxIsolation = MycatServer.getInstance().getConfig().getSystem().isStrictTxIsolation();
		boolean expectAutocommit = false;
		// 如果在非自动提交情况下,如果需要严格保证事务级别,则需做下列判断
		if (strictTxIsolation) {
			expectAutocommit = isFromSlaveDB() || clientAutoCommit;
		} else {
			// never executed modify sql,so auto commit
			expectAutocommit = (!modifiedSQLExecuted || isFromSlaveDB() || clientAutoCommit);
		}
		if (expectAutocommit == false && xaTxID != null && xaStatus == TxState.TX_INITIALIZE_STATE) {
			//clientTxIsoLation = Isolations.SERIALIZABLE;
			xaCmd = "XA START " + xaTxID + ';';
			this.xaStatus = TxState.TX_STARTED_STATE;
		}
		int schemaSyn = conSchema.equals(oldSchema) ? 0 : 1;
		int charsetSyn = 0;
		if (this.charsetIndex != clientCharSetIndex) {
			//need to syn the charset of connection.
			//set current connection charset to client charset.
			//otherwise while sending commend to server the charset will not coincidence.
			setCharset(CharsetUtil.getCharset(clientCharSetIndex));
			charsetSyn = 1;
		}
		int txIsoLationSyn = (txIsolation == clientTxIsoLation) ? 0 : 1;
		int autoCommitSyn = (conAutoComit == expectAutocommit) ? 0 : 1;
		int synCount = schemaSyn + charsetSyn + txIsoLationSyn + autoCommitSyn + (xaCmd!=null?1:0);
//		if (synCount == 0 && this.xaStatus != TxState.TX_STARTED_STATE) {
		if (synCount == 0 ) {
			// not need syn connection
//			if (LOGGER.isDebugEnabled()) {
//				LOGGER.debug("not need syn connection :\n" + this+"\n to send query cmd:\n"+rrn.getStatement()
//						+"\n in pool\n"
//				+this.getPool().getConfig());
//			}
			sendQueryCmd(rrn.getStatement());
			return;
		}
		CommandPacket schemaCmd = null;
		StringBuilder sb = new StringBuilder();
		if (schemaSyn == 1) {
			schemaCmd = getChangeSchemaCommand(conSchema);
			// getChangeSchemaCommand(sb, conSchema);
		}

		if (charsetSyn == 1) {
			getCharsetCommand(sb, clientCharSetIndex);
		}
		if (txIsoLationSyn == 1) {
			getTxIsolationCommand(sb, clientTxIsoLation);
		}
		if (autoCommitSyn == 1) {
			getAutocommitCommand(sb, expectAutocommit);
		}
		if (xaCmd != null) {
			sb.append(xaCmd);
		}
		if (LOGGER.isDebugEnabled()) {
			LOGGER.debug("con need syn ,total syn cmd " + synCount
					+ " commands " + sb.toString() + "schema change:"
					+ (schemaCmd != null) + " con:" + this);
		}
		metaDataSyned = false;
		statusSync = new StatusSync(xaCmd != null, conSchema,
				clientCharSetIndex, clientTxIsoLation, expectAutocommit,
				synCount);
		// syn schema
		if (schemaCmd != null) {
			schemaCmd.write(this);
		}
		// and our query sql to multi command at last
		sb.append(rrn.getStatement()+";");
		// syn and execute others
		this.sendQueryCmd(sb.toString());
		// waiting syn result...

	}

	private static CommandPacket getChangeSchemaCommand(String schema) {
		CommandPacket cmd = new CommandPacket();
		cmd.packetId = 0;
		cmd.command = MySQLPacket.COM_INIT_DB;
		cmd.arg = schema.getBytes();
		return cmd;
	}

	/**
	 * by wuzh ,execute a query and ignore transaction settings for performance
	 * 
	 * @param query
	 * @throws UnsupportedEncodingException
	 */
	public void query(String query) throws UnsupportedEncodingException {
		RouteResultsetNode rrn = new RouteResultsetNode("default",
				ServerParse.SELECT, query);

		synAndDoExecute(null, rrn, this.charsetIndex, this.txIsolation, true);

	}
	/**
	 * by zwy ,execute a query with charsetIndex
	 * 
	 * @param query
	 * @throws UnsupportedEncodingException
	 */
	@Override
	public void query(String query, int charsetIndex) {
		RouteResultsetNode rrn = new RouteResultsetNode("default",
				ServerParse.SELECT, query);

		synAndDoExecute(null, rrn, charsetIndex, this.txIsolation, true);
		
	}
	public long getLastTime() {
		return lastTime;
	}

	public void setLastTime(long lastTime) {
		this.lastTime = lastTime;
	}

	public void quit() {
		if (isQuit.compareAndSet(false, true) && !isClosed()) {
			if (isAuthenticated) {
				write(writeToBuffer(QuitPacket.QUIT, allocate()));
				write(allocate());
			} else {
				close("normal");
			}
		}
	}

	@Override
	public void close(String reason) {
		if (!isClosed.get()) {
			isQuit.set(true);
			ResponseHandler tmpRespHandlers= respHandler;
			setResponseHandler(null);
			super.close(reason);
			pool.connectionClosed(this);
			if (tmpRespHandlers != null) {
				tmpRespHandlers.connectionClose(this, reason);
			}
			if( this.handler instanceof MySQLConnectionAuthenticator) {
				((MySQLConnectionAuthenticator) this.handler).connectionError(this, new Throwable(reason));
				
			}
		} else {
			//主要起一个清理资源的作用
			super.close(reason);
		}
	}

	public void commit() {

		_COMMIT.write(this);

	}

	public boolean batchCmdFinished() {
		batchCmdCount--;
		return (batchCmdCount == 0);
	}

	public void execCmd(String cmd) {
		this.sendQueryCmd(cmd);
	}

	public void execBatchCmd(String[] batchCmds) {
		// "XA END "+xaID+";"+"XA PREPARE "+xaID
		this.batchCmdCount = batchCmds.length;
		StringBuilder sb = new StringBuilder();
		for (String sql : batchCmds) {
			sb.append(sql).append(';');
		}
		this.sendQueryCmd(sb.toString());
	}

	public void rollback() {
		_ROLLBACK.write(this);
	}

	public void release() {
		if (metaDataSyned == false) {// indicate connection not normalfinished
										// ,and
										// we can't know it's syn status ,so
										// close
										// it
			LOGGER.warn("can't sure connection syn result,so close it " + this);
			this.respHandler = null;
			this.close("syn status unkown ");
			return;
		}
		metaDataSyned = true;
		attachment = null;
		statusSync = null;
		modifiedSQLExecuted = false;		
		xaStatus = TxState.TX_INITIALIZE_STATE;
		setResponseHandler(null);
		pool.releaseChannel(this);
	}

	public boolean setResponseHandler(ResponseHandler queryHandler) {
		if (handler instanceof MySQLConnectionHandler) {
			((MySQLConnectionHandler) handler).setResponseHandler(queryHandler);
			respHandler = queryHandler;
			return true;
		} else if (queryHandler != null) {
			LOGGER.warn("set not MySQLConnectionHandler "
					+ queryHandler.getClass().getCanonicalName());
		}
		return false;
	}

	/**
	 * 写队列为空，可以继续写数据
	 */
	public void writeQueueAvailable() {
		if (respHandler != null) {
			respHandler.writeQueueAvailable();
		}
	}

	/**
	 * 记录sql执行信息
	 */
	public void recordSql(String host, String schema, String stmt) {
		// final long now = TimeUtil.currentTimeMillis();
		// if (now > this.lastTime) {
		// // long time = now - this.lastTime;
		// // SQLRecorder sqlRecorder = this.pool.getSqlRecorder();
		// // if (sqlRecorder.check(time)) {
		// // SQLRecord recorder = new SQLRecord();
		// // recorder.host = host;
		// // recorder.schema = schema;
		// // recorder.statement = stmt;
		// // recorder.startTime = lastTime;
		// // recorder.executeTime = time;
		// // recorder.dataNode = pool.getName();
		// // recorder.dataNodeIndex = pool.getIndex();
		// // sqlRecorder.add(recorder);
		// // }
		// }
		// this.lastTime = now;
	}

	private static byte[] passwd(String pass, HandshakePacket hs)
			throws NoSuchAlgorithmException {
		if (pass == null || pass.length() == 0) {
			return null;
		}
		byte[] passwd = pass.getBytes();
		int sl1 = hs.seed.length;
		int sl2 = hs.restOfScrambleBuff.length;
		byte[] seed = new byte[sl1 + sl2];
		System.arraycopy(hs.seed, 0, seed, 0, sl1);
		System.arraycopy(hs.restOfScrambleBuff, 0, seed, sl1, sl2);
		return SecurityUtil.scramble411(passwd, seed);
	}

	@Override
	public boolean isFromSlaveDB() {
		return fromSlaveDB;
	}

	@Override
	public boolean isBorrowed() {
		return borrowed;
	}

	@Override
	public void setBorrowed(boolean borrowed) {
		this.lastTime = TimeUtil.currentTimeMillis();
		this.borrowed = borrowed;
	}

	@Override
	public String toString() {
		return "MySQLConnection [id=" + id + ", lastTime=" + lastTime
				+ ", user=" + user
				+ ", schema=" + schema + ", old shema=" + oldSchema
				+ ", borrowed=" + borrowed + ", fromSlaveDB=" + fromSlaveDB
				+ ", threadId=" + threadId + ", charset=" + charset
				+ ", txIsolation=" + txIsolation + ", autocommit=" + autocommit
				+ ", attachment=" + attachment + ", respHandler=" + respHandler
				+ ", host=" + host + ", port=" + port + ", statusSync="
				+ statusSync + ", writeQueue=" + this.getWriteQueue().size()
				+ ", modifiedSQLExecuted=" + modifiedSQLExecuted + "]";
	}

	@Override
	public boolean isModifiedSQLExecuted() {
		return modifiedSQLExecuted;
	}

	@Override
	public int getTxIsolation() {
		return txIsolation;
	}
<<<<<<< HEAD

=======
>>>>>>> feffedd5
}<|MERGE_RESOLUTION|>--- conflicted
+++ resolved
@@ -701,8 +701,4 @@
 	public int getTxIsolation() {
 		return txIsolation;
 	}
-<<<<<<< HEAD
-
-=======
->>>>>>> feffedd5
 }