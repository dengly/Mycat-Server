--- conflicted
+++ resolved
@@ -1,922 +1,913 @@
-/*
- * Copyright (c) 2013, OpenCloudDB/MyCAT and/or its affiliates. All rights reserved.
- * DO NOT ALTER OR REMOVE COPYRIGHT NOTICES OR THIS FILE HEADER.
- *
- * This code is free software;Designed and Developed mainly by many Chinese
- * opensource volunteers. you can redistribute it and/or modify it under the
- * terms of the GNU General Public License version 2 only, as published by the
- * Free Software Foundation.
- *
- * This code is distributed in the hope that it will be useful, but WITHOUT
- * ANY WARRANTY; without even the implied warranty of MERCHANTABILITY or
- * FITNESS FOR A PARTICULAR PURPOSE.  See the GNU General Public License
- * version 2 for more details (a copy is included in the LICENSE file that
- * accompanied this code).
- *
- * You should have received a copy of the GNU General Public License version
- * 2 along with this work; if not, write to the Free Software Foundation,
- * Inc., 51 Franklin St, Fifth Floor, Boston, MA 02110-1301 USA.
- *
- * Any questions about this component can be directed to it's project Web address
- * https://code.google.com/p/opencloudb/.
- *
- */
-package io.mycat.backend.mysql.nio.handler;
-
-import io.mycat.MycatServer;
-import io.mycat.backend.BackendConnection;
-import io.mycat.backend.datasource.PhysicalDBNode;
-import io.mycat.backend.mysql.LoadDataUtil;
-import io.mycat.cache.LayerCachePool;
-import io.mycat.config.MycatConfig;
-import io.mycat.memory.unsafe.row.UnsafeRow;
-import io.mycat.net.mysql.*;
-import io.mycat.route.RouteResultset;
-import io.mycat.route.RouteResultsetNode;
-import io.mycat.server.NonBlockingSession;
-import io.mycat.server.ServerConnection;
-import io.mycat.server.parser.ServerParse;
-import io.mycat.sqlengine.mpp.*;
-import io.mycat.statistic.stat.QueryResult;
-import io.mycat.statistic.stat.QueryResultDispatcher;
-import io.mycat.util.ResultSetUtil;
-import org.slf4j.Logger;
-import org.slf4j.LoggerFactory;
-
-import java.io.IOException;
-import java.nio.ByteBuffer;
-import java.util.*;
-import java.util.concurrent.atomic.AtomicBoolean;
-import java.util.concurrent.locks.ReentrantLock;
-
-/**
- * 多节点查询处理器
- * @author mycat
- */
-public class MultiNodeQueryHandler extends MultiNodeHandler implements LoadDataResponseHandler {
-
-	private static final Logger LOGGER = LoggerFactory.getLogger(MultiNodeQueryHandler.class);
-
-	private final RouteResultset rrs;
-	private final NonBlockingSession session;
-	// private final CommitNodeHandler icHandler;
-	private final AbstractDataNodeMerge dataMergeSvr;
-	private final boolean autocommit;
-	private String priamaryKeyTable = null;
-	private int primaryKeyIndex = -1;
-	private int fieldCount = 0;
-	private final ReentrantLock lock;
-	private long affectedRows;
-	private long selectRows;
-	private long insertId;
-	private volatile boolean fieldsReturned;
-	private int okCount;
-	private final boolean isCallProcedure;
-	private long startTime;
-	private long netInBytes;
-	private long netOutBytes;
-	private int execCount = 0;
-
-	private boolean prepared;
-	private List<FieldPacket> fieldPackets = new ArrayList<FieldPacket>();
-	private int isOffHeapuseOffHeapForMerge = 1;
-	//huangyiming add  中间处理结果是否处理完毕
-	private final AtomicBoolean isMiddleResultDone;
-	/**
-	 * Limit N，M
-	 */
-	private   int limitStart;
-	private   int limitSize;
-
-	private int index = 0;
-
-	private int end = 0;
-
-	//huangyiming
-	private byte[] header = null;
-	private List<byte[]> fields = null;
-
-	public MultiNodeQueryHandler(int sqlType, RouteResultset rrs,
-								 boolean autocommit, NonBlockingSession session) {
-
-		super(session);
-		this.isMiddleResultDone = new AtomicBoolean(false);
-
-		if (rrs.getNodes() == null) {
-			throw new IllegalArgumentException("routeNode is null!");
-		}
-
-		if (LOGGER.isDebugEnabled()) {
-			LOGGER.debug("execute mutinode query " + rrs.getStatement());
-		}
-
-		this.rrs = rrs;
-		isOffHeapuseOffHeapForMerge = MycatServer.getInstance().
-				getConfig().getSystem().getUseOffHeapForMerge();
-		if (ServerParse.SELECT == sqlType && rrs.needMerge()) {
-			/**
-			 * 使用Off Heap
-			 */
-			if(isOffHeapuseOffHeapForMerge == 1){
-				dataMergeSvr = new DataNodeMergeManager(this,rrs,isMiddleResultDone);
-			}else {
-				dataMergeSvr = new DataMergeService(this,rrs);
-			}
-		} else {
-			dataMergeSvr = null;
-		}
-
-		isCallProcedure = rrs.isCallStatement();
-		this.autocommit = session.getSource().isAutocommit();
-		this.session = session;
-		this.lock = new ReentrantLock();
-		// this.icHandler = new CommitNodeHandler(session);
-
-		this.limitStart = rrs.getLimitStart();
-		this.limitSize = rrs.getLimitSize();
-		this.end = limitStart + rrs.getLimitSize();
-
-		if (this.limitStart < 0)
-			this.limitStart = 0;
-
-		if (rrs.getLimitSize() < 0)
-			end = Integer.MAX_VALUE;
-		if ((dataMergeSvr != null)
-				&& LOGGER.isDebugEnabled()) {
-			LOGGER.debug("has data merge logic ");
-		}
-
-		if ( rrs != null && rrs.getStatement() != null) {
-			netInBytes += rrs.getStatement().getBytes().length;
-		}
-	}
-
-	protected void reset(int initCount) {
-		super.reset(initCount);
-		this.okCount = initCount;
-		this.execCount = 0;
-		this.netInBytes = 0;
-		this.netOutBytes = 0;
-	}
-
-	public NonBlockingSession getSession() {
-		return session;
-	}
-
-	public void execute() throws Exception {
-		final ReentrantLock lock = this.lock;
-		lock.lock();
-		try {
-			this.reset(rrs.getNodes().length);
-			this.fieldsReturned = false;
-			this.affectedRows = 0L;
-			this.insertId = 0L;
-		} finally {
-			lock.unlock();
-		}
-		MycatConfig conf = MycatServer.getInstance().getConfig();
-		startTime = System.currentTimeMillis();
-		LOGGER.debug("rrs.getRunOnSlave()-" + rrs.getRunOnSlaveDebugInfo());
-		//todo 增加处理如果超过最大链接的处理。是zwy 2018.07
-		int start = 0;
-		try {
-			for (final RouteResultsetNode node : rrs.getNodes()) {
-				BackendConnection conn = session.getTarget(node);
-				if (session.tryExistsCon(conn, node)) {
-					if(LOGGER.isDebugEnabled()) {
-						LOGGER.debug("node.getRunOnSlave()-" + node.getRunOnSlave());
-			            LOGGER.debug(new StringBuilder(this.toString()).append(session.getSource()).append(rrs).toString());
-					}
-					node.setRunOnSlave(rrs.getRunOnSlave());	// 实现 master/slave注解	
-					if(LOGGER.isDebugEnabled()) {
-						LOGGER.debug("node.getRunOnSlave()-" + node.getRunOnSlave());
-					}
-					_execute(conn, node);
-				} else {
-					// create new connection
-					//LOGGER.debug("node.getRunOnSlave()1-" + node.getRunOnSlave());
-					node.setRunOnSlave(rrs.getRunOnSlave());	// 实现 master/slave注解
-					//LOGGER.debug("node.getRunOnSlave()2-" + node.getRunOnSlave());
-					PhysicalDBNode dn = conf.getDataNodes().get(node.getName());
-					dn.getConnection(dn.getDatabase(), autocommit, node, this, node);
-					// 注意该方法不仅仅是获取连接，获取新连接成功之后，会通过层层回调，最后回调到本类 的connectionAcquired
-					// 这是通过 上面方法的 this 参数的层层传递完成的。
-					// connectionAcquired 进行执行操作:
-					// session.bindConnection(node, conn);
-					// _execute(conn, node); 
-				}
-				start++;
-			}
-		}catch (Exception e) {
-			ServerConnection source = session.getSource();
-            int len = rrs.getNodes().length - start;
-            for(int i = 0 ; i < len ; i++) {
-            	//flag = this.decrementCountBy(1);
-            	 this.connectionError(e, null);
-            }
-            LOGGER.error(new StringBuilder(this.toString()).append(source).append(rrs).toString(), e);
-           // this.connectionError(e, null);
-           // if(flag) {
-           //     LOGGER.error(new StringBuilder(this.toString()).append(source).append(rrs).toString(), e);
-            //}
-		}
-	}
-
-	private void _execute(BackendConnection conn, RouteResultsetNode node) {
-		if (clearIfSessionClosed(session)) {
-			return;
-		}
-		conn.setResponseHandler(this);
-		try {
-			conn.execute(node, session.getSource(), autocommit);
-		} catch (IOException e) {
-			connectionError(e, conn);
-		}
-	}
-
-	@Override
-	public void connectionAcquired(final BackendConnection conn) {
-		final RouteResultsetNode node = (RouteResultsetNode) conn
-				.getAttachment();
-		session.bindConnection(node, conn);
-		if(errorRepsponsed.get()) {
-			ServerConnection source = session.getSource();			
-			LOGGER.warn(new StringBuilder(this.toString()).append(source).append(rrs).toString(), "connectionAcquired",conn);
-			this.connectionClose(conn, "find error, so close this connection");
-			return ;
-		}
-		_execute(conn, node);
-	}
-
-	private boolean decrementOkCountBy(int finished) {
-		lock.lock();
-		try {
-			return --okCount == 0;
-		} finally {
-			lock.unlock();
-		}
-	}
-
-	@Override
-	public void okResponse(byte[] data, BackendConnection conn) {
-
-		this.netOutBytes += data.length;
-
-		boolean executeResponse = conn.syncAndExcute();
-		if (LOGGER.isDebugEnabled()) {
-			LOGGER.debug("received ok response ,executeResponse:"
-					+ executeResponse + " from " + conn);
-		}
-		if (executeResponse) {
-
-			ServerConnection source = session.getSource();
-			OkPacket ok = new OkPacket();
-			ok.read(data);
-			//存储过程
-			boolean isCanClose2Client =(!rrs.isCallStatement()) ||(rrs.isCallStatement() &&!rrs.getProcedure().isResultSimpleValue());;
-			if(!isCallProcedure)
-			{
-				if (clearIfSessionClosed(session))
-				{
-					return;
-				} else if (canClose(conn, false))
-				{
-					return;
-				}
-			}
-			lock.lock();
-			try {
-				// 判断是否是全局表，如果是，执行行数不做累加，以最后一次执行的为准。
-				if (!rrs.isGlobalTable()) {
-					affectedRows += ok.affectedRows;
-				} else {
-					affectedRows = ok.affectedRows;
-				}
-				if (ok.insertId > 0) {
-					insertId = (insertId == 0) ? ok.insertId : Math.min(
-							insertId, ok.insertId);
-				}
-			} finally {
-				lock.unlock();
-			}
-			if (LOGGER.isDebugEnabled()) {
-				LOGGER.debug(this.toString() +"on row okResponse " + conn + "  "+ errorRepsponsed.get() +"  "+nodeCount);
-			}
-			// 对于存储过程，其比较特殊，查询结果返回EndRow报文以后，还会再返回一个OK报文，才算结束
-			boolean isEndPacket = isCallProcedure ? decrementOkCountBy(1): decrementCountBy(1);
-			if (isEndPacket && isCanClose2Client) {
-
-				if (this.autocommit && !session.getSource().isLocked()) {// clear all connections
-					session.releaseConnections(false);
-				}
-
-				if (this.isFail() || session.closed()) {
-					tryErrorFinished(true);
-					return;
-				}
-
-				lock.lock();
-				try {
-					if (rrs.isLoadData()) {
-						byte lastPackId = source.getLoadDataInfileHandler()
-								.getLastPackId();
-						ok.packetId = ++lastPackId;// OK_PACKET
-						ok.message = ("Records: " + affectedRows + "  Deleted: 0  Skipped: 0  Warnings: 0")
-								.getBytes();// 此处信息只是为了控制台给人看的
-						source.getLoadDataInfileHandler().clear();
-					} else {
-						ok.packetId = ++packetId;// OK_PACKET
-					}
-
-					ok.affectedRows = affectedRows;
-					ok.serverStatus = source.isAutocommit() ? 2 : 1;
-					if (insertId > 0) {
-						ok.insertId = insertId;
-						source.setLastInsertId(insertId);
-					}
-					//  判断是否已经报错返回给前台了 2018.07 
-					if(source.canResponse()) {
-						ok.write(source);
-					}
-				} catch (Exception e) {
-					handleDataProcessException(e);
-				} finally {
-					lock.unlock();
-				}
-			}
-
-
-			// add by lian
-			// 解决sql统计中写操作永远为0
-			execCount++;
-			if (execCount == rrs.getNodes().length) {
-				source.setExecuteSql(null);  //完善show @@connection.sql 监控命令.已经执行完的sql 不再显示
-				QueryResult queryResult = new QueryResult(session.getSource().getUser(),
-						rrs.getSqlType(), rrs.getStatement(), selectRows, netInBytes, netOutBytes, startTime, System.currentTimeMillis(),0);
-				QueryResultDispatcher.dispatchQuery( queryResult );
-			}
-		}
-	}
-
-	@Override
-	public void rowEofResponse(final byte[] eof, BackendConnection conn) {
-		if (LOGGER.isDebugEnabled()) {
-			LOGGER.debug(this.toString() +"on row end reseponse " + conn + "  "+ errorRepsponsed.get() +"  "+nodeCount);
-		}
-
-		this.netOutBytes += eof.length;
-		MiddlerResultHandler middlerResultHandler = session.getMiddlerResultHandler();
-
-		if (errorRepsponsed.get()) {
-			// the connection has been closed or set to "txInterrupt" properly
-			//in tryErrorFinished() method! If we close it here, it can
-			// lead to tx error such as blocking rollback tx for ever.
-			// @author Uncle-pan
-			// @since 2016-03-25
-			// conn.close(this.error);
-			return;
-		}
-
-		final ServerConnection source = session.getSource();
-		if (!isCallProcedure) {
-			if (clearIfSessionClosed(session)) {
-				return;
-			} else if (canClose(conn, false)) {
-				return;
-			}
-		}
-
-		if (decrementCountBy(1)) {
-			if (!rrs.isCallStatement()||(rrs.isCallStatement()&&rrs.getProcedure().isResultSimpleValue())) {
-				if (this.autocommit && !session.getSource().isLocked()) {// clear all connections
-					session.releaseConnections(false);
-				}
-
-				if (this.isFail() || session.closed()) {
-					tryErrorFinished(true);
-					return;
-				}
-			}
-			if (dataMergeSvr != null) {
-				//huangyiming add 数据合并前如果有中间过程则先执行数据合并再执行下一步
-				if(session.getMiddlerResultHandler() !=null  ){
-					isMiddleResultDone.set(true);
-				}
-
-				try {
-					dataMergeSvr.outputMergeResult(session, eof);
-				} catch (Exception e) {
-					handleDataProcessException(e);
-				}
-
-			} else {
-				try {
-					lock.lock();
-					eof[3] = ++packetId;
-					if (LOGGER.isDebugEnabled()) {
-						LOGGER.debug("last packet id:" + packetId);
-					}
-					if(  middlerResultHandler ==null ){
-						//middlerResultHandler.secondEexcute();
-						if(source.canResponse()) {
-							source.write(eof);
-						}
-					}
- 				} finally {
-					lock.unlock();
-
-				}
-			}
-		}
-		execCount++;
-		if(middlerResultHandler !=null){
-			if (execCount != rrs.getNodes().length) {
-
-				return;
-			}
-			/*else{
-				middlerResultHandler.secondEexcute();
-			}*/
-		}
-		if (execCount == rrs.getNodes().length) {
-			int resultSize = source.getWriteQueue().size()*MycatServer.getInstance().getConfig().getSystem().getBufferPoolPageSize();
-			source.setExecuteSql(null);  //完善show @@connection.sql 监控命令.已经执行完的sql 不再显示
-			//TODO: add by zhuam
-			//查询结果派发
-			QueryResult queryResult = new QueryResult(session.getSource().getUser(),
-					rrs.getSqlType(), rrs.getStatement(), selectRows, netInBytes, netOutBytes, startTime, System.currentTimeMillis(),resultSize);
-			QueryResultDispatcher.dispatchQuery( queryResult );
-
-
-			//	add huangyiming  如果是中间过程,必须等数据合并好了再进行下一步语句的拼装
- 			if(middlerResultHandler !=null ){
- 				while (!this.isMiddleResultDone.compareAndSet(false, true)) {
- 	                Thread.yield();
- 	             }
- 				middlerResultHandler.secondEexcute();
-				isMiddleResultDone.set(false);
-			}
-		}
-
-	}
-
-	/**
-	 * 将汇聚结果集数据真正的发送给Mycat客户端
-	 * @param source
-	 * @param eof
-	 * @param
-	 */
-	public void outputMergeResult(final ServerConnection source, final byte[] eof, Iterator<UnsafeRow> iter,AtomicBoolean isMiddleResultDone) {
-
-		try {
-			lock.lock();
-			ByteBuffer buffer = session.getSource().allocate();
-			final RouteResultset rrs = this.dataMergeSvr.getRrs();
-
-			/**
-			 * 处理limit语句的start 和 end位置，将正确的结果发送给
-			 * Mycat 客户端
-			 */
-			int start = rrs.getLimitStart();
-			int end = start + rrs.getLimitSize();
-			int index = 0;
-
-			if (start < 0)
-				start = 0;
-
-			if (rrs.getLimitSize() < 0)
-				end = Integer.MAX_VALUE;
-
-			if(prepared) {
-				while (iter.hasNext()){
-					UnsafeRow row = iter.next();
-					if(index >= start){
-						row.packetId = ++packetId;
-						BinaryRowDataPacket binRowPacket = new BinaryRowDataPacket();
-						binRowPacket.read(fieldPackets, row);
-						buffer = binRowPacket.write(buffer, source, true);
-					}
-					index++;
-					if(index == end){
-						break;
-					}
-				}
-			} else {
-				while (iter.hasNext()){
-					UnsafeRow row = iter.next();
-					if(index >= start){
-						row.packetId = ++packetId;
-						buffer = row.write(buffer,source,true);
-					}
-					index++;
-					if(index == end){
-						break;
-					}
-				}
-			}
-
-			eof[3] = ++packetId;
-
-			if (LOGGER.isDebugEnabled()) {
-				LOGGER.debug("last packet id:" + packetId);
-			}
-			//huangyiming add  中间过程缓存起来,isMiddleResultDone是确保合并部分执行完成后才会执行secondExecute
-			MiddlerResultHandler middlerResultHandler = source.getSession2().getMiddlerResultHandler();
- 			if(null != middlerResultHandler){
- 				if(buffer.position() > 0){
- 					buffer.flip();
- 	                byte[] data = new byte[buffer.limit()];
- 	                buffer.get(data);
- 	                buffer.clear();
- 	                //如果该操作只是一个中间过程则把结果存储起来
- 					 String str =  ResultSetUtil.getColumnValAsString(data, fields, 0);
- 					 //真的需要数据合并的时候才合并
- 					 if(rrs.isHasAggrColumn()){
- 						 middlerResultHandler.getResult().clear();
- 						 if(str !=null){
-  							 middlerResultHandler.add(str);
- 						 }
- 					 }
- 				}
-				isMiddleResultDone.set(false);
-		}else{
-			ByteBuffer byteBuffer = source.writeToBuffer(eof, buffer);
-
-			/**
-			 * 真正的开始把Writer Buffer的数据写入到channel 中
-			 */
-			if(source.canResponse()) {
-				source.write(byteBuffer);
-			}
-			
-		}
-
-
- 		} catch (Exception e) {
-			e.printStackTrace();
-			handleDataProcessException(e);
-		} finally {
-			lock.unlock();
-			dataMergeSvr.clear();
-		}
-	}
-	public void outputMergeResult(final ServerConnection source,
-								  final byte[] eof, List<RowDataPacket> results) {
-		try {
-			lock.lock();
-			ByteBuffer buffer = session.getSource().allocate();
-			final RouteResultset rrs = this.dataMergeSvr.getRrs();
-
-			// 处理limit语句
-			int start = rrs.getLimitStart();
-			int end = start + rrs.getLimitSize();
-
-			if (start < 0) {
-				start = 0;
-			}
-
-			if (rrs.getLimitSize() < 0) {
-				end = results.size();
-			}
-
-//			// 对于不需要排序的语句,返回的数据只有rrs.getLimitSize()
-//			if (rrs.getOrderByCols() == null) {
-//				end = results.size();
-//				start = 0;
-//			}
-			if (end > results.size()) {
-				end = results.size();
-			}
-
-//			for (int i = start; i < end; i++) {
-//				RowDataPacket row = results.get(i);
-//				if( prepared ) {
-//					BinaryRowDataPacket binRowDataPk = new BinaryRowDataPacket();
-//					binRowDataPk.read(fieldPackets, row);
-//					binRowDataPk.packetId = ++packetId;
-//					//binRowDataPk.write(source);
-//					buffer = binRowDataPk.write(buffer, session.getSource(), true);
-//				} else {
-//					row.packetId = ++packetId;
-//					buffer = row.write(buffer, source, true);
-//				}
-//			}
-
-			if(prepared) {
-				for (int i = start; i < end; i++) {
-					RowDataPacket row = results.get(i);
-					BinaryRowDataPacket binRowDataPk = new BinaryRowDataPacket();
-					binRowDataPk.read(fieldPackets, row);
-					binRowDataPk.packetId = ++packetId;
-					//binRowDataPk.write(source);
-					buffer = binRowDataPk.write(buffer, session.getSource(), true);
-				}
-			} else {
-				for (int i = start; i < end; i++) {
-					RowDataPacket row = results.get(i);
-					row.packetId = ++packetId;
-					buffer = row.write(buffer, source, true);
-				}
-			}
-
-			eof[3] = ++packetId;
-			if (LOGGER.isDebugEnabled()) {
-				LOGGER.debug("last packet id:" + packetId);
-			}
-			if(source.canResponse()) {
-				source.write(source.writeToBuffer(eof, buffer));
-			}
-
-		} catch (Exception e) {
-			handleDataProcessException(e);
-		} finally {
-			lock.unlock();
-			dataMergeSvr.clear();
-		}
-	}
-
-	@Override
-	public void fieldEofResponse(byte[] header, List<byte[]> fields,
-<<<<<<< HEAD
-								 byte[] eof, BackendConnection conn) {
-
-=======
-			byte[] eof, BackendConnection conn) {
-		
-		//10个连接有一个连接错误怎么办哦。
-		if (errorRepsponsed.get()|| this.isFail()) {
-			// the connection has been closed or set to "txInterrupt" properly
-			//in tryErrorFinished() method! If we close it here, it can
-			// lead to tx error such as blocking rollback tx for ever.
-			// @author Uncle-pan
-			// @since 2016-03-25
-			// conn.close(this.error);
-			return;
-		}
-		
->>>>>>> f6e9e315
-		//huangyiming add
-		this.header = header;
-		this.fields = fields;
-		MiddlerResultHandler middlerResultHandler = session.getMiddlerResultHandler();
-        /*if(null !=middlerResultHandler ){
-			return;
-		}*/
-		this.netOutBytes += header.length;
-		this.netOutBytes += eof.length;
-		for (int i = 0, len = fields.size(); i < len; ++i) {
-			byte[] field = fields.get(i);
-			this.netOutBytes += field.length;
-		}
-
-		ServerConnection source = null;
-
-		if (fieldsReturned) {
-			return;
-		}
-		lock.lock();
-		try {
-			if (fieldsReturned) {
-				return;
-			}
-			fieldsReturned = true;
-
-			boolean needMerg = (dataMergeSvr != null)
-					&& dataMergeSvr.getRrs().needMerge();
-			Set<String> shouldRemoveAvgField = new HashSet<>();
-			Set<String> shouldRenameAvgField = new HashSet<>();
-			if (needMerg) {
-				Map<String, Integer> mergeColsMap = dataMergeSvr.getRrs()
-						.getMergeCols();
-				if (mergeColsMap != null) {
-					for (Map.Entry<String, Integer> entry : mergeColsMap
-							.entrySet()) {
-						String key = entry.getKey();
-						int mergeType = entry.getValue();
-						if (MergeCol.MERGE_AVG == mergeType
-								&& mergeColsMap.containsKey(key + "SUM")) {
-							shouldRemoveAvgField.add((key + "COUNT")
-									.toUpperCase());
-							shouldRenameAvgField.add((key + "SUM")
-									.toUpperCase());
-						}
-					}
-				}
-
-			}
-
-			source = session.getSource();
-			ByteBuffer buffer = source.allocate();
-			fieldCount = fields.size();
-			if (shouldRemoveAvgField.size() > 0) {
-				ResultSetHeaderPacket packet = new ResultSetHeaderPacket();
-				packet.packetId = ++packetId;
-				packet.fieldCount = fieldCount - shouldRemoveAvgField.size();
-				buffer = packet.write(buffer, source, true);
-			} else {
-
-				header[3] = ++packetId;
-				buffer = source.writeToBuffer(header, buffer);
-			}
-
-			String primaryKey = null;
-			if (rrs.hasPrimaryKeyToCache()) {
-				String[] items = rrs.getPrimaryKeyItems();
-				priamaryKeyTable = items[0];
-				primaryKey = items[1];
-			}
-
-			Map<String, ColMeta> columToIndx = new HashMap<String, ColMeta>(
-					fieldCount);
-
-			for (int i = 0, len = fieldCount; i < len; ++i) {
-				boolean shouldSkip = false;
-				byte[] field = fields.get(i);
-				if (needMerg) {
-					FieldPacket fieldPkg = new FieldPacket();
-					fieldPkg.read(field);
-					fieldPackets.add(fieldPkg);
-					String fieldName = new String(fieldPkg.name).toUpperCase();
-					if (columToIndx != null
-							&& !columToIndx.containsKey(fieldName)) {
-						if (shouldRemoveAvgField.contains(fieldName)) {
-							shouldSkip = true;
-							fieldPackets.remove(fieldPackets.size() - 1);
-						}
-						if (shouldRenameAvgField.contains(fieldName)) {
-							String newFieldName = fieldName.substring(0,
-									fieldName.length() - 3);
-							fieldPkg.name = newFieldName.getBytes();
-							fieldPkg.packetId = ++packetId;
-							shouldSkip = true;
-							// 处理AVG字段位数和精度, AVG位数 = SUM位数 - 14
-							fieldPkg.length = fieldPkg.length - 14;
-							// AVG精度 = SUM精度 + 4
-							fieldPkg.decimals = (byte) (fieldPkg.decimals + 4);
-							buffer = fieldPkg.write(buffer, source, false);
-
-							// 还原精度
-							fieldPkg.decimals = (byte) (fieldPkg.decimals - 4);
-						}
-
-						ColMeta colMeta = new ColMeta(i, fieldPkg.type);
-						colMeta.decimals = fieldPkg.decimals;
-						columToIndx.put(fieldName, colMeta);
-					}
-				} else {
-					FieldPacket fieldPkg = new FieldPacket();
-					fieldPkg.read(field);
-					fieldPackets.add(fieldPkg);
-					fieldCount = fields.size();
-					if (primaryKey != null && primaryKeyIndex == -1) {
-						// find primary key index
-						String fieldName = new String(fieldPkg.name);
-						if (primaryKey.equalsIgnoreCase(fieldName)) {
-							primaryKeyIndex = i;
-						}
-					}   }
-				if (!shouldSkip) {
-					field[3] = ++packetId;
-					buffer = source.writeToBuffer(field, buffer);
-				}
-			}
-			eof[3] = ++packetId;
-			buffer = source.writeToBuffer(eof, buffer);
-
-			if(null == middlerResultHandler ){
-				//session.getSource().write(row);
-				source.write(buffer);
-			}
-
-			if (dataMergeSvr != null) {
-				dataMergeSvr.onRowMetaData(columToIndx, fieldCount);
-
-			}
-		} catch (Exception e) {
-			handleDataProcessException(e);
-		} finally {
-			lock.unlock();
-		}
-	}
-
-	public void handleDataProcessException(Exception e) {
-		if (!errorRepsponsed.get()) {
-			this.error = e.toString();
-			LOGGER.warn(this.toString() +" caught exception ", e);
-			setFail(e.toString());
-			//判断是否全部返回
-			boolean finished = false;
-			lock.lock();
-			try {
-				finished = (this.nodeCount == 0);
-
-			} finally {
-				lock.unlock();
-			}
-			this.tryErrorFinished(finished);
-		}
-	}
-
-	@Override
-	public void rowResponse(final byte[] row, final BackendConnection conn) {
-<<<<<<< HEAD
-		if (errorRepsponsed.get()) {
-			// 连接已关闭或在tryErrorFinished（）方法中正确设置为“txInterrupt”！
-			// 如果我们在这里关闭连接，它可能导致tx错误，例如会永远打断tx回滚。
-=======
-
- 		if (errorRepsponsed.get()||this.isFail()) {
-			// the connection has been closed or set to "txInterrupt" properly
-			//in tryErrorFinished() method! If we close it here, it can
-			// lead to tx error such as blocking rollback tx for ever.
->>>>>>> f6e9e315
-			// @author Uncle-pan
-			// @since 2016-03-25
-			//conn.close(error);
-			return;
-		}
-
-		lock.lock();
-		try {
-			this.selectRows++;
-			RouteResultsetNode rNode = (RouteResultsetNode) conn.getAttachment();
-			String dataNode = rNode.getName();
-			if (dataMergeSvr != null) {
-				// 即使通过丢弃所有其余的数据，我们也无法关闭tx控制的连接，例如回滚或提交。
-				// 所以“isClosedByDiscard”变量是不必要的。
-				// @author Uncle-pan
-				// @since 2016-03-25
-				dataMergeSvr.onNewRecord(dataNode, row);
-
-				MiddlerResultHandler middlerResultHandler = session.getMiddlerResultHandler();
- 				if(null != middlerResultHandler ){
- 					 if(middlerResultHandler instanceof MiddlerQueryResultHandler){
- 						 byte[] rv = ResultSetUtil.getColumnVal(row, fields, 0);
-						 String rowValue =  rv==null? "":new String(rv);
-						 middlerResultHandler.add(rowValue);
- 					 }
-				}
-			} else {
-				row[3] = ++packetId;
-				RowDataPacket rowDataPkg =null;
-				// cache primaryKey-> dataNode
-				if (primaryKeyIndex != -1) {
-					rowDataPkg = new RowDataPacket(fieldCount);
-					rowDataPkg.read(row);
-					String primaryKey = new String(rowDataPkg.fieldValues.get(primaryKeyIndex));
-					LayerCachePool pool = MycatServer.getInstance().getRouterservice().getTableId2DataNodeCache();
-					pool.putIfAbsent(priamaryKeyTable, primaryKey, dataNode);
-				}
-				if( prepared ) {
-					if(rowDataPkg==null) {
-						rowDataPkg = new RowDataPacket(fieldCount);
-						rowDataPkg.read(row);
-					}
-					BinaryRowDataPacket binRowDataPk = new BinaryRowDataPacket();
-					binRowDataPk.read(fieldPackets, rowDataPkg);
-					binRowDataPk.write(session.getSource());
-				} else {
-					//add huangyiming
-					MiddlerResultHandler middlerResultHandler = session.getMiddlerResultHandler();
-					if(null == middlerResultHandler ){
-						session.getSource().write(row);
-					}else{
-						if(middlerResultHandler instanceof MiddlerQueryResultHandler){
-							String rowValue =  ResultSetUtil.getColumnValAsString(row, fields, 0);
-							middlerResultHandler.add(rowValue);
-						}
-					}
-				}
-			}
-
-		} catch (Exception e) {
-			handleDataProcessException(e);
-		} finally {
-			lock.unlock();
-		}
-	}
-
-	@Override
-	public void clearResources() {
-		if (dataMergeSvr != null) {
-			dataMergeSvr.clear();
-		}
-	}
-
-	@Override
-	public void writeQueueAvailable() {
-	}
-
-	@Override
-	public void requestDataResponse(byte[] data, BackendConnection conn) {
-		LoadDataUtil.requestFileDataResponse(data, conn);
-	}
-
-	public boolean isPrepared() {
-		return prepared;
-	}
-
-	public void setPrepared(boolean prepared) {
-		this.prepared = prepared;
-	}
+/*
+ * Copyright (c) 2013, OpenCloudDB/MyCAT and/or its affiliates. All rights reserved.
+ * DO NOT ALTER OR REMOVE COPYRIGHT NOTICES OR THIS FILE HEADER.
+ *
+ * This code is free software;Designed and Developed mainly by many Chinese
+ * opensource volunteers. you can redistribute it and/or modify it under the
+ * terms of the GNU General Public License version 2 only, as published by the
+ * Free Software Foundation.
+ *
+ * This code is distributed in the hope that it will be useful, but WITHOUT
+ * ANY WARRANTY; without even the implied warranty of MERCHANTABILITY or
+ * FITNESS FOR A PARTICULAR PURPOSE.  See the GNU General Public License
+ * version 2 for more details (a copy is included in the LICENSE file that
+ * accompanied this code).
+ *
+ * You should have received a copy of the GNU General Public License version
+ * 2 along with this work; if not, write to the Free Software Foundation,
+ * Inc., 51 Franklin St, Fifth Floor, Boston, MA 02110-1301 USA.
+ *
+ * Any questions about this component can be directed to it's project Web address
+ * https://code.google.com/p/opencloudb/.
+ *
+ */
+package io.mycat.backend.mysql.nio.handler;
+
+import io.mycat.MycatServer;
+import io.mycat.backend.BackendConnection;
+import io.mycat.backend.datasource.PhysicalDBNode;
+import io.mycat.backend.mysql.LoadDataUtil;
+import io.mycat.cache.LayerCachePool;
+import io.mycat.config.MycatConfig;
+import io.mycat.memory.unsafe.row.UnsafeRow;
+import io.mycat.net.mysql.*;
+import io.mycat.route.RouteResultset;
+import io.mycat.route.RouteResultsetNode;
+import io.mycat.server.NonBlockingSession;
+import io.mycat.server.ServerConnection;
+import io.mycat.server.parser.ServerParse;
+import io.mycat.sqlengine.mpp.*;
+import io.mycat.statistic.stat.QueryResult;
+import io.mycat.statistic.stat.QueryResultDispatcher;
+import io.mycat.util.ResultSetUtil;
+import org.slf4j.Logger;
+import org.slf4j.LoggerFactory;
+
+import java.io.IOException;
+import java.nio.ByteBuffer;
+import java.util.*;
+import java.util.concurrent.atomic.AtomicBoolean;
+import java.util.concurrent.locks.ReentrantLock;
+
+/**
+ * 多节点查询处理器
+ * @author mycat
+ */
+public class MultiNodeQueryHandler extends MultiNodeHandler implements LoadDataResponseHandler {
+
+	private static final Logger LOGGER = LoggerFactory.getLogger(MultiNodeQueryHandler.class);
+
+	private final RouteResultset rrs;
+	private final NonBlockingSession session;
+	// private final CommitNodeHandler icHandler;
+	private final AbstractDataNodeMerge dataMergeSvr;
+	private final boolean autocommit;
+	private String priamaryKeyTable = null;
+	private int primaryKeyIndex = -1;
+	private int fieldCount = 0;
+	private final ReentrantLock lock;
+	private long affectedRows;
+	private long selectRows;
+	private long insertId;
+	private volatile boolean fieldsReturned;
+	private int okCount;
+	private final boolean isCallProcedure;
+	private long startTime;
+	private long netInBytes;
+	private long netOutBytes;
+	private int execCount = 0;
+
+	private boolean prepared;
+	private List<FieldPacket> fieldPackets = new ArrayList<FieldPacket>();
+	private int isOffHeapuseOffHeapForMerge = 1;
+	//huangyiming add  中间处理结果是否处理完毕
+	private final AtomicBoolean isMiddleResultDone;
+	/**
+	 * Limit N，M
+	 */
+	private   int limitStart;
+	private   int limitSize;
+
+	private int index = 0;
+
+	private int end = 0;
+
+	//huangyiming
+	private byte[] header = null;
+	private List<byte[]> fields = null;
+
+	public MultiNodeQueryHandler(int sqlType, RouteResultset rrs,
+								 boolean autocommit, NonBlockingSession session) {
+
+		super(session);
+		this.isMiddleResultDone = new AtomicBoolean(false);
+
+		if (rrs.getNodes() == null) {
+			throw new IllegalArgumentException("routeNode is null!");
+		}
+
+		if (LOGGER.isDebugEnabled()) {
+			LOGGER.debug("execute mutinode query " + rrs.getStatement());
+		}
+
+		this.rrs = rrs;
+		isOffHeapuseOffHeapForMerge = MycatServer.getInstance().
+				getConfig().getSystem().getUseOffHeapForMerge();
+		if (ServerParse.SELECT == sqlType && rrs.needMerge()) {
+			/**
+			 * 使用Off Heap
+			 */
+			if(isOffHeapuseOffHeapForMerge == 1){
+				dataMergeSvr = new DataNodeMergeManager(this,rrs,isMiddleResultDone);
+			}else {
+				dataMergeSvr = new DataMergeService(this,rrs);
+			}
+		} else {
+			dataMergeSvr = null;
+		}
+
+		isCallProcedure = rrs.isCallStatement();
+		this.autocommit = session.getSource().isAutocommit();
+		this.session = session;
+		this.lock = new ReentrantLock();
+		// this.icHandler = new CommitNodeHandler(session);
+
+		this.limitStart = rrs.getLimitStart();
+		this.limitSize = rrs.getLimitSize();
+		this.end = limitStart + rrs.getLimitSize();
+
+		if (this.limitStart < 0)
+			this.limitStart = 0;
+
+		if (rrs.getLimitSize() < 0)
+			end = Integer.MAX_VALUE;
+		if ((dataMergeSvr != null)
+				&& LOGGER.isDebugEnabled()) {
+			LOGGER.debug("has data merge logic ");
+		}
+
+		if ( rrs != null && rrs.getStatement() != null) {
+			netInBytes += rrs.getStatement().getBytes().length;
+		}
+	}
+
+	protected void reset(int initCount) {
+		super.reset(initCount);
+		this.okCount = initCount;
+		this.execCount = 0;
+		this.netInBytes = 0;
+		this.netOutBytes = 0;
+	}
+
+	public NonBlockingSession getSession() {
+		return session;
+	}
+
+	public void execute() throws Exception {
+		final ReentrantLock lock = this.lock;
+		lock.lock();
+		try {
+			this.reset(rrs.getNodes().length);
+			this.fieldsReturned = false;
+			this.affectedRows = 0L;
+			this.insertId = 0L;
+		} finally {
+			lock.unlock();
+		}
+		MycatConfig conf = MycatServer.getInstance().getConfig();
+		startTime = System.currentTimeMillis();
+		LOGGER.debug("rrs.getRunOnSlave()-" + rrs.getRunOnSlaveDebugInfo());
+		//todo 增加处理如果超过最大链接的处理。是zwy 2018.07
+		int start = 0;
+		try {
+			for (final RouteResultsetNode node : rrs.getNodes()) {
+				BackendConnection conn = session.getTarget(node);
+				if (session.tryExistsCon(conn, node)) {
+					if(LOGGER.isDebugEnabled()) {
+						LOGGER.debug("node.getRunOnSlave()-" + node.getRunOnSlave());
+			            LOGGER.debug(new StringBuilder(this.toString()).append(session.getSource()).append(rrs).toString());
+					}
+					node.setRunOnSlave(rrs.getRunOnSlave());	// 实现 master/slave注解	
+					if(LOGGER.isDebugEnabled()) {
+						LOGGER.debug("node.getRunOnSlave()-" + node.getRunOnSlave());
+					}
+					_execute(conn, node);
+				} else {
+					// create new connection
+					//LOGGER.debug("node.getRunOnSlave()1-" + node.getRunOnSlave());
+					node.setRunOnSlave(rrs.getRunOnSlave());	// 实现 master/slave注解
+					//LOGGER.debug("node.getRunOnSlave()2-" + node.getRunOnSlave());
+					PhysicalDBNode dn = conf.getDataNodes().get(node.getName());
+					dn.getConnection(dn.getDatabase(), autocommit, node, this, node);
+					// 注意该方法不仅仅是获取连接，获取新连接成功之后，会通过层层回调，最后回调到本类 的connectionAcquired
+					// 这是通过 上面方法的 this 参数的层层传递完成的。
+					// connectionAcquired 进行执行操作:
+					// session.bindConnection(node, conn);
+					// _execute(conn, node); 
+				}
+				start++;
+			}
+		}catch (Exception e) {
+			ServerConnection source = session.getSource();
+            int len = rrs.getNodes().length - start;
+            for(int i = 0 ; i < len ; i++) {
+            	//flag = this.decrementCountBy(1);
+            	 this.connectionError(e, null);
+            }
+            LOGGER.error(new StringBuilder(this.toString()).append(source).append(rrs).toString(), e);
+           // this.connectionError(e, null);
+           // if(flag) {
+           //     LOGGER.error(new StringBuilder(this.toString()).append(source).append(rrs).toString(), e);
+            //}
+		}
+	}
+
+	private void _execute(BackendConnection conn, RouteResultsetNode node) {
+		if (clearIfSessionClosed(session)) {
+			return;
+		}
+		conn.setResponseHandler(this);
+		try {
+			conn.execute(node, session.getSource(), autocommit);
+		} catch (IOException e) {
+			connectionError(e, conn);
+		}
+	}
+
+	@Override
+	public void connectionAcquired(final BackendConnection conn) {
+		final RouteResultsetNode node = (RouteResultsetNode) conn
+				.getAttachment();
+		session.bindConnection(node, conn);
+		if(errorRepsponsed.get()) {
+			ServerConnection source = session.getSource();			
+			LOGGER.warn(new StringBuilder(this.toString()).append(source).append(rrs).toString(), "connectionAcquired",conn);
+			this.connectionClose(conn, "find error, so close this connection");
+			return ;
+		}
+		_execute(conn, node);
+	}
+
+	private boolean decrementOkCountBy(int finished) {
+		lock.lock();
+		try {
+			return --okCount == 0;
+		} finally {
+			lock.unlock();
+		}
+	}
+
+	@Override
+	public void okResponse(byte[] data, BackendConnection conn) {
+
+		this.netOutBytes += data.length;
+
+		boolean executeResponse = conn.syncAndExcute();
+		if (LOGGER.isDebugEnabled()) {
+			LOGGER.debug("received ok response ,executeResponse:"
+					+ executeResponse + " from " + conn);
+		}
+		if (executeResponse) {
+
+			ServerConnection source = session.getSource();
+			OkPacket ok = new OkPacket();
+			ok.read(data);
+			//存储过程
+			boolean isCanClose2Client =(!rrs.isCallStatement()) ||(rrs.isCallStatement() &&!rrs.getProcedure().isResultSimpleValue());;
+			if(!isCallProcedure)
+			{
+				if (clearIfSessionClosed(session))
+				{
+					return;
+				} else if (canClose(conn, false))
+				{
+					return;
+				}
+			}
+			lock.lock();
+			try {
+				// 判断是否是全局表，如果是，执行行数不做累加，以最后一次执行的为准。
+				if (!rrs.isGlobalTable()) {
+					affectedRows += ok.affectedRows;
+				} else {
+					affectedRows = ok.affectedRows;
+				}
+				if (ok.insertId > 0) {
+					insertId = (insertId == 0) ? ok.insertId : Math.min(
+							insertId, ok.insertId);
+				}
+			} finally {
+				lock.unlock();
+			}
+			if (LOGGER.isDebugEnabled()) {
+				LOGGER.debug(this.toString() +"on row okResponse " + conn + "  "+ errorRepsponsed.get() +"  "+nodeCount);
+			}
+			// 对于存储过程，其比较特殊，查询结果返回EndRow报文以后，还会再返回一个OK报文，才算结束
+			boolean isEndPacket = isCallProcedure ? decrementOkCountBy(1): decrementCountBy(1);
+			if (isEndPacket && isCanClose2Client) {
+
+				if (this.autocommit && !session.getSource().isLocked()) {// clear all connections
+					session.releaseConnections(false);
+				}
+
+				if (this.isFail() || session.closed()) {
+					tryErrorFinished(true);
+					return;
+				}
+
+				lock.lock();
+				try {
+					if (rrs.isLoadData()) {
+						byte lastPackId = source.getLoadDataInfileHandler()
+								.getLastPackId();
+						ok.packetId = ++lastPackId;// OK_PACKET
+						ok.message = ("Records: " + affectedRows + "  Deleted: 0  Skipped: 0  Warnings: 0")
+								.getBytes();// 此处信息只是为了控制台给人看的
+						source.getLoadDataInfileHandler().clear();
+					} else {
+						ok.packetId = ++packetId;// OK_PACKET
+					}
+
+					ok.affectedRows = affectedRows;
+					ok.serverStatus = source.isAutocommit() ? 2 : 1;
+					if (insertId > 0) {
+						ok.insertId = insertId;
+						source.setLastInsertId(insertId);
+					}
+					//  判断是否已经报错返回给前台了 2018.07 
+					if(source.canResponse()) {
+						ok.write(source);
+					}
+				} catch (Exception e) {
+					handleDataProcessException(e);
+				} finally {
+					lock.unlock();
+				}
+			}
+
+
+			// add by lian
+			// 解决sql统计中写操作永远为0
+			execCount++;
+			if (execCount == rrs.getNodes().length) {
+				source.setExecuteSql(null);  //完善show @@connection.sql 监控命令.已经执行完的sql 不再显示
+				QueryResult queryResult = new QueryResult(session.getSource().getUser(),
+						rrs.getSqlType(), rrs.getStatement(), selectRows, netInBytes, netOutBytes, startTime, System.currentTimeMillis(),0);
+				QueryResultDispatcher.dispatchQuery( queryResult );
+			}
+		}
+	}
+
+	@Override
+	public void rowEofResponse(final byte[] eof, BackendConnection conn) {
+		if (LOGGER.isDebugEnabled()) {
+			LOGGER.debug(this.toString() +"on row end reseponse " + conn + "  "+ errorRepsponsed.get() +"  "+nodeCount);
+		}
+
+		this.netOutBytes += eof.length;
+		MiddlerResultHandler middlerResultHandler = session.getMiddlerResultHandler();
+
+		if (errorRepsponsed.get()) {
+			// the connection has been closed or set to "txInterrupt" properly
+			//in tryErrorFinished() method! If we close it here, it can
+			// lead to tx error such as blocking rollback tx for ever.
+			// @author Uncle-pan
+			// @since 2016-03-25
+			// conn.close(this.error);
+			return;
+		}
+
+		final ServerConnection source = session.getSource();
+		if (!isCallProcedure) {
+			if (clearIfSessionClosed(session)) {
+				return;
+			} else if (canClose(conn, false)) {
+				return;
+			}
+		}
+
+		if (decrementCountBy(1)) {
+			if (!rrs.isCallStatement()||(rrs.isCallStatement()&&rrs.getProcedure().isResultSimpleValue())) {
+				if (this.autocommit && !session.getSource().isLocked()) {// clear all connections
+					session.releaseConnections(false);
+				}
+
+				if (this.isFail() || session.closed()) {
+					tryErrorFinished(true);
+					return;
+				}
+			}
+			if (dataMergeSvr != null) {
+				//huangyiming add 数据合并前如果有中间过程则先执行数据合并再执行下一步
+				if(session.getMiddlerResultHandler() !=null  ){
+					isMiddleResultDone.set(true);
+				}
+
+				try {
+					dataMergeSvr.outputMergeResult(session, eof);
+				} catch (Exception e) {
+					handleDataProcessException(e);
+				}
+
+			} else {
+				try {
+					lock.lock();
+					eof[3] = ++packetId;
+					if (LOGGER.isDebugEnabled()) {
+						LOGGER.debug("last packet id:" + packetId);
+					}
+					if(  middlerResultHandler ==null ){
+						//middlerResultHandler.secondEexcute();
+						if(source.canResponse()) {
+							source.write(eof);
+						}
+					}
+ 				} finally {
+					lock.unlock();
+
+				}
+			}
+		}
+		execCount++;
+		if(middlerResultHandler !=null){
+			if (execCount != rrs.getNodes().length) {
+
+				return;
+			}
+			/*else{
+				middlerResultHandler.secondEexcute();
+			}*/
+		}
+		if (execCount == rrs.getNodes().length) {
+			int resultSize = source.getWriteQueue().size()*MycatServer.getInstance().getConfig().getSystem().getBufferPoolPageSize();
+			source.setExecuteSql(null);  //完善show @@connection.sql 监控命令.已经执行完的sql 不再显示
+			//TODO: add by zhuam
+			//查询结果派发
+			QueryResult queryResult = new QueryResult(session.getSource().getUser(),
+					rrs.getSqlType(), rrs.getStatement(), selectRows, netInBytes, netOutBytes, startTime, System.currentTimeMillis(),resultSize);
+			QueryResultDispatcher.dispatchQuery( queryResult );
+
+
+			//	add huangyiming  如果是中间过程,必须等数据合并好了再进行下一步语句的拼装
+ 			if(middlerResultHandler !=null ){
+ 				while (!this.isMiddleResultDone.compareAndSet(false, true)) {
+ 	                Thread.yield();
+ 	             }
+ 				middlerResultHandler.secondEexcute();
+				isMiddleResultDone.set(false);
+			}
+		}
+
+	}
+
+	/**
+	 * 将汇聚结果集数据真正的发送给Mycat客户端
+	 * @param source
+	 * @param eof
+	 * @param
+	 */
+	public void outputMergeResult(final ServerConnection source, final byte[] eof, Iterator<UnsafeRow> iter,AtomicBoolean isMiddleResultDone) {
+
+		try {
+			lock.lock();
+			ByteBuffer buffer = session.getSource().allocate();
+			final RouteResultset rrs = this.dataMergeSvr.getRrs();
+
+			/**
+			 * 处理limit语句的start 和 end位置，将正确的结果发送给
+			 * Mycat 客户端
+			 */
+			int start = rrs.getLimitStart();
+			int end = start + rrs.getLimitSize();
+			int index = 0;
+
+			if (start < 0)
+				start = 0;
+
+			if (rrs.getLimitSize() < 0)
+				end = Integer.MAX_VALUE;
+
+			if(prepared) {
+				while (iter.hasNext()){
+					UnsafeRow row = iter.next();
+					if(index >= start){
+						row.packetId = ++packetId;
+						BinaryRowDataPacket binRowPacket = new BinaryRowDataPacket();
+						binRowPacket.read(fieldPackets, row);
+						buffer = binRowPacket.write(buffer, source, true);
+					}
+					index++;
+					if(index == end){
+						break;
+					}
+				}
+			} else {
+				while (iter.hasNext()){
+					UnsafeRow row = iter.next();
+					if(index >= start){
+						row.packetId = ++packetId;
+						buffer = row.write(buffer,source,true);
+					}
+					index++;
+					if(index == end){
+						break;
+					}
+				}
+			}
+
+			eof[3] = ++packetId;
+
+			if (LOGGER.isDebugEnabled()) {
+				LOGGER.debug("last packet id:" + packetId);
+			}
+			//huangyiming add  中间过程缓存起来,isMiddleResultDone是确保合并部分执行完成后才会执行secondExecute
+			MiddlerResultHandler middlerResultHandler = source.getSession2().getMiddlerResultHandler();
+ 			if(null != middlerResultHandler){
+ 				if(buffer.position() > 0){
+ 					buffer.flip();
+ 	                byte[] data = new byte[buffer.limit()];
+ 	                buffer.get(data);
+ 	                buffer.clear();
+ 	                //如果该操作只是一个中间过程则把结果存储起来
+ 					 String str =  ResultSetUtil.getColumnValAsString(data, fields, 0);
+ 					 //真的需要数据合并的时候才合并
+ 					 if(rrs.isHasAggrColumn()){
+ 						 middlerResultHandler.getResult().clear();
+ 						 if(str !=null){
+  							 middlerResultHandler.add(str);
+ 						 }
+ 					 }
+ 				}
+				isMiddleResultDone.set(false);
+		}else{
+			ByteBuffer byteBuffer = source.writeToBuffer(eof, buffer);
+
+			/**
+			 * 真正的开始把Writer Buffer的数据写入到channel 中
+			 */
+			if(source.canResponse()) {
+				source.write(byteBuffer);
+			}
+			
+		}
+
+
+ 		} catch (Exception e) {
+			e.printStackTrace();
+			handleDataProcessException(e);
+		} finally {
+			lock.unlock();
+			dataMergeSvr.clear();
+		}
+	}
+	public void outputMergeResult(final ServerConnection source,
+								  final byte[] eof, List<RowDataPacket> results) {
+		try {
+			lock.lock();
+			ByteBuffer buffer = session.getSource().allocate();
+			final RouteResultset rrs = this.dataMergeSvr.getRrs();
+
+			// 处理limit语句
+			int start = rrs.getLimitStart();
+			int end = start + rrs.getLimitSize();
+
+			if (start < 0) {
+				start = 0;
+			}
+
+			if (rrs.getLimitSize() < 0) {
+				end = results.size();
+			}
+
+//			// 对于不需要排序的语句,返回的数据只有rrs.getLimitSize()
+//			if (rrs.getOrderByCols() == null) {
+//				end = results.size();
+//				start = 0;
+//			}
+			if (end > results.size()) {
+				end = results.size();
+			}
+
+//			for (int i = start; i < end; i++) {
+//				RowDataPacket row = results.get(i);
+//				if( prepared ) {
+//					BinaryRowDataPacket binRowDataPk = new BinaryRowDataPacket();
+//					binRowDataPk.read(fieldPackets, row);
+//					binRowDataPk.packetId = ++packetId;
+//					//binRowDataPk.write(source);
+//					buffer = binRowDataPk.write(buffer, session.getSource(), true);
+//				} else {
+//					row.packetId = ++packetId;
+//					buffer = row.write(buffer, source, true);
+//				}
+//			}
+
+			if(prepared) {
+				for (int i = start; i < end; i++) {
+					RowDataPacket row = results.get(i);
+					BinaryRowDataPacket binRowDataPk = new BinaryRowDataPacket();
+					binRowDataPk.read(fieldPackets, row);
+					binRowDataPk.packetId = ++packetId;
+					//binRowDataPk.write(source);
+					buffer = binRowDataPk.write(buffer, session.getSource(), true);
+				}
+			} else {
+				for (int i = start; i < end; i++) {
+					RowDataPacket row = results.get(i);
+					row.packetId = ++packetId;
+					buffer = row.write(buffer, source, true);
+				}
+			}
+
+			eof[3] = ++packetId;
+			if (LOGGER.isDebugEnabled()) {
+				LOGGER.debug("last packet id:" + packetId);
+			}
+			if(source.canResponse()) {
+				source.write(source.writeToBuffer(eof, buffer));
+			}
+
+		} catch (Exception e) {
+			handleDataProcessException(e);
+		} finally {
+			lock.unlock();
+			dataMergeSvr.clear();
+		}
+	}
+
+	@Override
+	public void fieldEofResponse(byte[] header, List<byte[]> fields,
+			byte[] eof, BackendConnection conn) {
+		
+		//10个连接有一个连接错误怎么办哦。
+		if (errorRepsponsed.get()|| this.isFail()) {
+			// the connection has been closed or set to "txInterrupt" properly
+			//in tryErrorFinished() method! If we close it here, it can
+			// lead to tx error such as blocking rollback tx for ever.
+			// @author Uncle-pan
+			// @since 2016-03-25
+			// conn.close(this.error);
+			return;
+		}
+		
+		//huangyiming add
+		this.header = header;
+		this.fields = fields;
+		MiddlerResultHandler middlerResultHandler = session.getMiddlerResultHandler();
+        /*if(null !=middlerResultHandler ){
+			return;
+		}*/
+		this.netOutBytes += header.length;
+		this.netOutBytes += eof.length;
+		for (int i = 0, len = fields.size(); i < len; ++i) {
+			byte[] field = fields.get(i);
+			this.netOutBytes += field.length;
+		}
+
+		ServerConnection source = null;
+
+		if (fieldsReturned) {
+			return;
+		}
+		lock.lock();
+		try {
+			if (fieldsReturned) {
+				return;
+			}
+			fieldsReturned = true;
+
+			boolean needMerg = (dataMergeSvr != null)
+					&& dataMergeSvr.getRrs().needMerge();
+			Set<String> shouldRemoveAvgField = new HashSet<>();
+			Set<String> shouldRenameAvgField = new HashSet<>();
+			if (needMerg) {
+				Map<String, Integer> mergeColsMap = dataMergeSvr.getRrs()
+						.getMergeCols();
+				if (mergeColsMap != null) {
+					for (Map.Entry<String, Integer> entry : mergeColsMap
+							.entrySet()) {
+						String key = entry.getKey();
+						int mergeType = entry.getValue();
+						if (MergeCol.MERGE_AVG == mergeType
+								&& mergeColsMap.containsKey(key + "SUM")) {
+							shouldRemoveAvgField.add((key + "COUNT")
+									.toUpperCase());
+							shouldRenameAvgField.add((key + "SUM")
+									.toUpperCase());
+						}
+					}
+				}
+
+			}
+
+			source = session.getSource();
+			ByteBuffer buffer = source.allocate();
+			fieldCount = fields.size();
+			if (shouldRemoveAvgField.size() > 0) {
+				ResultSetHeaderPacket packet = new ResultSetHeaderPacket();
+				packet.packetId = ++packetId;
+				packet.fieldCount = fieldCount - shouldRemoveAvgField.size();
+				buffer = packet.write(buffer, source, true);
+			} else {
+
+				header[3] = ++packetId;
+				buffer = source.writeToBuffer(header, buffer);
+			}
+
+			String primaryKey = null;
+			if (rrs.hasPrimaryKeyToCache()) {
+				String[] items = rrs.getPrimaryKeyItems();
+				priamaryKeyTable = items[0];
+				primaryKey = items[1];
+			}
+
+			Map<String, ColMeta> columToIndx = new HashMap<String, ColMeta>(
+					fieldCount);
+
+			for (int i = 0, len = fieldCount; i < len; ++i) {
+				boolean shouldSkip = false;
+				byte[] field = fields.get(i);
+				if (needMerg) {
+					FieldPacket fieldPkg = new FieldPacket();
+					fieldPkg.read(field);
+					fieldPackets.add(fieldPkg);
+					String fieldName = new String(fieldPkg.name).toUpperCase();
+					if (columToIndx != null
+							&& !columToIndx.containsKey(fieldName)) {
+						if (shouldRemoveAvgField.contains(fieldName)) {
+							shouldSkip = true;
+							fieldPackets.remove(fieldPackets.size() - 1);
+						}
+						if (shouldRenameAvgField.contains(fieldName)) {
+							String newFieldName = fieldName.substring(0,
+									fieldName.length() - 3);
+							fieldPkg.name = newFieldName.getBytes();
+							fieldPkg.packetId = ++packetId;
+							shouldSkip = true;
+							// 处理AVG字段位数和精度, AVG位数 = SUM位数 - 14
+							fieldPkg.length = fieldPkg.length - 14;
+							// AVG精度 = SUM精度 + 4
+							fieldPkg.decimals = (byte) (fieldPkg.decimals + 4);
+							buffer = fieldPkg.write(buffer, source, false);
+
+							// 还原精度
+							fieldPkg.decimals = (byte) (fieldPkg.decimals - 4);
+						}
+
+						ColMeta colMeta = new ColMeta(i, fieldPkg.type);
+						colMeta.decimals = fieldPkg.decimals;
+						columToIndx.put(fieldName, colMeta);
+					}
+				} else {
+					FieldPacket fieldPkg = new FieldPacket();
+					fieldPkg.read(field);
+					fieldPackets.add(fieldPkg);
+					fieldCount = fields.size();
+					if (primaryKey != null && primaryKeyIndex == -1) {
+						// find primary key index
+						String fieldName = new String(fieldPkg.name);
+						if (primaryKey.equalsIgnoreCase(fieldName)) {
+							primaryKeyIndex = i;
+						}
+					}   }
+				if (!shouldSkip) {
+					field[3] = ++packetId;
+					buffer = source.writeToBuffer(field, buffer);
+				}
+			}
+			eof[3] = ++packetId;
+			buffer = source.writeToBuffer(eof, buffer);
+
+			if(null == middlerResultHandler ){
+				//session.getSource().write(row);
+				source.write(buffer);
+			}
+
+			if (dataMergeSvr != null) {
+				dataMergeSvr.onRowMetaData(columToIndx, fieldCount);
+
+			}
+		} catch (Exception e) {
+			handleDataProcessException(e);
+		} finally {
+			lock.unlock();
+		}
+	}
+
+	public void handleDataProcessException(Exception e) {
+		if (!errorRepsponsed.get()) {
+			this.error = e.toString();
+			LOGGER.warn(this.toString() +" caught exception ", e);
+			setFail(e.toString());
+			//判断是否全部返回
+			boolean finished = false;
+			lock.lock();
+			try {
+				finished = (this.nodeCount == 0);
+
+			} finally {
+				lock.unlock();
+			}
+			this.tryErrorFinished(finished);
+		}
+	}
+
+	@Override
+	public void rowResponse(final byte[] row, final BackendConnection conn) {
+
+ 		if (errorRepsponsed.get()||this.isFail()) {
+			// the connection has been closed or set to "txInterrupt" properly
+			//in tryErrorFinished() method! If we close it here, it can
+			// lead to tx error such as blocking rollback tx for ever.
+			// @author Uncle-pan
+			// @since 2016-03-25
+			//conn.close(error);
+			// 连接已关闭或在tryErrorFinished（）方法中正确设置为“txInterrupt”！
+			// 如果我们在这里关闭连接，它可能导致tx错误，例如会永远打断tx回滚。
+			return;
+		}
+
+		lock.lock();
+		try {
+			this.selectRows++;
+			RouteResultsetNode rNode = (RouteResultsetNode) conn.getAttachment();
+			String dataNode = rNode.getName();
+			if (dataMergeSvr != null) {
+				// 即使通过丢弃所有其余的数据，我们也无法关闭tx控制的连接，例如回滚或提交。
+				// 所以“isClosedByDiscard”变量是不必要的。
+				// @author Uncle-pan
+				// @since 2016-03-25
+				dataMergeSvr.onNewRecord(dataNode, row);
+
+				MiddlerResultHandler middlerResultHandler = session.getMiddlerResultHandler();
+ 				if(null != middlerResultHandler ){
+ 					 if(middlerResultHandler instanceof MiddlerQueryResultHandler){
+ 						 byte[] rv = ResultSetUtil.getColumnVal(row, fields, 0);
+						 String rowValue =  rv==null? "":new String(rv);
+						 middlerResultHandler.add(rowValue);
+ 					 }
+				}
+			} else {
+				row[3] = ++packetId;
+				RowDataPacket rowDataPkg =null;
+				// cache primaryKey-> dataNode
+				if (primaryKeyIndex != -1) {
+					rowDataPkg = new RowDataPacket(fieldCount);
+					rowDataPkg.read(row);
+					String primaryKey = new String(rowDataPkg.fieldValues.get(primaryKeyIndex));
+					LayerCachePool pool = MycatServer.getInstance().getRouterservice().getTableId2DataNodeCache();
+					pool.putIfAbsent(priamaryKeyTable, primaryKey, dataNode);
+				}
+				if( prepared ) {
+					if(rowDataPkg==null) {
+						rowDataPkg = new RowDataPacket(fieldCount);
+						rowDataPkg.read(row);
+					}
+					BinaryRowDataPacket binRowDataPk = new BinaryRowDataPacket();
+					binRowDataPk.read(fieldPackets, rowDataPkg);
+					binRowDataPk.write(session.getSource());
+				} else {
+					//add huangyiming
+					MiddlerResultHandler middlerResultHandler = session.getMiddlerResultHandler();
+					if(null == middlerResultHandler ){
+						session.getSource().write(row);
+					}else{
+						if(middlerResultHandler instanceof MiddlerQueryResultHandler){
+							String rowValue =  ResultSetUtil.getColumnValAsString(row, fields, 0);
+							middlerResultHandler.add(rowValue);
+						}
+					}
+				}
+			}
+
+		} catch (Exception e) {
+			handleDataProcessException(e);
+		} finally {
+			lock.unlock();
+		}
+	}
+
+	@Override
+	public void clearResources() {
+		if (dataMergeSvr != null) {
+			dataMergeSvr.clear();
+		}
+	}
+
+	@Override
+	public void writeQueueAvailable() {
+	}
+
+	@Override
+	public void requestDataResponse(byte[] data, BackendConnection conn) {
+		LoadDataUtil.requestFileDataResponse(data, conn);
+	}
+
+	public boolean isPrepared() {
+		return prepared;
+	}
+
+	public void setPrepared(boolean prepared) {
+		this.prepared = prepared;
+	}
 }