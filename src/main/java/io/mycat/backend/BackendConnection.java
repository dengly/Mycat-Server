<<<<<<< HEAD
package io.mycat.backend;

import io.mycat.backend.mysql.nio.handler.ResponseHandler;
import io.mycat.net.ClosableConnection;
import io.mycat.route.RouteResultsetNode;
import io.mycat.server.ServerConnection;

import java.io.IOException;
import java.io.UnsupportedEncodingException;

/**
 * 后端连接接口 -- 用于连接数据库接口
 */
public interface BackendConnection extends ClosableConnection {
	public boolean isModifiedSQLExecuted();

	public boolean isFromSlaveDB();

	public String getSchema();

	public void setSchema(String newSchema);

	public long getLastTime();

	public boolean isClosedOrQuit();

	public void setAttachment(Object attachment);

	public void quit();

	public void setLastTime(long currentTimeMillis);

	public void release();

	public boolean setResponseHandler(ResponseHandler commandHandler);

	public void commit();

	public void query(String sql) throws UnsupportedEncodingException;

	public Object getAttachment();

	// public long getThreadId();



	public void execute(RouteResultsetNode node, ServerConnection source,
			boolean autocommit) throws IOException;

	public void recordSql(String host, String schema, String statement);

	public boolean syncAndExcute();

	public void rollback();

	public boolean isBorrowed();

	public void setBorrowed(boolean borrowed);

	public int getTxIsolation();

	public boolean isAutocommit();

	public long getId();

	public void discardClose(String reason);

	public void query(String sql, int charsetIndex);

}
=======
package io.mycat.backend;

import java.io.IOException;
import java.io.UnsupportedEncodingException;

import io.mycat.backend.mysql.nio.handler.ResponseHandler;
import io.mycat.net.ClosableConnection;
import io.mycat.route.RouteResultsetNode;
import io.mycat.server.ServerConnection;

public interface BackendConnection extends ClosableConnection {
	public boolean isModifiedSQLExecuted();

	public boolean isFromSlaveDB();

	public String getSchema();

	public void setSchema(String newSchema);

	public long getLastTime();

	public boolean isClosedOrQuit();

	public void setAttachment(Object attachment);

	public void quit();

	public void setLastTime(long currentTimeMillis);

	public void release();

	public boolean setResponseHandler(ResponseHandler commandHandler);

	public void commit();

	public void query(String sql) throws UnsupportedEncodingException;

	public Object getAttachment();

	// public long getThreadId();



	public void execute(RouteResultsetNode node, ServerConnection source,
			boolean autocommit) throws IOException;

	public void recordSql(String host, String schema, String statement);

	public boolean syncAndExcute();

	public void rollback();

	public boolean isBorrowed();

	public void setBorrowed(boolean borrowed);

	public int getTxIsolation();

	public boolean isAutocommit();

	public long getId();

	public void discardClose(String reason);

	public void query(String sql, int charsetIndex);

	public boolean checkAlive();

}
>>>>>>> feffedd5
<|MERGE_RESOLUTION|>--- conflicted
+++ resolved
@@ -1,13 +1,12 @@
-<<<<<<< HEAD
 package io.mycat.backend;
+
+import java.io.IOException;
+import java.io.UnsupportedEncodingException;
 
 import io.mycat.backend.mysql.nio.handler.ResponseHandler;
 import io.mycat.net.ClosableConnection;
 import io.mycat.route.RouteResultsetNode;
 import io.mycat.server.ServerConnection;
-
-import java.io.IOException;
-import java.io.UnsupportedEncodingException;
 
 /**
  * 后端连接接口 -- 用于连接数据库接口
@@ -46,75 +45,7 @@
 
 
 	public void execute(RouteResultsetNode node, ServerConnection source,
-			boolean autocommit) throws IOException;
-
-	public void recordSql(String host, String schema, String statement);
-
-	public boolean syncAndExcute();
-
-	public void rollback();
-
-	public boolean isBorrowed();
-
-	public void setBorrowed(boolean borrowed);
-
-	public int getTxIsolation();
-
-	public boolean isAutocommit();
-
-	public long getId();
-
-	public void discardClose(String reason);
-
-	public void query(String sql, int charsetIndex);
-
-}
-=======
-package io.mycat.backend;
-
-import java.io.IOException;
-import java.io.UnsupportedEncodingException;
-
-import io.mycat.backend.mysql.nio.handler.ResponseHandler;
-import io.mycat.net.ClosableConnection;
-import io.mycat.route.RouteResultsetNode;
-import io.mycat.server.ServerConnection;
-
-public interface BackendConnection extends ClosableConnection {
-	public boolean isModifiedSQLExecuted();
-
-	public boolean isFromSlaveDB();
-
-	public String getSchema();
-
-	public void setSchema(String newSchema);
-
-	public long getLastTime();
-
-	public boolean isClosedOrQuit();
-
-	public void setAttachment(Object attachment);
-
-	public void quit();
-
-	public void setLastTime(long currentTimeMillis);
-
-	public void release();
-
-	public boolean setResponseHandler(ResponseHandler commandHandler);
-
-	public void commit();
-
-	public void query(String sql) throws UnsupportedEncodingException;
-
-	public Object getAttachment();
-
-	// public long getThreadId();
-
-
-
-	public void execute(RouteResultsetNode node, ServerConnection source,
-			boolean autocommit) throws IOException;
+						boolean autocommit) throws IOException;
 
 	public void recordSql(String host, String schema, String statement);
 
@@ -138,5 +69,4 @@
 
 	public boolean checkAlive();
 
-}
->>>>>>> feffedd5
+}