<<<<<<< HEAD
package io.mycat.cache.impl;


import io.mycat.cache.CachePool;
import io.mycat.cache.CacheStatic;
import org.iq80.leveldb.DB;
import org.slf4j.Logger;
import org.slf4j.LoggerFactory;

import java.io.*;


public class LevelDBPool implements CachePool {
	private static final Logger LOGGER = LoggerFactory.getLogger(LevelDBPool.class);
	private final DB cache;
	private final CacheStatic cacheStati = new CacheStatic();
    private final String name;
    private final long maxSize;
    
	public LevelDBPool(String name,DB db,long maxSize) {
		this.cache = db;
		this.name=name;
		this.maxSize=maxSize;
		cacheStati.setMaxSize(maxSize);
	}
	@Override
	public void putIfAbsent(Object key, Object value) {
		
		cache.put(toByteArray(key),toByteArray(value));
		cacheStati.incPutTimes();
		if (LOGGER.isDebugEnabled()) {
			LOGGER.debug(name+" add leveldb cache ,key:" + key + " value:" + value);
		}		
	}

	@Override
	public Object get(Object key) {
		
		Object  ob= toObject(cache.get(toByteArray(key)));
		if (ob != null) {
			if (LOGGER.isDebugEnabled()) {
				LOGGER.debug(name+" hit cache ,key:" + key);
			}
			cacheStati.incHitTimes();
			return ob;
		} else {
			if (LOGGER.isDebugEnabled()) {
				LOGGER.debug(name+"  miss cache ,key:" + key);
			}
			cacheStati.incAccessTimes();
			return null;
		}
	}

	@Override
	public void clearCache() {
		LOGGER.info("clear cache "+name);
		//cache.delete(key);
		cacheStati.reset();
		//cacheStati.setMemorySize(cache.g);
		
	}

	@Override
	public CacheStatic getCacheStatic() {
		
		/*
		int i=0;		
		try {
		 // DBIterator iterator = cache.iterator();	
		  for(cache.iterator().seekToFirst(); cache.iterator().hasNext(); cache.iterator().next()) {
			  i++;
		  }
		  cache.iterator().close();
		} catch (Exception e) {
			  // Make sure you close the iterator to avoid resource leaks.			  
		}		
		//long[] sizes = cache.getApproximateSizes(new Range(bytes("TESTDB"), bytes("TESTDC")));
		 */
		//cacheStati.setItemSize(cache.getSize());//sizes[0]);//需要修改leveldb的代码
		cacheStati.setItemSize(cacheStati.getPutTimes());
		return cacheStati;
	}

	@Override
	public long getMaxSize() {
		
		return maxSize;
	}
	
    public  byte[] toByteArray (Object obj) {        
        byte[] bytes = null;        
        ByteArrayOutputStream bos = new ByteArrayOutputStream();        
        try {          
            ObjectOutputStream oos = new ObjectOutputStream(bos);           
            oos.writeObject(obj);          
            oos.flush();           
            bytes = bos.toByteArray ();        
            oos.close();           
            bos.close();          
        } catch (IOException ex) {
            LOGGER.error("toByteArrayError", ex);
        }        
        return bytes;      
    }     
         
        
    public  Object toObject (byte[] bytes) {        
        Object obj = null;   
        if ((bytes==null) || (bytes.length<=0)) {
        	return obj;
        }
        try {          
            ByteArrayInputStream bis = new ByteArrayInputStream (bytes);          
            ObjectInputStream ois = new ObjectInputStream (bis);          
            obj = ois.readObject();        
            ois.close();     
            bis.close();     
        } catch (IOException ex) {    
            LOGGER.error("toObjectError", ex);
        } catch (ClassNotFoundException ex) {          
            LOGGER.error("toObjectError", ex);
        }        
        return obj;      
    } 

}
=======
package io.mycat.cache.impl;


import java.io.ByteArrayInputStream;
import java.io.ByteArrayOutputStream;
import java.io.IOException;
import java.io.ObjectInputStream;
import java.io.ObjectOutputStream;

import org.slf4j.Logger; import org.slf4j.LoggerFactory;
import org.iq80.leveldb.DB;

import io.mycat.cache.CachePool;
import io.mycat.cache.CacheStatic;


public class LevelDBPool implements CachePool {
	private static final Logger LOGGER = LoggerFactory.getLogger(LevelDBPool.class);
	private final DB cache;
	private final CacheStatic cacheStati = new CacheStatic();
    private final String name;
    private final long maxSize;
    
	public LevelDBPool(String name,DB db,long maxSize) {
		this.cache = db;
		this.name=name;
		this.maxSize=maxSize;
		cacheStati.setMaxSize(maxSize);
	}
	@Override
	public void putIfAbsent(Object key, Object value) {
		
		cache.put(toByteArray(key),toByteArray(value));
		cacheStati.incPutTimes();
		if (LOGGER.isDebugEnabled()) {
			LOGGER.debug(name+" add leveldb cache ,key:" + key + " value:" + value);
		}		
	}

	@Override
	public Object get(Object key) {
		
		Object  ob= toObject(cache.get(toByteArray(key)));
		if (ob != null) {
			if (LOGGER.isDebugEnabled()) {
				LOGGER.debug(name+" hit cache ,key:" + key);
			}
			cacheStati.incHitTimes();
			return ob;
		} else {
			if (LOGGER.isDebugEnabled()) {
				LOGGER.debug(name+"  miss cache ,key:" + key);
			}
			cacheStati.incAccessTimes();
			return null;
		}
	}

	@Override
	public void clearCache() {
		LOGGER.info("clear cache "+name);
		//cache.delete(key);
		cacheStati.reset();
		//cacheStati.setMemorySize(cache.g);
		
	}

	@Override
	public CacheStatic getCacheStatic() {
		
		/*
		int i=0;		
		try {
		 // DBIterator iterator = cache.iterator();	
		  for(cache.iterator().seekToFirst(); cache.iterator().hasNext(); cache.iterator().next()) {
			  i++;
		  }
		  cache.iterator().close();
		} catch (Exception e) {
			  // Make sure you close the iterator to avoid resource leaks.			  
		}		
		//long[] sizes = cache.getApproximateSizes(new Range(bytes("TESTDB"), bytes("TESTDC")));
		 */
		//cacheStati.setItemSize(cache.getSize());//sizes[0]);//需要修改leveldb的代码
		cacheStati.setItemSize(cacheStati.getPutTimes());
		return cacheStati;
	}

	@Override
	public long getMaxSize() {
		
		return maxSize;
	}

	@Override
	public void clearCache(String cacheName) {
		if (cacheName != null){
			cache.delete(toByteArray(cacheName));
		}
	}

	public  byte[] toByteArray (Object obj) {
        byte[] bytes = null;        
        ByteArrayOutputStream bos = new ByteArrayOutputStream();        
        try {          
            ObjectOutputStream oos = new ObjectOutputStream(bos);           
            oos.writeObject(obj);          
            oos.flush();           
            bytes = bos.toByteArray ();        
            oos.close();           
            bos.close();          
        } catch (IOException ex) {
            LOGGER.error("toByteArrayError", ex);
        }        
        return bytes;      
    }     
         
        
    public  Object toObject (byte[] bytes) {        
        Object obj = null;   
        if ((bytes==null) || (bytes.length<=0)) {
        	return obj;
        }
        try {          
            ByteArrayInputStream bis = new ByteArrayInputStream (bytes);          
            ObjectInputStream ois = new ObjectInputStream (bis);          
            obj = ois.readObject();        
            ois.close();     
            bis.close();     
        } catch (IOException ex) {    
            LOGGER.error("toObjectError", ex);
        } catch (ClassNotFoundException ex) {          
            LOGGER.error("toObjectError", ex);
        }        
        return obj;      
    } 

}
>>>>>>> 98c7c340
<|MERGE_RESOLUTION|>--- conflicted
+++ resolved
@@ -1,4 +1,3 @@
-<<<<<<< HEAD
 package io.mycat.cache.impl;
 
 
@@ -15,9 +14,9 @@
 	private static final Logger LOGGER = LoggerFactory.getLogger(LevelDBPool.class);
 	private final DB cache;
 	private final CacheStatic cacheStati = new CacheStatic();
-    private final String name;
-    private final long maxSize;
-    
+	private final String name;
+	private final long maxSize;
+
 	public LevelDBPool(String name,DB db,long maxSize) {
 		this.cache = db;
 		this.name=name;
@@ -26,17 +25,17 @@
 	}
 	@Override
 	public void putIfAbsent(Object key, Object value) {
-		
+
 		cache.put(toByteArray(key),toByteArray(value));
 		cacheStati.incPutTimes();
 		if (LOGGER.isDebugEnabled()) {
 			LOGGER.debug(name+" add leveldb cache ,key:" + key + " value:" + value);
-		}		
+		}
 	}
 
 	@Override
 	public Object get(Object key) {
-		
+
 		Object  ob= toObject(cache.get(toByteArray(key)));
 		if (ob != null) {
 			if (LOGGER.isDebugEnabled()) {
@@ -59,25 +58,25 @@
 		//cache.delete(key);
 		cacheStati.reset();
 		//cacheStati.setMemorySize(cache.g);
-		
+
 	}
 
 	@Override
 	public CacheStatic getCacheStatic() {
-		
-		/*
-		int i=0;		
-		try {
-		 // DBIterator iterator = cache.iterator();	
-		  for(cache.iterator().seekToFirst(); cache.iterator().hasNext(); cache.iterator().next()) {
-			  i++;
-		  }
-		  cache.iterator().close();
-		} catch (Exception e) {
-			  // Make sure you close the iterator to avoid resource leaks.			  
-		}		
-		//long[] sizes = cache.getApproximateSizes(new Range(bytes("TESTDB"), bytes("TESTDC")));
-		 */
+
+        /*
+        int i=0;
+        try {
+         // DBIterator iterator = cache.iterator();
+          for(cache.iterator().seekToFirst(); cache.iterator().hasNext(); cache.iterator().next()) {
+              i++;
+          }
+          cache.iterator().close();
+        } catch (Exception e) {
+              // Make sure you close the iterator to avoid resource leaks.
+        }
+        //long[] sizes = cache.getApproximateSizes(new Range(bytes("TESTDB"), bytes("TESTDC")));
+         */
 		//cacheStati.setItemSize(cache.getSize());//sizes[0]);//需要修改leveldb的代码
 		cacheStati.setItemSize(cacheStati.getPutTimes());
 		return cacheStati;
@@ -85,139 +84,7 @@
 
 	@Override
 	public long getMaxSize() {
-		
-		return maxSize;
-	}
-	
-    public  byte[] toByteArray (Object obj) {        
-        byte[] bytes = null;        
-        ByteArrayOutputStream bos = new ByteArrayOutputStream();        
-        try {          
-            ObjectOutputStream oos = new ObjectOutputStream(bos);           
-            oos.writeObject(obj);          
-            oos.flush();           
-            bytes = bos.toByteArray ();        
-            oos.close();           
-            bos.close();          
-        } catch (IOException ex) {
-            LOGGER.error("toByteArrayError", ex);
-        }        
-        return bytes;      
-    }     
-         
-        
-    public  Object toObject (byte[] bytes) {        
-        Object obj = null;   
-        if ((bytes==null) || (bytes.length<=0)) {
-        	return obj;
-        }
-        try {          
-            ByteArrayInputStream bis = new ByteArrayInputStream (bytes);          
-            ObjectInputStream ois = new ObjectInputStream (bis);          
-            obj = ois.readObject();        
-            ois.close();     
-            bis.close();     
-        } catch (IOException ex) {    
-            LOGGER.error("toObjectError", ex);
-        } catch (ClassNotFoundException ex) {          
-            LOGGER.error("toObjectError", ex);
-        }        
-        return obj;      
-    } 
 
-}
-=======
-package io.mycat.cache.impl;
-
-
-import java.io.ByteArrayInputStream;
-import java.io.ByteArrayOutputStream;
-import java.io.IOException;
-import java.io.ObjectInputStream;
-import java.io.ObjectOutputStream;
-
-import org.slf4j.Logger; import org.slf4j.LoggerFactory;
-import org.iq80.leveldb.DB;
-
-import io.mycat.cache.CachePool;
-import io.mycat.cache.CacheStatic;
-
-
-public class LevelDBPool implements CachePool {
-	private static final Logger LOGGER = LoggerFactory.getLogger(LevelDBPool.class);
-	private final DB cache;
-	private final CacheStatic cacheStati = new CacheStatic();
-    private final String name;
-    private final long maxSize;
-    
-	public LevelDBPool(String name,DB db,long maxSize) {
-		this.cache = db;
-		this.name=name;
-		this.maxSize=maxSize;
-		cacheStati.setMaxSize(maxSize);
-	}
-	@Override
-	public void putIfAbsent(Object key, Object value) {
-		
-		cache.put(toByteArray(key),toByteArray(value));
-		cacheStati.incPutTimes();
-		if (LOGGER.isDebugEnabled()) {
-			LOGGER.debug(name+" add leveldb cache ,key:" + key + " value:" + value);
-		}		
-	}
-
-	@Override
-	public Object get(Object key) {
-		
-		Object  ob= toObject(cache.get(toByteArray(key)));
-		if (ob != null) {
-			if (LOGGER.isDebugEnabled()) {
-				LOGGER.debug(name+" hit cache ,key:" + key);
-			}
-			cacheStati.incHitTimes();
-			return ob;
-		} else {
-			if (LOGGER.isDebugEnabled()) {
-				LOGGER.debug(name+"  miss cache ,key:" + key);
-			}
-			cacheStati.incAccessTimes();
-			return null;
-		}
-	}
-
-	@Override
-	public void clearCache() {
-		LOGGER.info("clear cache "+name);
-		//cache.delete(key);
-		cacheStati.reset();
-		//cacheStati.setMemorySize(cache.g);
-		
-	}
-
-	@Override
-	public CacheStatic getCacheStatic() {
-		
-		/*
-		int i=0;		
-		try {
-		 // DBIterator iterator = cache.iterator();	
-		  for(cache.iterator().seekToFirst(); cache.iterator().hasNext(); cache.iterator().next()) {
-			  i++;
-		  }
-		  cache.iterator().close();
-		} catch (Exception e) {
-			  // Make sure you close the iterator to avoid resource leaks.			  
-		}		
-		//long[] sizes = cache.getApproximateSizes(new Range(bytes("TESTDB"), bytes("TESTDC")));
-		 */
-		//cacheStati.setItemSize(cache.getSize());//sizes[0]);//需要修改leveldb的代码
-		cacheStati.setItemSize(cacheStati.getPutTimes());
-		return cacheStati;
-	}
-
-	@Override
-	public long getMaxSize() {
-		
 		return maxSize;
 	}
 
@@ -227,42 +94,40 @@
 			cache.delete(toByteArray(cacheName));
 		}
 	}
+	public  byte[] toByteArray (Object obj) {
+		byte[] bytes = null;
+		ByteArrayOutputStream bos = new ByteArrayOutputStream();
+		try {
+			ObjectOutputStream oos = new ObjectOutputStream(bos);
+			oos.writeObject(obj);
+			oos.flush();
+			bytes = bos.toByteArray ();
+			oos.close();
+			bos.close();
+		} catch (IOException ex) {
+			LOGGER.error("toByteArrayError", ex);
+		}
+		return bytes;
+	}
 
-	public  byte[] toByteArray (Object obj) {
-        byte[] bytes = null;        
-        ByteArrayOutputStream bos = new ByteArrayOutputStream();        
-        try {          
-            ObjectOutputStream oos = new ObjectOutputStream(bos);           
-            oos.writeObject(obj);          
-            oos.flush();           
-            bytes = bos.toByteArray ();        
-            oos.close();           
-            bos.close();          
-        } catch (IOException ex) {
-            LOGGER.error("toByteArrayError", ex);
-        }        
-        return bytes;      
-    }     
-         
-        
-    public  Object toObject (byte[] bytes) {        
-        Object obj = null;   
-        if ((bytes==null) || (bytes.length<=0)) {
-        	return obj;
-        }
-        try {          
-            ByteArrayInputStream bis = new ByteArrayInputStream (bytes);          
-            ObjectInputStream ois = new ObjectInputStream (bis);          
-            obj = ois.readObject();        
-            ois.close();     
-            bis.close();     
-        } catch (IOException ex) {    
-            LOGGER.error("toObjectError", ex);
-        } catch (ClassNotFoundException ex) {          
-            LOGGER.error("toObjectError", ex);
-        }        
-        return obj;      
-    } 
 
-}
->>>>>>> 98c7c340
+	public  Object toObject (byte[] bytes) {
+		Object obj = null;
+		if ((bytes==null) || (bytes.length<=0)) {
+			return obj;
+		}
+		try {
+			ByteArrayInputStream bis = new ByteArrayInputStream (bytes);
+			ObjectInputStream ois = new ObjectInputStream (bis);
+			obj = ois.readObject();
+			ois.close();
+			bis.close();
+		} catch (IOException ex) {
+			LOGGER.error("toObjectError", ex);
+		} catch (ClassNotFoundException ex) {
+			LOGGER.error("toObjectError", ex);
+		}
+		return obj;
+	}
+
+}