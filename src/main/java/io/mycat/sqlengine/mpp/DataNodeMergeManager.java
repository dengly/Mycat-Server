package io.mycat.sqlengine.mpp;

import io.mycat.MycatServer;
import io.mycat.backend.mysql.BufferUtil;
import io.mycat.backend.mysql.MySQLMessage;
import io.mycat.backend.mysql.nio.handler.MultiNodeQueryHandler;
import io.mycat.memory.MyCatMemory;
import io.mycat.memory.unsafe.memory.mm.DataNodeMemoryManager;
import io.mycat.memory.unsafe.memory.mm.MemoryManager;
import io.mycat.memory.unsafe.row.BufferHolder;
import io.mycat.memory.unsafe.row.StructType;
import io.mycat.memory.unsafe.row.UnsafeRow;
import io.mycat.memory.unsafe.row.UnsafeRowWriter;
import io.mycat.memory.unsafe.utils.MycatPropertyConf;
import io.mycat.memory.unsafe.utils.sort.PrefixComparator;
import io.mycat.memory.unsafe.utils.sort.PrefixComparators;
import io.mycat.memory.unsafe.utils.sort.RowPrefixComputer;
import io.mycat.memory.unsafe.utils.sort.UnsafeExternalRowSorter;
import io.mycat.net.mysql.EOFPacket;
import io.mycat.net.mysql.RowDataPacket;
import io.mycat.route.RouteResultset;
import io.mycat.server.ServerConnection;
import io.mycat.util.StringUtil;
import org.slf4j.Logger;
import org.slf4j.LoggerFactory;

import java.io.IOException;
import java.nio.ByteBuffer;
import java.util.*;
import java.util.concurrent.ConcurrentHashMap;
import java.util.concurrent.atomic.AtomicBoolean;


/**
 * 数据节点合并
 * Created by zagnix on 2016/6/21.
 */
public class DataNodeMergeManager extends AbstractDataNodeMerge {

    private static Logger LOGGER = LoggerFactory.getLogger(DataNodeMergeManager.class);

    /**
     * key为datanode的分片节点名字
     * value为对应的排序器
     * 目前，没有使用！
     */
    private ConcurrentHashMap<String, UnsafeExternalRowSorter> unsafeRows = new ConcurrentHashMap<String,UnsafeExternalRowSorter>();
    /**
     * 全局sorter，排序器
     */
    private UnsafeExternalRowSorter globalSorter = null;
    /**
     * 非安全的行分组器
     */
    private UnsafeRowGrouper unsafeRowGrouper = null;

    /**
     * 全局合并，非安全的外部行排序器
     */
    private UnsafeExternalRowSorter globalMergeResult = null;

    /**
     * 排序器需要的上下文环境
     */
    private final MyCatMemory myCatMemory;
    private final MemoryManager memoryManager;
    private final MycatPropertyConf conf;
    /**
     * limit开始位置
     */
    private final  int limitStart;
    /**
     * limit的大小
     */
    private final  int limitSize;

    /**
     * 合并列索引
     */
    private int[] mergeColsIndex;
    private boolean hasEndFlag = false;

    private AtomicBoolean isMiddleResultDone;

    private UnsafeRow unsafeRow = null;
    private BufferHolder bufferHolder = null;
    private UnsafeRowWriter unsafeRowWriter = null;
    private int Index = 0;

    public DataNodeMergeManager(MultiNodeQueryHandler handler, RouteResultset rrs,AtomicBoolean isMiddleResultDone) {
        super(handler,rrs);
        this.isMiddleResultDone = isMiddleResultDone;
        this.myCatMemory = MycatServer.getInstance().getMyCatMemory();
        this.memoryManager = myCatMemory.getResultMergeMemoryManager();
        this.conf = myCatMemory.getConf();
        this.limitStart = rrs.getLimitStart();
        this.limitSize = rrs.getLimitSize();
    }

    public void onRowMetaData(Map<String, ColMeta> columToIndx, int fieldCount) throws IOException {

        if (LOGGER.isDebugEnabled()) {
            LOGGER.debug("field metadata keys:{}", columToIndx != null ? columToIndx.keySet() : "null");
            LOGGER.debug("field metadata values:{}", columToIndx != null ? columToIndx.values() : "null");
        }

        OrderCol[] orderCols = null;
        StructType schema = null;
        UnsafeExternalRowSorter.PrefixComputer prefixComputer = null;
        PrefixComparator prefixComparator = null;


        DataNodeMemoryManager dataNodeMemoryManager = null;
        UnsafeExternalRowSorter sorter = null;

        int[] groupColumnIndexs = null;
        this.fieldCount = fieldCount;

        if (rrs.getGroupByCols() != null) {
            // 有 group by
            groupColumnIndexs = toColumnIndex(rrs.getGroupByCols(), columToIndx);
            if (LOGGER.isDebugEnabled()) {
                for (int i = 0; i <rrs.getGroupByCols().length ; i++) {
                    LOGGER.debug("groupColumnIndexs:" + rrs.getGroupByCols()[i]);
                }
            }
        }


        if (rrs.getHavingCols() != null) {
            // 有 having
            ColMeta colMeta = columToIndx.get(rrs.getHavingCols().getLeft().toUpperCase());

            if (LOGGER.isDebugEnabled()) {
                LOGGER.debug("getHavingCols:" + rrs.getHavingCols().toString());
            }

            /**
             * 将 mycat 中 sql： select avg(xxx) from t
             * 重写 为 select sum(xxx) AS AVG[0~9]SUM,count(xxx) AS AVG[0~9]COUNT from t
             *  或者 select avg(xxx)  AS xxx from t
             *  select sum(xxx) AS xxxSUM,count(xxx) AS xxxCOUNT from t
             * 目的是方便在合并每个节点的结果集时再计算
             */
            if (colMeta == null) {
                for (String key : columToIndx.keySet()) {
                    if (key.toUpperCase().endsWith("SUM")) {
                        colMeta = columToIndx.get(key);
                        break;
                    }
                }
            }

            if (colMeta != null) {
                rrs.getHavingCols().setColMeta(colMeta);
            }
        }

        if (rrs.isHasAggrColumn()) {
            // 有sql count列
            List<MergeCol> mergCols = new LinkedList<MergeCol>();
            Map<String, Integer> mergeColsMap = rrs.getMergeCols();

            if (mergeColsMap != null) {
                if (LOGGER.isDebugEnabled() && rrs.getMergeCols() != null) {
                    LOGGER.debug("isHasAggrColumn:" + rrs.getMergeCols().toString());
                }
                for (Map.Entry<String, Integer> mergEntry : mergeColsMap.entrySet()) {
                    String colName = mergEntry.getKey().toUpperCase();
                    int type = mergEntry.getValue();
                    if (MergeCol.MERGE_AVG == type) { // 平均值
                        ColMeta sumColMeta = columToIndx.get(colName + "SUM");
                        ColMeta countColMeta = columToIndx.get(colName + "COUNT");
                        if (sumColMeta != null && countColMeta != null) {
                            // 重新计算平均值
                            ColMeta colMeta = new ColMeta(sumColMeta.colIndex, countColMeta.colIndex, sumColMeta.getColType());
                            mergCols.add(new MergeCol(colMeta, mergEntry.getValue()));
                        }
                    } else {
                        ColMeta colMeta = columToIndx.get(colName);
                        mergCols.add(new MergeCol(colMeta, mergEntry.getValue()));
                    }
                }
            }

            // 不添加别名合并列
            for (Map.Entry<String, ColMeta> fieldEntry : columToIndx.entrySet()) {
                String colName = fieldEntry.getKey();
                int result = MergeCol.tryParseAggCol(colName);
                if (result != MergeCol.MERGE_UNSUPPORT && result != MergeCol.MERGE_NOMERGE) {
                    mergCols.add(new MergeCol(fieldEntry.getValue(), result));
                }
            }

            /**
             * Group操作
             */
            MergeCol[] mergColsArrays = mergCols.toArray(new MergeCol[mergCols.size()]);
            unsafeRowGrouper = new UnsafeRowGrouper(columToIndx,rrs.getGroupByCols(),
                    mergColsArrays,
                    rrs.getHavingCols());

            if(mergColsArrays!=null&&mergColsArrays.length>0){
                mergeColsIndex = new int[mergColsArrays.length];
                for(int i = 0;i<mergColsArrays.length;i++){
                    mergeColsIndex[i] = mergColsArrays[i].colMeta.colIndex;
                }
                Arrays.sort(mergeColsIndex);
            }
        }


        if (rrs.getOrderByCols() != null) {
            // 有 order by
            LinkedHashMap<String, Integer> orders = rrs.getOrderByCols();
            orderCols = new OrderCol[orders.size()];
            int i = 0;
            for (Map.Entry<String, Integer> entry : orders.entrySet()) {
                String key = StringUtil.removeBackquote(entry.getKey().toUpperCase());
                ColMeta colMeta = columToIndx.get(key);
                if (colMeta == null) {
                    throw new IllegalArgumentException(
                            "all columns in order by clause should be in the selected column list!"
                                    + entry.getKey());
                }
                orderCols[i++] = new OrderCol(colMeta, entry.getValue());
            }

            /**
             * 构造全局排序器
             */
            schema = new StructType(columToIndx,fieldCount);
            schema.setOrderCols(orderCols);

            prefixComputer = new RowPrefixComputer(schema);

//            if(orderCols.length>0
//                    && orderCols[0].getOrderType()
//                    == OrderCol.COL_ORDER_TYPE_ASC){
//                prefixComparator = PrefixComparators.LONG;
//            }else {
//                prefixComparator = PrefixComparators.LONG_DESC;
//            }

            prefixComparator = getPrefixComparator(orderCols);

            dataNodeMemoryManager = new DataNodeMemoryManager(memoryManager,Thread.currentThread().getId());

            /**
             * 默认排序，只是将数据连续存储到内存中即可。
             */
            globalSorter = new UnsafeExternalRowSorter(
                    dataNodeMemoryManager,
                    myCatMemory,
                    schema,
                    prefixComparator, prefixComputer,
                    conf.getSizeAsBytes("mycat.buffer.pageSize","32k"),
                    false/**是否使用基数排序*/,
                    true/**排序*/);
        }


        if(conf.getBoolean("mycat.stream.output.result",false)
                && globalSorter == null
                && unsafeRowGrouper == null){
            // 启用结果集流输出，不经过合并
            setStreamOutputResult(true);
        } else {
            /**
             * 1.schema
             */
            schema = new StructType(columToIndx,fieldCount);
            schema.setOrderCols(orderCols);

            /**
             * 2 .PrefixComputer
             */
            prefixComputer = new RowPrefixComputer(schema);

            /**
             * 3 .PrefixComparator 默认是ASC，可以选择DESC
             */
            prefixComparator = PrefixComparators.LONG;

            dataNodeMemoryManager = new DataNodeMemoryManager(memoryManager, Thread.currentThread().getId());

            globalMergeResult = new UnsafeExternalRowSorter(
                    dataNodeMemoryManager,
                    myCatMemory,
                    schema,
                    prefixComparator,
                    prefixComputer,
                    conf.getSizeAsBytes("mycat.buffer.pageSize", "32k"),
                    false,/**是否使用基数排序*/
                    false/**不排序*/);
        }
    }

    /**
     * 根据排序列获取前缀比较器
     * @param orderCols
     * @return
     */
    private PrefixComparator getPrefixComparator(OrderCol[] orderCols) {
        PrefixComparator prefixComparator = null;
        OrderCol firstOrderCol = orderCols[0];
        int orderType = firstOrderCol.getOrderType();
        int colType = firstOrderCol.colMeta.colType;

        switch (colType) {
            case ColMeta.COL_TYPE_INT:
            case ColMeta.COL_TYPE_LONG:
            case ColMeta.COL_TYPE_INT24:
            case ColMeta.COL_TYPE_SHORT:
            case ColMeta.COL_TYPE_LONGLONG:
                prefixComparator = (orderType == OrderCol.COL_ORDER_TYPE_ASC ? PrefixComparators.LONG : PrefixComparators.LONG_DESC);
                break;
            case ColMeta.COL_TYPE_FLOAT:
            case ColMeta.COL_TYPE_DOUBLE:
            case ColMeta.COL_TYPE_DECIMAL:
            case ColMeta.COL_TYPE_NEWDECIMAL:
                prefixComparator = (orderType == OrderCol.COL_ORDER_TYPE_ASC ? PrefixComparators.DOUBLE : PrefixComparators.DOUBLE_DESC);
                break;
            case ColMeta.COL_TYPE_DATE:
            case ColMeta.COL_TYPE_TIMSTAMP:
            case ColMeta.COL_TYPE_TIME:
            case ColMeta.COL_TYPE_YEAR:
            case ColMeta.COL_TYPE_DATETIME:
            case ColMeta.COL_TYPE_NEWDATE:
            case ColMeta.COL_TYPE_BIT:
            case ColMeta.COL_TYPE_VAR_STRING:
            case ColMeta.COL_TYPE_STRING:
            case ColMeta.COL_TYPE_ENUM:
            case ColMeta.COL_TYPE_SET:
                prefixComparator = (orderType == OrderCol.COL_ORDER_TYPE_ASC ? PrefixComparators.BINARY : PrefixComparators.BINARY_DESC);
                break;
            default:
                prefixComparator = (orderType == OrderCol.COL_ORDER_TYPE_ASC ? PrefixComparators.LONG : PrefixComparators.LONG_DESC);
                break;
        }

        return prefixComparator;
    }

    @Override
    public List<RowDataPacket> getResults(byte[] eof) {
        return null;
    }

    @Override
    public void run() {
        if (!running.compareAndSet(false, true)) {
            return;
        }

        /**
         * 是否是空包
         */
        boolean nulpack = false;

        try {
            for (; ; ) {
                final PackWraper pack = packs.poll();

                if (pack == null) {
                    // 空包跳出循环 表示数据接收完
                    nulpack = true;
                    break;
                }
                if (pack == END_FLAG_PACK) {
                    // 结束包
                    hasEndFlag = true;
                    if(packs.peek()!=null){
                        // 结束包的下一个包不是空，将结束包放回队列，并跳过以下操作
                        packs.add(pack);
                        continue;
                    }

                    /**
                     * 最后一个节点datenode发送了row eof packet说明了整个分片数据全部接收完成，进而将结果集全部发给Mycat客户端
                     */
                    final int warningCount = 0;
                    final EOFPacket eofp = new EOFPacket();
                    final ByteBuffer eof = ByteBuffer.allocate(9);
                    BufferUtil.writeUB3(eof, eofp.calcPacketSize());
                    eof.put(eofp.packetId);
                    eof.put(eofp.fieldCount);
                    BufferUtil.writeUB2(eof,warningCount);
                    BufferUtil.writeUB2(eof,eofp.status);
                    final ServerConnection source = multiQueryHandler.getSession().getSource();
                    final byte[] array = eof.array();

                    Iterator<UnsafeRow> iters = null;

                    if (unsafeRowGrouper != null){
                        /**
                         * group by里面需要排序情况
                         */
                        if (globalSorter != null){
                            iters = unsafeRowGrouper.getResult(globalSorter);
                        } else if(globalMergeResult != null){
                            iters = unsafeRowGrouper.getResult(globalMergeResult);
                        }
                    }else if(globalSorter != null){
                        iters = globalSorter.sort();
                    }else if (globalMergeResult != null){
                        iters = globalMergeResult.sort();
                    }

                    if(iters != null){
                        multiQueryHandler.outputMergeResult(source,array,iters,isMiddleResultDone);
                    }
                    // 跳出循环
                    break;
                }

                // 处理队列的数据包

                unsafeRow = new UnsafeRow(fieldCount);
                bufferHolder = new BufferHolder(unsafeRow,0);
                unsafeRowWriter = new UnsafeRowWriter(bufferHolder,fieldCount);
                bufferHolder.reset();

                /**
                 *构造一行row，将对应的col填充.
                 */
                MySQLMessage mm = new MySQLMessage(pack.rowData);
                mm.readUB3();
                mm.read();

                int nullnum = 0;
                for (int i = 0; i < fieldCount; i++) {
<<<<<<< HEAD
                    byte[] colValue = mm.readBytesWithLength();
                    if (colValue != null) {
                        unsafeRowWriter.write(i, colValue);
                    } else {
                        if(mergeColsIndex!=null&&mergeColsIndex.length>0){
                            if(Arrays.binarySearch(mergeColsIndex, i)<0){
                                nullnum++;
                            }
                        }
                        unsafeRow.setNullAt(i);
=======
                    byte[] colValue = mm.readBytesWithLength(); //如果mysql的表结构不一致，会导致数据解析有问题
                    if (colValue != null)
                    	unsafeRowWriter.write(i,colValue);
                    else
                    {
            	 		if(mergeColsIndex!=null&&mergeColsIndex.length>0){
            	 			
            	 			if(Arrays.binarySearch(mergeColsIndex, i)<0){
            	 				nullnum++;
        	             	}
            	 		}
            	 		unsafeRow.setNullAt(i);
>>>>>>> b0097395
                    }
                }

                if(mergeColsIndex!=null&&mergeColsIndex.length>0){
                    if(nullnum == (fieldCount - mergeColsIndex.length)){
                        if(!hasEndFlag){
                            packs.add(pack);
                            continue;
                        }
                    }
                }

                unsafeRow.setTotalSize(bufferHolder.totalSize());

                if(unsafeRowGrouper != null){
                    unsafeRowGrouper.addRow(unsafeRow);
                }else if (globalSorter != null){
                    globalSorter.insertRow(unsafeRow);
                }else if (globalMergeResult != null){
                    globalMergeResult.insertRow(unsafeRow);
                }
                unsafeRow = null;
                bufferHolder = null;
                unsafeRowWriter = null;
            }

        } catch (final Exception e) {
            e.printStackTrace();
            multiQueryHandler.handleDataProcessException(e);
        } finally {
            running.set(false);
            if (nulpack && !packs.isEmpty()) {
                this.run();
            }
        }
    }

    /**
     * 释放DataNodeMergeManager所申请的资源
     */
    public void clear() {

        unsafeRows.clear();

        synchronized (this) {
            if (unsafeRowGrouper != null) {
                unsafeRowGrouper.free();
                unsafeRowGrouper = null;
            }
        }

        if(globalSorter != null){
            globalSorter.cleanupResources();
            globalSorter = null;
        }

        if (globalMergeResult != null){
            globalMergeResult.cleanupResources();
            globalMergeResult = null;
        }
    }
}<|MERGE_RESOLUTION|>--- conflicted
+++ resolved
@@ -430,8 +430,7 @@
 
                 int nullnum = 0;
                 for (int i = 0; i < fieldCount; i++) {
-<<<<<<< HEAD
-                    byte[] colValue = mm.readBytesWithLength();
+                    byte[] colValue = mm.readBytesWithLength(); //如果mysql的表结构不一致，会导致数据解析有问题
                     if (colValue != null) {
                         unsafeRowWriter.write(i, colValue);
                     } else {
@@ -441,20 +440,6 @@
                             }
                         }
                         unsafeRow.setNullAt(i);
-=======
-                    byte[] colValue = mm.readBytesWithLength(); //如果mysql的表结构不一致，会导致数据解析有问题
-                    if (colValue != null)
-                    	unsafeRowWriter.write(i,colValue);
-                    else
-                    {
-            	 		if(mergeColsIndex!=null&&mergeColsIndex.length>0){
-            	 			
-            	 			if(Arrays.binarySearch(mergeColsIndex, i)<0){
-            	 				nullnum++;
-        	             	}
-            	 		}
-            	 		unsafeRow.setNullAt(i);
->>>>>>> b0097395
                     }
                 }
 
