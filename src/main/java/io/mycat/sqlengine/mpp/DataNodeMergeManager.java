package io.mycat.sqlengine.mpp;

import io.mycat.MycatServer;
import io.mycat.backend.mysql.BufferUtil;
import io.mycat.backend.mysql.MySQLMessage;
import io.mycat.backend.mysql.nio.handler.MultiNodeQueryHandler;
import io.mycat.memory.MyCatMemory;
import io.mycat.memory.unsafe.memory.mm.DataNodeMemoryManager;
import io.mycat.memory.unsafe.memory.mm.MemoryManager;
import io.mycat.memory.unsafe.row.BufferHolder;
import io.mycat.memory.unsafe.row.StructType;
import io.mycat.memory.unsafe.row.UnsafeRow;
import io.mycat.memory.unsafe.row.UnsafeRowWriter;
import io.mycat.memory.unsafe.utils.MycatPropertyConf;
import io.mycat.memory.unsafe.utils.sort.PrefixComparator;
import io.mycat.memory.unsafe.utils.sort.PrefixComparators;
import io.mycat.memory.unsafe.utils.sort.RowPrefixComputer;
import io.mycat.memory.unsafe.utils.sort.UnsafeExternalRowSorter;
import io.mycat.net.mysql.EOFPacket;
import io.mycat.net.mysql.RowDataPacket;
import io.mycat.route.RouteResultset;
import io.mycat.server.ServerConnection;
import io.mycat.util.StringUtil;
import org.slf4j.Logger;
import org.slf4j.LoggerFactory;

import java.io.IOException;
import java.nio.ByteBuffer;
import java.util.*;
import java.util.concurrent.ConcurrentHashMap;
import java.util.concurrent.atomic.AtomicBoolean;


/**
 * 数据节点合并
 * Created by zagnix on 2016/6/21.
 */
public class DataNodeMergeManager extends AbstractDataNodeMerge {

    private static Logger LOGGER = LoggerFactory.getLogger(DataNodeMergeManager.class);

    /**
     * key为datanode的分片节点名字
     * value为对应的排序器
     * 目前，没有使用！
     */
    private ConcurrentHashMap<String, UnsafeExternalRowSorter> unsafeRows = new ConcurrentHashMap<String,UnsafeExternalRowSorter>();
    /**
     * 全局sorter，排序器
     */
    private UnsafeExternalRowSorter globalSorter = null;
    /**
     * 非安全的行分组器
     */
    private UnsafeRowGrouper unsafeRowGrouper = null;

    /**
     * 全局合并，非安全的外部行排序器
     */
    private UnsafeExternalRowSorter globalMergeResult = null;

    /**
     * 排序器需要的上下文环境
     */
    private final MyCatMemory myCatMemory;
    private final MemoryManager memoryManager;
    private final MycatPropertyConf conf;
    /**
     * limit开始位置
     */
    private final  int limitStart;
    /**
     * limit的大小
     */
    private final  int limitSize;

    /**
     * 合并列索引
     */
    private int[] mergeColsIndex;
    private boolean hasEndFlag = false;

    private AtomicBoolean isMiddleResultDone;

    private UnsafeRow unsafeRow = null;
    private BufferHolder bufferHolder = null;
    private UnsafeRowWriter unsafeRowWriter = null;
    private int Index = 0;

    private volatile int clearStatus = ClearStatusEnum.INIT;

    public DataNodeMergeManager(MultiNodeQueryHandler handler, RouteResultset rrs,AtomicBoolean isMiddleResultDone) {
        super(handler,rrs);
        this.isMiddleResultDone = isMiddleResultDone;
        this.myCatMemory = MycatServer.getInstance().getMyCatMemory();
        this.memoryManager = myCatMemory.getResultMergeMemoryManager();
        this.conf = myCatMemory.getConf();
        this.limitStart = rrs.getLimitStart();
        this.limitSize = rrs.getLimitSize();
    }

    public void onRowMetaData(Map<String, ColMeta> columToIndx, int fieldCount) throws IOException {

        if (LOGGER.isDebugEnabled()) {
            LOGGER.debug("field metadata keys:{}", columToIndx != null ? columToIndx.keySet() : "null");
            LOGGER.debug("field metadata values:{}", columToIndx != null ? columToIndx.values() : "null");
        }

        OrderCol[] orderCols = null;
        StructType schema = null;
        UnsafeExternalRowSorter.PrefixComputer prefixComputer = null;
        PrefixComparator prefixComparator = null;


        DataNodeMemoryManager dataNodeMemoryManager = null;
        UnsafeExternalRowSorter sorter = null;

        int[] groupColumnIndexs = null;
        this.fieldCount = fieldCount;

        if (rrs.getGroupByCols() != null) {
            // 有 group by
            groupColumnIndexs = toColumnIndex(rrs.getGroupByCols(), columToIndx);
            if (LOGGER.isDebugEnabled()) {
                for (int i = 0; i <rrs.getGroupByCols().length ; i++) {
                    LOGGER.debug("groupColumnIndexs:" + rrs.getGroupByCols()[i]);
                }
            }
        }


        if (rrs.getHavingCols() != null) {
            // 有 having
            ColMeta colMeta = columToIndx.get(rrs.getHavingCols().getLeft().toUpperCase());

            if (LOGGER.isDebugEnabled()) {
                LOGGER.debug("getHavingCols:" + rrs.getHavingCols().toString());
            }

            /**
             * 将 mycat 中 sql： select avg(xxx) from t
             * 重写 为 select sum(xxx) AS AVG[0~9]SUM,count(xxx) AS AVG[0~9]COUNT from t
             *  或者 select avg(xxx)  AS xxx from t
             *  select sum(xxx) AS xxxSUM,count(xxx) AS xxxCOUNT from t
             * 目的是方便在合并每个节点的结果集时再计算
             */
            if (colMeta == null) {
                for (String key : columToIndx.keySet()) {
                    if (key.toUpperCase().endsWith("SUM")) {
                        colMeta = columToIndx.get(key);
                        break;
                    }
                }
            }

            if (colMeta != null) {
                rrs.getHavingCols().setColMeta(colMeta);
            }
        }

        if (rrs.isHasAggrColumn()) {
            // 有sql sum、count、平均值函数列
            List<MergeCol> mergCols = new LinkedList<MergeCol>();
            Map<String, Integer> mergeColsMap = rrs.getMergeCols();

            if (mergeColsMap != null) {
                if (LOGGER.isDebugEnabled() && rrs.getMergeCols() != null) {
                    LOGGER.debug("isHasAggrColumn:" + rrs.getMergeCols().toString());
                }
                for (Map.Entry<String, Integer> mergEntry : mergeColsMap.entrySet()) {
                    String colName = mergEntry.getKey().toUpperCase();
                    int type = mergEntry.getValue();
                    if (MergeCol.MERGE_AVG == type) { // 平均值
                        ColMeta sumColMeta = columToIndx.get(colName + "SUM");
                        ColMeta countColMeta = columToIndx.get(colName + "COUNT");
                        if (sumColMeta != null && countColMeta != null) {
                            // 重新计算平均值
                            ColMeta colMeta = new ColMeta(sumColMeta.colIndex, countColMeta.colIndex, sumColMeta.getColType());
                            mergCols.add(new MergeCol(colMeta, mergEntry.getValue()));
                        }
                    } else {
                        ColMeta colMeta = columToIndx.get(colName);
                        mergCols.add(new MergeCol(colMeta, mergEntry.getValue()));
                    }
                }
            }

            // 不添加别名合并列
            for (Map.Entry<String, ColMeta> fieldEntry : columToIndx.entrySet()) {
                String colName = fieldEntry.getKey();
                int result = MergeCol.tryParseAggCol(colName); // TODO 这里处理有问题，如果列是 COUNT(DISTINCT 字段名) AS 别名，则 colName 是别名，无法获得正确的结果
                if (result != MergeCol.MERGE_UNSUPPORT && result != MergeCol.MERGE_NOMERGE) {
                    mergCols.add(new MergeCol(fieldEntry.getValue(), result));
                }
            }

            /**
             * Group操作
             */
            MergeCol[] mergColsArrays = mergCols.toArray(new MergeCol[mergCols.size()]);
            unsafeRowGrouper = new UnsafeRowGrouper(columToIndx,rrs.getGroupByCols(),
                    mergColsArrays,
                    rrs.getHavingCols());

            if(mergColsArrays!=null&&mergColsArrays.length>0){
                mergeColsIndex = new int[mergColsArrays.length];
                for(int i = 0;i<mergColsArrays.length;i++){
                    mergeColsIndex[i] = mergColsArrays[i].colMeta.colIndex;
                }
                Arrays.sort(mergeColsIndex);
            }
        }


        if (rrs.getOrderByCols() != null) {
            // 有 order by
            LinkedHashMap<String, Integer> orders = rrs.getOrderByCols();
            orderCols = new OrderCol[orders.size()];
            int i = 0;
            for (Map.Entry<String, Integer> entry : orders.entrySet()) {
                String key = StringUtil.removeBackquote(entry.getKey().toUpperCase());
                ColMeta colMeta = columToIndx.get(key);
                if (colMeta == null) {
                    throw new IllegalArgumentException(
                            "all columns in order by clause should be in the selected column list!"
                                    + entry.getKey());
                }
                orderCols[i++] = new OrderCol(colMeta, entry.getValue());
            }

            /**
             * 构造全局排序器
             */
            schema = new StructType(columToIndx,fieldCount);
            schema.setOrderCols(orderCols);

            prefixComputer = new RowPrefixComputer(schema);

//            if(orderCols.length>0
//                    && orderCols[0].getOrderType()
//                    == OrderCol.COL_ORDER_TYPE_ASC){
//                prefixComparator = PrefixComparators.LONG;
//            }else {
//                prefixComparator = PrefixComparators.LONG_DESC;
//            }

            prefixComparator = getPrefixComparator(orderCols);

            dataNodeMemoryManager = new DataNodeMemoryManager(memoryManager,Thread.currentThread().getId());

            /**
             * 默认排序，只是将数据连续存储到内存中即可。
             */
            globalSorter = new UnsafeExternalRowSorter(
                    dataNodeMemoryManager,
                    myCatMemory,
                    schema,
                    prefixComparator, prefixComputer,
                    conf.getSizeAsBytes("mycat.buffer.pageSize","32k"),
                    false/**是否使用基数排序*/,
                    true/**排序*/);
        }


        if(conf.getBoolean("mycat.stream.output.result",false)
                && globalSorter == null
                && unsafeRowGrouper == null){
            // 启用结果集流输出，不经过合并
            setStreamOutputResult(true);
        } else {
            /**
             * 1.schema
             */
            schema = new StructType(columToIndx,fieldCount);
            schema.setOrderCols(orderCols);

            /**
             * 2 .PrefixComputer
             */
            prefixComputer = new RowPrefixComputer(schema);

            /**
             * 3 .PrefixComparator 默认是ASC，可以选择DESC
             */
            prefixComparator = PrefixComparators.LONG;

            dataNodeMemoryManager = new DataNodeMemoryManager(memoryManager, Thread.currentThread().getId());

            globalMergeResult = new UnsafeExternalRowSorter(
                    dataNodeMemoryManager,
                    myCatMemory,
                    schema,
                    prefixComparator,
                    prefixComputer,
                    conf.getSizeAsBytes("mycat.buffer.pageSize", "32k"),
                    false,/**是否使用基数排序*/
                    false/**不排序*/);
        }
    }

    /**
     * 根据排序列获取前缀比较器
     * @param orderCols
     * @return
     */
    private PrefixComparator getPrefixComparator(OrderCol[] orderCols) {
        PrefixComparator prefixComparator = null;
        OrderCol firstOrderCol = orderCols[0];
        int orderType = firstOrderCol.getOrderType();
        int colType = firstOrderCol.colMeta.colType;

        switch (colType) {
            case ColMeta.COL_TYPE_INT:
            case ColMeta.COL_TYPE_LONG:
            case ColMeta.COL_TYPE_INT24:
            case ColMeta.COL_TYPE_SHORT:
            case ColMeta.COL_TYPE_LONGLONG:
                prefixComparator = (orderType == OrderCol.COL_ORDER_TYPE_ASC ? PrefixComparators.LONG : PrefixComparators.LONG_DESC);
                break;
            case ColMeta.COL_TYPE_FLOAT:
            case ColMeta.COL_TYPE_DOUBLE:
            case ColMeta.COL_TYPE_DECIMAL:
            case ColMeta.COL_TYPE_NEWDECIMAL:
                prefixComparator = (orderType == OrderCol.COL_ORDER_TYPE_ASC ? PrefixComparators.DOUBLE : PrefixComparators.DOUBLE_DESC);
                break;
            case ColMeta.COL_TYPE_DATE:
            case ColMeta.COL_TYPE_TIMSTAMP:
            case ColMeta.COL_TYPE_TIME:
            case ColMeta.COL_TYPE_YEAR:
            case ColMeta.COL_TYPE_DATETIME:
            case ColMeta.COL_TYPE_NEWDATE:
            case ColMeta.COL_TYPE_BIT:
            case ColMeta.COL_TYPE_VAR_STRING:
            case ColMeta.COL_TYPE_STRING:
            case ColMeta.COL_TYPE_ENUM:
            case ColMeta.COL_TYPE_SET:
                prefixComparator = (orderType == OrderCol.COL_ORDER_TYPE_ASC ? PrefixComparators.BINARY : PrefixComparators.BINARY_DESC);
                break;
            default:
                prefixComparator = (orderType == OrderCol.COL_ORDER_TYPE_ASC ? PrefixComparators.LONG : PrefixComparators.LONG_DESC);
                break;
        }

        return prefixComparator;
    }

    @Override
    public List<RowDataPacket> getResults(byte[] eof) {
        return null;
    }

    @Override
    public void run() {
        if (!running.compareAndSet(false, true)) {
            return;
        }

        /**
         * 是否是空包
         */
        boolean nulpack = false;

        try {
            for (; ; ) {
                if(clearStatus == ClearStatusEnum.PREPARE_CLEAR
                        || clearStatus == ClearStatusEnum.CLEARED) {
                    break;
                }
                final PackWraper pack = packs.poll();

                if (pack == null) {
                    // 空包跳出循环 表示数据接收完
                    nulpack = true;
                    break;
                }
                if (pack == END_FLAG_PACK) {
                    // 结束包
                    hasEndFlag = true;
                    if(packs.peek()!=null){
                        // 结束包的下一个包不是空，将结束包放回队列，并跳过以下操作
                        packs.add(pack);
                        continue;
                    }

                    /**
                     * 最后一个节点datenode发送了row eof packet说明了整个分片数据全部接收完成，进而将结果集全部发给Mycat客户端
                     */
                    final int warningCount = 0;
                    final EOFPacket eofp = new EOFPacket();
                    final ByteBuffer eof = ByteBuffer.allocate(9);
                    BufferUtil.writeUB3(eof, eofp.calcPacketSize());
                    eof.put(eofp.packetId);
                    eof.put(eofp.fieldCount);
                    BufferUtil.writeUB2(eof,warningCount);
                    BufferUtil.writeUB2(eof,eofp.status);
                    final ServerConnection source = multiQueryHandler.getSession().getSource();
                    final byte[] array = eof.array();

                    Iterator<UnsafeRow> iters = null;

                    if (unsafeRowGrouper != null){
                        /**
                         * group by里面需要排序情况
                         */
                        if (globalSorter != null){
                            iters = unsafeRowGrouper.getResult(globalSorter);
                        }else {
                            iters = unsafeRowGrouper.getResult(globalMergeResult);
                        }
                    }else if(globalSorter != null){
                        iters = globalSorter.sort();

                    }else if (!isStreamOutputResult){

                        iters = globalMergeResult.sort();
                    }

                    if(iters != null){
                        multiQueryHandler.outputMergeResult(source,array,iters,isMiddleResultDone);
                    }
                    // 跳出循环
                    break;
                }

                // 处理队列的数据包

                unsafeRow = new UnsafeRow(fieldCount);
                bufferHolder = new BufferHolder(unsafeRow,0);
                unsafeRowWriter = new UnsafeRowWriter(bufferHolder,fieldCount);
                bufferHolder.reset();

                /**
                 *构造一行row，将对应的col填充.
                 */
                MySQLMessage mm = new MySQLMessage(pack.rowData);
<<<<<<< HEAD
                // 一次性增长到一行row所需要的内存，避免在 write 多次增长消耗cpu
=======

>>>>>>> 064bf0e0
                unsafeRowWriter.grow((mm.getRowLength(fieldCount) + 1 ) / 2);
                mm.readUB3();
                mm.read();

                int nullnum = 0;
                for (int i = 0; i < fieldCount; i++) {
                    byte[] colValue = mm.readBytesWithLength(); //如果mysql的表结构不一致，会导致数据解析有问题
                    if (colValue != null) {
                        unsafeRowWriter.write(i, colValue);
                    } else {
                        if(mergeColsIndex!=null&&mergeColsIndex.length>0){
                            if(Arrays.binarySearch(mergeColsIndex, i)<0){
                                nullnum++;
                            }
                        }
                        unsafeRow.setNullAt(i);
                    }
                }

                if(mergeColsIndex!=null&&mergeColsIndex.length>0){
                    if(nullnum == (fieldCount - mergeColsIndex.length)){
                        if(!hasEndFlag){
                            packs.add(pack);
                            continue;
                        }
                    }
                }

                unsafeRow.setTotalSize(bufferHolder.totalSize());

                if(unsafeRowGrouper != null){
                    unsafeRowGrouper.addRow(unsafeRow);
                }else if (globalSorter != null){
                    globalSorter.insertRow(unsafeRow);
                }else {
                    globalMergeResult.insertRow(unsafeRow);
                }
                unsafeRow = null;
                bufferHolder = null;
                unsafeRowWriter = null;
            }

        } catch (final Exception e) {
            e.printStackTrace();
            multiQueryHandler.handleDataProcessException(e);
        } finally {
            synchronized (this) {
                running.set(false);
                if(clearStatus == ClearStatusEnum.PREPARE_CLEAR){
                    clear();
                    return ;
                }
            }
            if (nulpack && !packs.isEmpty()) {
                this.run();
            }
        }
    }

    /**
     * 释放DataNodeMergeManager所申请的资源
     */
    public void clear() {

        if(clearStatus == ClearStatusEnum.INIT) {
            synchronized (this){
                if(clearStatus == ClearStatusEnum.INIT && running.get() == true ) {
                    clearStatus = ClearStatusEnum.PREPARE_CLEAR;
                }
            }
        }

        boolean flag = false;
        synchronized (this) {
            if(clearStatus == ClearStatusEnum.CLEARED || running.get() == true){
                return;
            }
            clearStatus = ClearStatusEnum.CLEARED;
            flag = true;

        }
        if(!flag){
            return ;
        }
        unsafeRows.clear();
        if (unsafeRowGrouper != null) {
            unsafeRowGrouper.free();
            unsafeRowGrouper = null;
        }

        if(globalSorter != null){
            globalSorter.cleanupResources();
            globalSorter = null;
        }

        if (globalMergeResult != null){
            globalMergeResult.cleanupResources();
            globalMergeResult = null;
        }
    }
}
class ClearStatusEnum {
    public static int INIT = -1;
    public static int PREPARE_CLEAR = 1;
    public static int CLEARED  = 2;
}
<|MERGE_RESOLUTION|>--- conflicted
+++ resolved
@@ -433,11 +433,7 @@
                  *构造一行row，将对应的col填充.
                  */
                 MySQLMessage mm = new MySQLMessage(pack.rowData);
-<<<<<<< HEAD
                 // 一次性增长到一行row所需要的内存，避免在 write 多次增长消耗cpu
-=======
-
->>>>>>> 064bf0e0
                 unsafeRowWriter.grow((mm.getRowLength(fieldCount) + 1 ) / 2);
                 mm.readUB3();
                 mm.read();
