--- conflicted
+++ resolved
@@ -86,6 +86,8 @@
     private BufferHolder bufferHolder = null;
     private UnsafeRowWriter unsafeRowWriter = null;
     private int Index = 0;
+
+    private volatile int clearStatus = ClearStatusEnum.INIT;
 
     public DataNodeMergeManager(MultiNodeQueryHandler handler, RouteResultset rrs,AtomicBoolean isMiddleResultDone) {
         super(handler,rrs);
@@ -347,16 +349,6 @@
         return null;
     }
 
-<<<<<<< HEAD
-=======
-    private UnsafeRow unsafeRow = null;
-    private BufferHolder bufferHolder = null;
-    private UnsafeRowWriter unsafeRowWriter = null;
-    private  int Index = 0;
-
-    private volatile int clearStatus = ClearStatusEnum.INIT;
-
->>>>>>> feffedd5
     @Override
     public void run() {
         if (!running.compareAndSet(false, true)) {
@@ -381,7 +373,6 @@
                     nulpack = true;
                     break;
                 }
-
                 if (pack == END_FLAG_PACK) {
                     // 结束包
                     hasEndFlag = true;
@@ -413,12 +404,14 @@
                          */
                         if (globalSorter != null){
                             iters = unsafeRowGrouper.getResult(globalSorter);
-                        } else if(globalMergeResult != null){
+                        }else {
                             iters = unsafeRowGrouper.getResult(globalMergeResult);
                         }
                     }else if(globalSorter != null){
                         iters = globalSorter.sort();
-                    }else if (globalMergeResult != null){
+
+                    }else if (!isStreamOutputResult){
+
                         iters = globalMergeResult.sort();
                     }
 
@@ -440,11 +433,11 @@
                  *构造一行row，将对应的col填充.
                  */
                 MySQLMessage mm = new MySQLMessage(pack.rowData);
-                
+
                 unsafeRowWriter.grow((mm.getRowLength(fieldCount) + 1 ) / 2);
                 mm.readUB3();
                 mm.read();
-                
+
                 int nullnum = 0;
                 for (int i = 0; i < fieldCount; i++) {
                     byte[] colValue = mm.readBytesWithLength(); //如果mysql的表结构不一致，会导致数据解析有问题
@@ -475,7 +468,7 @@
                     unsafeRowGrouper.addRow(unsafeRow);
                 }else if (globalSorter != null){
                     globalSorter.insertRow(unsafeRow);
-                }else if (globalMergeResult != null){
+                }else {
                     globalMergeResult.insertRow(unsafeRow);
                 }
                 unsafeRow = null;
@@ -499,25 +492,17 @@
             }
         }
     }
+
     /**
      * 释放DataNodeMergeManager所申请的资源
      */
     public void clear() {
 
-<<<<<<< HEAD
-        unsafeRows.clear();
-
-        synchronized (this) {
-            if (unsafeRowGrouper != null) {
-                unsafeRowGrouper.free();
-                unsafeRowGrouper = null;
-=======
         if(clearStatus == ClearStatusEnum.INIT) {
             synchronized (this){
                 if(clearStatus == ClearStatusEnum.INIT && running.get() == true ) {
                     clearStatus = ClearStatusEnum.PREPARE_CLEAR;
                 }
->>>>>>> feffedd5
             }
         }
 
@@ -538,6 +523,7 @@
             unsafeRowGrouper.free();
             unsafeRowGrouper = null;
         }
+
         if(globalSorter != null){
             globalSorter.cleanupResources();
             globalSorter = null;
