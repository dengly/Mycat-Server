--- conflicted
+++ resolved
@@ -8,17 +8,12 @@
 import java.nio.channels.Selector;
 import java.nio.channels.SocketChannel;
 import java.util.concurrent.atomic.AtomicBoolean;
-
-<<<<<<< HEAD
+import org.slf4j.Logger;
+import org.slf4j.LoggerFactory;
+
 /**
  * NIO socket的读写
  */
-=======
-import io.mycat.util.TimeUtil;
-import org.slf4j.Logger;
-import org.slf4j.LoggerFactory;
-
->>>>>>> feffedd5
 public class NIOSocketWR extends SocketWR {
 	private SelectionKey processKey;
 	private static final int OP_NOT_READ = ~SelectionKey.OP_READ;
@@ -85,13 +80,6 @@
 		}
 	}
 
-<<<<<<< HEAD
-	/**
-	 * 往channel写数据，即回复
-	 * @return true表示写完数据 false表示有数据未写完
-	 * @throws IOException
-	 */
-=======
 	@Override
 	public boolean checkAlive() {
 		try {
@@ -104,7 +92,11 @@
 		}
 	}
 
->>>>>>> feffedd5
+	/**
+	 * 往channel写数据，即回复
+	 * @return true表示写完数据 false表示有数据未写完
+	 * @throws IOException
+	 */
 	private boolean write0() throws IOException {
 		int written = 0;
 		ByteBuffer buffer = con.writeBuffer;
