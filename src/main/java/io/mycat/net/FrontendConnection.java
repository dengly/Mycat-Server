--- conflicted
+++ resolved
@@ -23,8 +23,6 @@
  */
 package io.mycat.net;
 
-<<<<<<< HEAD
-=======
 import java.io.IOException;
 import java.io.UnsupportedEncodingException;
 import java.net.InetSocketAddress;
@@ -38,17 +36,12 @@
 import org.slf4j.Logger;
 import org.slf4j.LoggerFactory;
 
->>>>>>> f6e9e315
 import io.mycat.MycatServer;
 import io.mycat.backend.mysql.CharsetUtil;
 import io.mycat.backend.mysql.MySQLMessage;
 import io.mycat.config.Capabilities;
 import io.mycat.config.ErrorCode;
 import io.mycat.config.Versions;
-<<<<<<< HEAD
-import io.mycat.net.handler.*;
-import io.mycat.net.mysql.*;
-=======
 import io.mycat.net.handler.FrontendAuthenticator;
 import io.mycat.net.handler.FrontendPrepareHandler;
 import io.mycat.net.handler.FrontendPrivileges;
@@ -59,11 +52,8 @@
 import io.mycat.net.mysql.HandshakeV10Packet;
 import io.mycat.net.mysql.MySQLPacket;
 import io.mycat.net.mysql.OkPacket;
->>>>>>> f6e9e315
 import io.mycat.util.CompressUtil;
 import io.mycat.util.RandomUtil;
-import org.slf4j.Logger;
-import org.slf4j.LoggerFactory;
 
 /**
  * 前端连接（客户端）
@@ -87,13 +77,10 @@
 	// 要执行的SQL
 	protected String executeSql;
 
-<<<<<<< HEAD
 	// 权限
-=======
 	protected volatile long executeSqlId = 0;
 	protected AtomicLong  responseSqlId = new AtomicLong(0); //新增executeSqlId ,repsonseSqlId 用于避免对一个sql 写回了多个错误的结果.
 	
->>>>>>> f6e9e315
 	protected FrontendPrivileges privileges;
 	// 前端查询处理器
 	protected FrontendQueryHandler queryHandler;
@@ -593,12 +580,8 @@
 
 	@Override
 	public void handle(final byte[] data) {
-<<<<<<< HEAD
-		if (isSupportCompress()) {
-=======
 		this.executeSqlId ++;
 		if (isSupportCompress()) {			
->>>>>>> f6e9e315
 			List<byte[]> packs = CompressUtil.decompressMysqlPacket(data, decompressUnfinishedDataQueue);
 			for (byte[] pack : packs) {
 				if (pack.length != 0) {
