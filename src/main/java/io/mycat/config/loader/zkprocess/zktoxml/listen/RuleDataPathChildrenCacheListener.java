package io.mycat.config.loader.zkprocess.zktoxml.listen;

import io.mycat.MycatServer;
import io.mycat.config.model.SchemaConfig;
import io.mycat.config.model.SystemConfig;
import io.mycat.config.model.TableConfig;
import io.mycat.config.model.rule.RuleConfig;
import io.mycat.route.function.AbstractPartitionAlgorithm;
import io.mycat.route.function.ReloadFunction;
import io.mycat.util.FileUtils;
import org.apache.curator.framework.CuratorFramework;
import org.apache.curator.framework.recipes.cache.ChildData;
import org.apache.curator.framework.recipes.cache.PathChildrenCacheEvent;
import org.apache.curator.framework.recipes.cache.PathChildrenCacheListener;

import java.io.File;
import java.io.IOException;
import java.nio.file.Files;
import java.nio.file.Path;
import java.nio.file.Paths;
import java.nio.file.StandardOpenOption;
import java.util.Map;

/**
 * ruledata目录监听器
 * zk的 /mycat/clusterId/ruledata下有变化回调
 * Created by magicdoom on 2016/10/27.
 */
public class RuleDataPathChildrenCacheListener implements PathChildrenCacheListener {
    @Override
    public void childEvent(CuratorFramework client, PathChildrenCacheEvent event) throws Exception {
        ChildData data = event.getData();
        switch (event.getType()) {
<<<<<<< HEAD
            case CHILD_ADDED: // zk向 ruledata 添加节点
                add(data.getPath().substring(data.getPath().lastIndexOf("/")+1),event.getData().getData()) ;
                break;
            case CHILD_REMOVED: // zk向 ruledata 删除节点
                delete(data.getPath().substring(data.getPath().lastIndexOf("/")+1),event.getData().getData()); ;
                break;
            case CHILD_UPDATED: // zk向 ruledata 更新节点
                add(data.getPath().substring(data.getPath().lastIndexOf("/")+1),event.getData().getData()) ;
=======

            case CHILD_ADDED:

                add(data.getPath().substring(data.getPath().lastIndexOf("/") + 1), event.getData().getData());
                break;
            case CHILD_REMOVED:
                delete(data.getPath().substring(data.getPath().lastIndexOf("/") + 1), event.getData().getData());
                ;
                break;
            case CHILD_UPDATED:
                add(data.getPath().substring(data.getPath().lastIndexOf("/") + 1), event.getData().getData());
>>>>>>> 671d413f
                break;
            default:
                break;
        }
    }


    private void reloadRuleData(String name) {
        String tableName = name.substring(name.lastIndexOf("_") + 1, name.indexOf("."));
        String ruleName = name.substring(0, name.indexOf("."));
        Map<String, SchemaConfig> schemaConfigMap = MycatServer.getInstance().getConfig().getSchemas();
        for (SchemaConfig schemaConfig : schemaConfigMap.values()) {
            TableConfig tableConfig = schemaConfig.getTables().get(tableName.toUpperCase());
            if (tableConfig == null) continue;
            RuleConfig rule = tableConfig.getRule();
            AbstractPartitionAlgorithm function = rule.getRuleAlgorithm();
            if (function instanceof ReloadFunction) {
                ((ReloadFunction) function).reload();
            }
        }
    }

<<<<<<< HEAD
    private void add(String name,byte[] data) throws IOException {
        String parentPath = SystemConfig.getHomePath() + File.separator + "conf" + File.separator + "ruledata";
        FileUtils.mkDirectory(parentPath);
        File file = new File(parentPath,name);
        Files.write(data,file);
        reloadRuleData(name);
    }

    private void delete(String name,byte[] data) throws IOException {
        String parentPath = SystemConfig.getHomePath() + File.separator + "conf" + File.separator + "ruledata";
        FileUtils.mkDirectory(parentPath);
        File file = new File(parentPath,name);
        if(file.exists())
         file.delete();
=======
    private void add(String name, byte[] data) throws IOException {
        Path ruledataPath = Paths.get(SystemConfig.getHomePath(), "conf", "ruledata");
        if (!Files.exists(ruledataPath)) {
            Files.createDirectory(ruledataPath);
        }
        Path file = ruledataPath.resolve(name);
        Files.write(file, data, StandardOpenOption.CREATE, StandardOpenOption.TRUNCATE_EXISTING);
        reloadRuleData(name);
    }

    private void delete(String name, byte[] data) throws IOException {
        File file = new File(
                SystemConfig.getHomePath() + File.separator + "conf" + File.separator + "ruledata",
                name);
        if (file.exists())
            file.delete();
>>>>>>> 671d413f
    }

}<|MERGE_RESOLUTION|>--- conflicted
+++ resolved
@@ -7,7 +7,6 @@
 import io.mycat.config.model.rule.RuleConfig;
 import io.mycat.route.function.AbstractPartitionAlgorithm;
 import io.mycat.route.function.ReloadFunction;
-import io.mycat.util.FileUtils;
 import org.apache.curator.framework.CuratorFramework;
 import org.apache.curator.framework.recipes.cache.ChildData;
 import org.apache.curator.framework.recipes.cache.PathChildrenCacheEvent;
@@ -31,7 +30,6 @@
     public void childEvent(CuratorFramework client, PathChildrenCacheEvent event) throws Exception {
         ChildData data = event.getData();
         switch (event.getType()) {
-<<<<<<< HEAD
             case CHILD_ADDED: // zk向 ruledata 添加节点
                 add(data.getPath().substring(data.getPath().lastIndexOf("/")+1),event.getData().getData()) ;
                 break;
@@ -40,19 +38,6 @@
                 break;
             case CHILD_UPDATED: // zk向 ruledata 更新节点
                 add(data.getPath().substring(data.getPath().lastIndexOf("/")+1),event.getData().getData()) ;
-=======
-
-            case CHILD_ADDED:
-
-                add(data.getPath().substring(data.getPath().lastIndexOf("/") + 1), event.getData().getData());
-                break;
-            case CHILD_REMOVED:
-                delete(data.getPath().substring(data.getPath().lastIndexOf("/") + 1), event.getData().getData());
-                ;
-                break;
-            case CHILD_UPDATED:
-                add(data.getPath().substring(data.getPath().lastIndexOf("/") + 1), event.getData().getData());
->>>>>>> 671d413f
                 break;
             default:
                 break;
@@ -75,23 +60,7 @@
         }
     }
 
-<<<<<<< HEAD
     private void add(String name,byte[] data) throws IOException {
-        String parentPath = SystemConfig.getHomePath() + File.separator + "conf" + File.separator + "ruledata";
-        FileUtils.mkDirectory(parentPath);
-        File file = new File(parentPath,name);
-        Files.write(data,file);
-        reloadRuleData(name);
-    }
-
-    private void delete(String name,byte[] data) throws IOException {
-        String parentPath = SystemConfig.getHomePath() + File.separator + "conf" + File.separator + "ruledata";
-        FileUtils.mkDirectory(parentPath);
-        File file = new File(parentPath,name);
-        if(file.exists())
-         file.delete();
-=======
-    private void add(String name, byte[] data) throws IOException {
         Path ruledataPath = Paths.get(SystemConfig.getHomePath(), "conf", "ruledata");
         if (!Files.exists(ruledataPath)) {
             Files.createDirectory(ruledataPath);
@@ -101,13 +70,12 @@
         reloadRuleData(name);
     }
 
-    private void delete(String name, byte[] data) throws IOException {
+    private void delete(String name,byte[] data) throws IOException {
         File file = new File(
                 SystemConfig.getHomePath() + File.separator + "conf" + File.separator + "ruledata",
                 name);
         if (file.exists())
             file.delete();
->>>>>>> 671d413f
     }
 
 }