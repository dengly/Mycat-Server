--- conflicted
+++ resolved
@@ -53,7 +53,6 @@
  */
 @SuppressWarnings("unchecked")
 public class XMLSchemaLoader implements SchemaLoader {
-<<<<<<< HEAD
 	
 	private static final Logger LOGGER = LoggerFactory.getLogger(XMLSchemaLoader.class);
 	
@@ -300,6 +299,7 @@
 		// Map<String, TableConfig> tables = new HashMap<String, TableConfig>();
 		
 		// 支持表名中包含引号[`] BEN GONG
+		final String schemaName = node.getAttribute("name");
 		Map<String, TableConfig> tables = new TableConfigMap();
 		NodeList nodeList = node.getElementsByTagName("table");
 		for (int i = 0; i < nodeList.getLength(); i++) {
@@ -372,15 +372,14 @@
 				  	//对于实现TableRuleAware的function进行特殊处理  根据每个表新建个实例
 					  RuleConfig rule= tableRuleConfig.getRule();
 					  if(rule.getRuleAlgorithm() instanceof TableRuleAware)  {
+						  //因为ObjectUtil.copyObject是深拷贝,所以会把crc32的算法也拷贝一份状态,而不是公用一个分片数
 						  tableRuleConfig = (TableRuleConfig) ObjectUtil.copyObject(tableRuleConfig);
-						  tableRules.remove(tableRuleConfig.getName())   ;
-						  String newRuleName = tableRuleConfig.getName() + "_" + tableName;
-						  tableRuleConfig. setName(newRuleName);
-						  TableRuleAware tableRuleAware= (TableRuleAware) tableRuleConfig.getRule().getRuleAlgorithm();
+						  String name = tableRuleConfig.getName();
+						  String newRuleName = getNewRuleName(schemaName, tableName, name);
+						  tableRuleConfig.setName(newRuleName);
+						  TableRuleAware tableRuleAware = (TableRuleAware) tableRuleConfig.getRule().getRuleAlgorithm();
 						  tableRuleAware.setRuleName(newRuleName);
-						  tableRuleAware.setTableName(tableName);
-						  tableRuleConfig.getRule().getRuleAlgorithm().init();
-						  tableRules.put(newRuleName,tableRuleConfig);
+						  tableRules.put(newRuleName, tableRuleConfig);
 					  }
 				  }
 
@@ -389,7 +388,12 @@
 						getDbType(dataNode),
 						(tableRuleConfig != null) ? tableRuleConfig.getRule() : null,
 						ruleRequired, null, false, null, null,subTables);
-				
+				//因为需要等待TableConfig构造完毕才可以拿到dataNode节点数量,所以Rule构造延后到此处 @cjw
+				if ((tableRuleConfig != null) && (tableRuleConfig.getRule().getRuleAlgorithm() instanceof TableRuleAware)) {
+					AbstractPartitionAlgorithm newRuleAlgorithm = tableRuleConfig.getRule().getRuleAlgorithm();
+					((TableRuleAware)newRuleAlgorithm).setTableConfig(table);
+					newRuleAlgorithm.init();
+				}
 				checkDataNodeExists(table.getDataNodes());
 				// 检查分片表分片规则配置是否合法
 				if(table.getRule() != null) {
@@ -414,6 +418,10 @@
 			}
 		}
 		return tables;
+	}
+
+	private String getNewRuleName(String schemaName, String tableName, String name) {
+		return name + "_" + schemaName + "_" + tableName;
 	}
 
 	/**
@@ -833,784 +841,5 @@
 			dataHosts.put(hostConf.getName(), hostConf);
 		}
 	}
-=======
-
-    private static final Logger LOGGER = LoggerFactory.getLogger(XMLSchemaLoader.class);
-
-    private final static String DEFAULT_DTD = "/schema.dtd";
-    private final static String DEFAULT_XML = "/schema.xml";
-
-    private final Map<String, TableRuleConfig> tableRules;
-    private final Map<String, DataHostConfig> dataHosts;
-    private final Map<String, DataNodeConfig> dataNodes;
-    private final Map<String, SchemaConfig> schemas;
-
-    public XMLSchemaLoader(String schemaFile, String ruleFile) {
-        //先读取rule.xml
-        XMLRuleLoader ruleLoader = new XMLRuleLoader(ruleFile);
-        //将tableRules拿出，用于这里加载Schema做rule有效判断，以及之后的分片路由计算
-        this.tableRules = ruleLoader.getTableRules();
-        //释放ruleLoader
-        ruleLoader = null;
-        this.dataHosts = new HashMap<String, DataHostConfig>();
-        this.dataNodes = new HashMap<String, DataNodeConfig>();
-        this.schemas = new HashMap<String, SchemaConfig>();
-        //读取加载schema配置
-        this.load(DEFAULT_DTD, schemaFile == null ? DEFAULT_XML : schemaFile);
-    }
-
-    public XMLSchemaLoader() {
-        this(null, null);
-    }
-
-    @Override
-    public Map<String, TableRuleConfig> getTableRules() {
-        return tableRules;
-    }
-
-    @Override
-    public Map<String, DataHostConfig> getDataHosts() {
-        return (Map<String, DataHostConfig>) (dataHosts.isEmpty() ? Collections.emptyMap() : dataHosts);
-    }
-
-    @Override
-    public Map<String, DataNodeConfig> getDataNodes() {
-        return (Map<String, DataNodeConfig>) (dataNodes.isEmpty() ? Collections.emptyMap() : dataNodes);
-    }
-
-    @Override
-    public Map<String, SchemaConfig> getSchemas() {
-        return (Map<String, SchemaConfig>) (schemas.isEmpty() ? Collections.emptyMap() : schemas);
-    }
-
-    private void load(String dtdFile, String xmlFile) {
-        InputStream dtd = null;
-        InputStream xml = null;
-        try {
-            dtd = XMLSchemaLoader.class.getResourceAsStream(dtdFile);
-            xml = XMLSchemaLoader.class.getResourceAsStream(xmlFile);
-            Element root = ConfigUtil.getDocument(dtd, xml).getDocumentElement();
-            //先加载所有的DataHost
-            loadDataHosts(root);
-            //再加载所有的DataNode
-            loadDataNodes(root);
-            //最后加载所有的Schema
-            loadSchemas(root);
-        } catch (ConfigException e) {
-            throw e;
-        } catch (Exception e) {
-            throw new ConfigException(e);
-        } finally {
-
-            if (dtd != null) {
-                try {
-                    dtd.close();
-                } catch (IOException e) {
-                }
-            }
-
-            if (xml != null) {
-                try {
-                    xml.close();
-                } catch (IOException e) {
-                }
-            }
-        }
-    }
-
-    private void loadSchemas(Element root) {
-        NodeList list = root.getElementsByTagName("schema");
-        for (int i = 0, n = list.getLength(); i < n; i++) {
-            Element schemaElement = (Element) list.item(i);
-            //读取各个属性
-            String name = schemaElement.getAttribute("name");
-            String dataNode = schemaElement.getAttribute("dataNode");
-            String checkSQLSchemaStr = schemaElement.getAttribute("checkSQLschema");
-            String sqlMaxLimitStr = schemaElement.getAttribute("sqlMaxLimit");
-            int sqlMaxLimit = -1;
-            //读取sql返回结果集限制
-            if (sqlMaxLimitStr != null && !sqlMaxLimitStr.isEmpty()) {
-                sqlMaxLimit = Integer.parseInt(sqlMaxLimitStr);
-            }
-
-            // check dataNode already exists or not,看schema标签中是否有datanode
-            String defaultDbType = null;
-            //校验检查并添加dataNode
-            if (dataNode != null && !dataNode.isEmpty()) {
-                List<String> dataNodeLst = new ArrayList<String>(1);
-                dataNodeLst.add(dataNode);
-                checkDataNodeExists(dataNodeLst);
-                String dataHost = dataNodes.get(dataNode).getDataHost();
-                defaultDbType = dataHosts.get(dataHost).getDbType();
-            } else {
-                dataNode = null;
-            }
-            //加载schema下所有tables
-            Map<String, TableConfig> tables = loadTables(schemaElement);
-            //判断schema是否重复
-            if (schemas.containsKey(name)) {
-                throw new ConfigException("schema " + name + " duplicated!");
-            }
-
-            // 设置了table的不需要设置dataNode属性，没有设置table的必须设置dataNode属性
-            if (dataNode == null && tables.size() == 0) {
-                throw new ConfigException(
-                        "schema " + name + " didn't config tables,so you must set dataNode property!");
-            }
-
-            SchemaConfig schemaConfig = new SchemaConfig(name, dataNode,
-                    tables, sqlMaxLimit, "true".equalsIgnoreCase(checkSQLSchemaStr));
-
-            //设定DB类型，这对之后的sql语句路由解析有帮助
-            if (defaultDbType != null) {
-                schemaConfig.setDefaultDataNodeDbType(defaultDbType);
-                if (!"mysql".equalsIgnoreCase(defaultDbType)) {
-                    schemaConfig.setNeedSupportMultiDBType(true);
-                }
-            }
-
-            // 判断是否有不是mysql的数据库类型，方便解析判断是否启用多数据库分页语法解析
-            for (TableConfig tableConfig : tables.values()) {
-                if (isHasMultiDbType(tableConfig)) {
-                    schemaConfig.setNeedSupportMultiDBType(true);
-                    break;
-                }
-            }
-            //记录每种dataNode的DB类型
-            Map<String, String> dataNodeDbTypeMap = new HashMap<>();
-            for (String dataNodeName : dataNodes.keySet()) {
-                DataNodeConfig dataNodeConfig = dataNodes.get(dataNodeName);
-                String dataHost = dataNodeConfig.getDataHost();
-                DataHostConfig dataHostConfig = dataHosts.get(dataHost);
-                if (dataHostConfig != null) {
-                    String dbType = dataHostConfig.getDbType();
-                    dataNodeDbTypeMap.put(dataNodeName, dbType);
-                }
-            }
-            schemaConfig.setDataNodeDbTypeMap(dataNodeDbTypeMap);
-            schemas.put(name, schemaConfig);
-        }
-    }
-
-
-    /**
-     * 处理动态日期表, 支持 YYYYMM、YYYYMMDD 两种格式
-     * <p>
-     * YYYYMM格式： 	  yyyymm,2015,01,60
-     * YYYYMMDD格式:  yyyymmdd,2015,01,10,50
-     *
-     * @param tableNameElement
-     * @param tableNameSuffixElement
-     * @return
-     */
-    private String doTableNameSuffix(String tableNameElement, String tableNameSuffixElement) {
-
-        String newTableName = tableNameElement;
-
-        String[] params = tableNameSuffixElement.split(",");
-        String suffixFormat = params[0].toUpperCase();
-        if (suffixFormat.equals("YYYYMM")) {
-
-            //读取参数
-            int yyyy = Integer.parseInt(params[1]);
-            int mm = Integer.parseInt(params[2]);
-            int mmEndIdx = Integer.parseInt(params[3]);
-
-            //日期处理
-            SimpleDateFormat yyyyMMSDF = new SimpleDateFormat("yyyyMM");
-
-            Calendar cal = Calendar.getInstance();
-            cal.set(Calendar.YEAR, yyyy);
-            cal.set(Calendar.MONTH, mm - 1);
-            cal.set(Calendar.DATE, 0);
-
-            //表名改写
-            StringBuffer tableNameBuffer = new StringBuffer();
-            for (int mmIdx = 0; mmIdx <= mmEndIdx; mmIdx++) {
-                tableNameBuffer.append(tableNameElement);
-                tableNameBuffer.append(yyyyMMSDF.format(cal.getTime()));
-                cal.add(Calendar.MONTH, 1);
-
-                if (mmIdx != mmEndIdx) {
-                    tableNameBuffer.append(",");
-                }
-            }
-            newTableName = tableNameBuffer.toString();
-
-        } else if (suffixFormat.equals("YYYYMMDD")) {
-
-            //读取参数
-            int yyyy = Integer.parseInt(params[1]);
-            int mm = Integer.parseInt(params[2]);
-            int dd = Integer.parseInt(params[3]);
-            int ddEndIdx = Integer.parseInt(params[4]);
-
-            //日期处理
-            SimpleDateFormat yyyyMMddSDF = new SimpleDateFormat("yyyyMMdd");
-
-            Calendar cal = Calendar.getInstance();
-            cal.set(Calendar.YEAR, yyyy);
-            cal.set(Calendar.MONTH, mm - 1);
-            cal.set(Calendar.DATE, dd);
-
-            //表名改写
-            StringBuffer tableNameBuffer = new StringBuffer();
-            for (int ddIdx = 0; ddIdx <= ddEndIdx; ddIdx++) {
-                tableNameBuffer.append(tableNameElement);
-                tableNameBuffer.append(yyyyMMddSDF.format(cal.getTime()));
-
-                cal.add(Calendar.DATE, 1);
-
-                if (ddIdx != ddEndIdx) {
-                    tableNameBuffer.append(",");
-                }
-            }
-            newTableName = tableNameBuffer.toString();
-        }
-        return newTableName;
-    }
-
-
-    private Map<String, TableConfig> loadTables(Element node) {
-
-        // Map<String, TableConfig> tables = new HashMap<String, TableConfig>();
-
-        // 支持表名中包含引号[`] BEN GONG
-        final String schemaName = node.getAttribute("name");
-        Map<String, TableConfig> tables = new TableConfigMap();
-        NodeList nodeList = node.getElementsByTagName("table");
-        for (int i = 0; i < nodeList.getLength(); i++) {
-            Element tableElement = (Element) nodeList.item(i);
-            String tableNameElement = tableElement.getAttribute("name").toUpperCase();
-
-            //TODO:路由, 增加对动态日期表的支持
-            String tableNameSuffixElement = tableElement.getAttribute("nameSuffix").toUpperCase();
-            if (!"".equals(tableNameSuffixElement)) {
-
-                if (tableNameElement.split(",").length > 1) {
-                    throw new ConfigException("nameSuffix " + tableNameSuffixElement + ", require name parameter cannot multiple breaks!");
-                }
-                //前缀用来标明日期格式
-                tableNameElement = doTableNameSuffix(tableNameElement, tableNameSuffixElement);
-            }
-            //记录主键，用于之后路由分析，以及启用自增长主键
-            String[] tableNames = tableNameElement.split(",");
-            String primaryKey = tableElement.hasAttribute("primaryKey") ? tableElement.getAttribute("primaryKey").toUpperCase() : null;
-            //记录是否主键自增，默认不是，（启用全局sequence handler）
-            boolean autoIncrement = false;
-            if (tableElement.hasAttribute("autoIncrement")) {
-                autoIncrement = Boolean.parseBoolean(tableElement.getAttribute("autoIncrement"));
-            }
-            //记录是否需要加返回结果集限制，默认需要加
-            boolean needAddLimit = true;
-            if (tableElement.hasAttribute("needAddLimit")) {
-                needAddLimit = Boolean.parseBoolean(tableElement.getAttribute("needAddLimit"));
-            }
-            //记录type，是否为global
-            String tableTypeStr = tableElement.hasAttribute("type") ? tableElement.getAttribute("type") : null;
-            int tableType = TableConfig.TYPE_GLOBAL_DEFAULT;
-            if ("global".equalsIgnoreCase(tableTypeStr)) {
-                tableType = TableConfig.TYPE_GLOBAL_TABLE;
-            }
-            //记录dataNode，就是分布在哪些dataNode上
-            String dataNode = tableElement.getAttribute("dataNode");
-            TableRuleConfig tableRule = null;
-            if (tableElement.hasAttribute("rule")) {
-                String ruleName = tableElement.getAttribute("rule");
-                tableRule = tableRules.get(ruleName);
-                if (tableRule == null) {
-                    throw new ConfigException("rule " + ruleName + " is not found!");
-                }
-            }
-
-            boolean ruleRequired = false;
-            //记录是否绑定有分片规则
-            if (tableElement.hasAttribute("ruleRequired")) {
-                ruleRequired = Boolean.parseBoolean(tableElement.getAttribute("ruleRequired"));
-            }
-
-            if (tableNames == null) {
-                throw new ConfigException("table name is not found!");
-            }
-            //distribute函数，重新编排dataNode
-            String distPrex = "distribute(";
-            boolean distTableDns = dataNode.startsWith(distPrex);
-            if (distTableDns) {
-                dataNode = dataNode.substring(distPrex.length(), dataNode.length() - 1);
-            }
-            //分表功能
-            String subTables = tableElement.getAttribute("subTables");
-
-            for (int j = 0; j < tableNames.length; j++) {
-
-                String tableName = tableNames[j];
-                TableRuleConfig tableRuleConfig = tableRule;
-                if (tableRuleConfig != null) {
-                    //对于实现TableRuleAware的function进行特殊处理  根据每个表新建个实例
-                    RuleConfig rule = tableRuleConfig.getRule();
-                    if (rule.getRuleAlgorithm() instanceof TableRuleAware) {
-                        //因为ObjectUtil.copyObject是深拷贝,所以会把crc32的算法也拷贝一份状态,而不是公用一个分片数
-                        tableRuleConfig = (TableRuleConfig) ObjectUtil.copyObject(tableRuleConfig);
-                        String name = tableRuleConfig.getName();
-                        String newRuleName = getNewRuleName(schemaName, tableName, name);
-                        tableRuleConfig.setName(newRuleName);
-                        TableRuleAware tableRuleAware = (TableRuleAware) tableRuleConfig.getRule().getRuleAlgorithm();
-                        tableRuleAware.setRuleName(newRuleName);
-                        tableRules.put(newRuleName, tableRuleConfig);
-                    }
-                }
-
-                TableConfig table = new TableConfig(tableName, primaryKey,
-                        autoIncrement, needAddLimit, tableType, dataNode,
-                        getDbType(dataNode),
-                        (tableRuleConfig != null) ? tableRuleConfig.getRule() : null,
-                        ruleRequired, null, false, null, null, subTables);
-                //因为需要等待TableConfig构造完毕才可以拿到dataNode节点数量,所以Rule构造延后到此处 @cjw
-                if ((tableRuleConfig != null) && (tableRuleConfig.getRule().getRuleAlgorithm() instanceof TableRuleAware)) {
-                    AbstractPartitionAlgorithm newRuleAlgorithm = tableRuleConfig.getRule().getRuleAlgorithm();
-                    ((TableRuleAware)newRuleAlgorithm).setTableConfig(table);
-                    newRuleAlgorithm.init();
-                }
-                checkDataNodeExists(table.getDataNodes());
-                // 检查分片表分片规则配置是否合法
-                if (table.getRule() != null) {
-                    checkRuleSuitTable(table);
-                }
-
-                if (distTableDns) {
-                    distributeDataNodes(table.getDataNodes());
-                }
-                //检查去重
-                if (tables.containsKey(table.getName())) {
-                    throw new ConfigException("table " + tableName + " duplicated!");
-                }
-                //放入map
-                tables.put(table.getName(), table);
-            }
-            //只有tableName配置的是单个表（没有逗号）的时候才能有子表
-            if (tableNames.length == 1) {
-                TableConfig table = tables.get(tableNames[0]);
-                // process child tables
-                processChildTables(tables, table, dataNode, tableElement);
-            }
-        }
-        return tables;
-    }
-
-    private String getNewRuleName(String schemaName, String tableName, String name) {
-        return name + "_" + schemaName + "_" + tableName;
-    }
-
-    /**
-     * distribute datanodes in multi hosts,means ,dn1 (host1),dn100
-     * (host2),dn300(host3),dn2(host1),dn101(host2),dn301(host3)...etc
-     * 将每个host上的datanode按照host重新排列。比如上面的例子host1拥有dn1,dn2，host2拥有dn100，dn101，host3拥有dn300，dn301,
-     * 按照host重新排列： 0->dn1 (host1),1->dn100(host2),2->dn300(host3),3->dn2(host1),4->dn101(host2),5->dn301(host3)
-     *
-     * @param theDataNodes
-     */
-    private void distributeDataNodes(ArrayList<String> theDataNodes) {
-        Map<String, ArrayList<String>> newDataNodeMap = new HashMap<String, ArrayList<String>>(dataHosts.size());
-        for (String dn : theDataNodes) {
-            DataNodeConfig dnConf = dataNodes.get(dn);
-            String host = dnConf.getDataHost();
-            ArrayList<String> hostDns = newDataNodeMap.get(host);
-            hostDns = (hostDns == null) ? new ArrayList<String>() : hostDns;
-            hostDns.add(dn);
-            newDataNodeMap.put(host, hostDns);
-        }
-
-        ArrayList<String> result = new ArrayList<String>(theDataNodes.size());
-        boolean hasData = true;
-        while (hasData) {
-            hasData = false;
-            for (ArrayList<String> dns : newDataNodeMap.values()) {
-                if (!dns.isEmpty()) {
-                    result.add(dns.remove(0));
-                    hasData = true;
-                }
-            }
-        }
-        theDataNodes.clear();
-        theDataNodes.addAll(result);
-    }
-
-    private Set<String> getDbType(String dataNode) {
-        Set<String> dbTypes = new HashSet<>();
-        String[] dataNodeArr = SplitUtil.split(dataNode, ',', '$', '-');
-        for (String node : dataNodeArr) {
-            DataNodeConfig datanode = dataNodes.get(node);
-            DataHostConfig datahost = dataHosts.get(datanode.getDataHost());
-            dbTypes.add(datahost.getDbType());
-        }
-
-        return dbTypes;
-    }
-
-    private Set<String> getDataNodeDbTypeMap(String dataNode) {
-        Set<String> dbTypes = new HashSet<>();
-        String[] dataNodeArr = SplitUtil.split(dataNode, ',', '$', '-');
-        for (String node : dataNodeArr) {
-            DataNodeConfig datanode = dataNodes.get(node);
-            DataHostConfig datahost = dataHosts.get(datanode.getDataHost());
-            dbTypes.add(datahost.getDbType());
-        }
-        return dbTypes;
-    }
-
-    private boolean isHasMultiDbType(TableConfig table) {
-        Set<String> dbTypes = table.getDbTypes();
-        for (String dbType : dbTypes) {
-            if (!"mysql".equalsIgnoreCase(dbType)) {
-                return true;
-            }
-        }
-        return false;
-    }
-
-    private void processChildTables(Map<String, TableConfig> tables,
-                                    TableConfig parentTable, String dataNodes, Element tableNode) {
-
-        // parse child tables
-        NodeList childNodeList = tableNode.getChildNodes();
-        for (int j = 0; j < childNodeList.getLength(); j++) {
-            Node theNode = childNodeList.item(j);
-            if (!theNode.getNodeName().equals("childTable")) {
-                continue;
-            }
-            Element childTbElement = (Element) theNode;
-            //读取子表信息
-            String cdTbName = childTbElement.getAttribute("name").toUpperCase();
-            String primaryKey = childTbElement.hasAttribute("primaryKey") ? childTbElement.getAttribute("primaryKey").toUpperCase() : null;
-
-            boolean autoIncrement = false;
-            if (childTbElement.hasAttribute("autoIncrement")) {
-                autoIncrement = Boolean.parseBoolean(childTbElement.getAttribute("autoIncrement"));
-            }
-            boolean needAddLimit = true;
-            if (childTbElement.hasAttribute("needAddLimit")) {
-                needAddLimit = Boolean.parseBoolean(childTbElement.getAttribute("needAddLimit"));
-            }
-            String subTables = childTbElement.getAttribute("subTables");
-            //子表join键，和对应的parent的键，父子表通过这个关联
-            String joinKey = childTbElement.getAttribute("joinKey").toUpperCase();
-            String parentKey = childTbElement.getAttribute("parentKey").toUpperCase();
-            TableConfig table = new TableConfig(cdTbName, primaryKey,
-                    autoIncrement, needAddLimit,
-                    TableConfig.TYPE_GLOBAL_DEFAULT, dataNodes,
-                    getDbType(dataNodes), null, false, parentTable, true,
-                    joinKey, parentKey, subTables);
-
-            if (tables.containsKey(table.getName())) {
-                throw new ConfigException("table " + table.getName() + " duplicated!");
-            }
-            tables.put(table.getName(), table);
-            //对于子表的子表，递归处理
-            processChildTables(tables, table, dataNodes, childTbElement);
-        }
-    }
-
-    private void checkDataNodeExists(Collection<String> nodes) {
-        if (nodes == null || nodes.size() < 1) {
-            return;
-        }
-        for (String node : nodes) {
-            if (!dataNodes.containsKey(node)) {
-                throw new ConfigException("dataNode '" + node + "' is not found!");
-            }
-        }
-    }
-
-    /**
-     * 检查分片表分片规则配置, 目前主要检查分片表分片算法定义与分片dataNode是否匹配<br>
-     * 例如分片表定义如下:<br>
-     * {@code
-     * <table name="hotnews" primaryKey="ID" autoIncrement="true" dataNode="dn1,dn2"
-     * rule="mod-long" />
-     * }
-     * <br>
-     * 分片算法如下:<br>
-     * {@code
-     * <function name="mod-long" class="io.mycat.route.function.PartitionByMod">
-     * <!-- how many data nodes -->
-     * <property name="count">3</property>
-     * </function>
-     * }
-     * <br>
-     * shard table datanode(2) < function count(3) 此时检测为不匹配
-     */
-    private void checkRuleSuitTable(TableConfig tableConf) {
-        AbstractPartitionAlgorithm function = tableConf.getRule().getRuleAlgorithm();
-        int suitValue = function.suitableFor(tableConf);
-        switch (suitValue) {
-            case -1:
-                // 少节点,给提示并抛异常
-                throw new ConfigException("Illegal table conf : table [ " + tableConf.getName() + " ] rule function [ "
-                        + tableConf.getRule().getFunctionName() + " ] partition size : " + tableConf.getRule().getRuleAlgorithm().getPartitionNum() + " > table datanode size : "
-                        + tableConf.getDataNodes().size() + ", please make sure table datanode size = function partition size");
-            case 0:
-                // table datanode size == rule function partition size
-                break;
-            case 1:
-                // 有些节点是多余的,给出warn log
-                LOGGER.warn("table conf : table [ {} ] rule function [ {} ] partition size : {} < table datanode size : {} , this cause some datanode to be redundant",
-                        new String[]{
-                                tableConf.getName(),
-                                tableConf.getRule().getFunctionName(),
-                                String.valueOf(tableConf.getRule().getRuleAlgorithm().getPartitionNum()),
-                                String.valueOf(tableConf.getDataNodes().size())
-                        });
-                break;
-        }
-    }
-
-    private void loadDataNodes(Element root) {
-        //读取DataNode分支
-        NodeList list = root.getElementsByTagName("dataNode");
-        for (int i = 0, n = list.getLength(); i < n; i++) {
-            Element element = (Element) list.item(i);
-            String dnNamePre = element.getAttribute("name");
-
-            String databaseStr = element.getAttribute("database");
-            String host = element.getAttribute("dataHost");
-            //字符串不为空
-            if (empty(dnNamePre) || empty(databaseStr) || empty(host)) {
-                throw new ConfigException("dataNode " + dnNamePre + " define error ,attribute can't be empty");
-            }
-            //dnNames（name）,databases（database）,hostStrings（dataHost）都可以配置多个，以',', '$', '-'区分，但是需要保证database的个数*dataHost的个数=name的个数
-            //多个dataHost与多个database如果写在一个标签，则每个dataHost拥有所有database
-            //例如：<dataNode name="dn1$0-75" dataHost="localhost$1-10" database="db$0-759" />
-            //则为：localhost1拥有dn1$0-75,localhost2也拥有dn1$0-75（对应db$76-151）
-            String[] dnNames = io.mycat.util.SplitUtil.split(dnNamePre, ',', '$', '-');
-            String[] databases = io.mycat.util.SplitUtil.split(databaseStr, ',', '$', '-');
-            String[] hostStrings = io.mycat.util.SplitUtil.split(host, ',', '$', '-');
-
-            if (dnNames.length > 1 && dnNames.length != databases.length * hostStrings.length) {
-                throw new ConfigException("dataNode " + dnNamePre
-                        + " define error ,dnNames.length must be=databases.length*hostStrings.length");
-            }
-            if (dnNames.length > 1) {
-
-                List<String[]> mhdList = mergerHostDatabase(hostStrings, databases);
-                for (int k = 0; k < dnNames.length; k++) {
-                    String[] hd = mhdList.get(k);
-                    String dnName = dnNames[k];
-                    String databaseName = hd[1];
-                    String hostName = hd[0];
-                    createDataNode(dnName, databaseName, hostName);
-                }
-
-            } else {
-                createDataNode(dnNamePre, databaseStr, host);
-            }
-
-        }
-    }
-
-    /**
-     * 匹配DataHost和Database，每个DataHost拥有每个Database名字
-     *
-     * @param hostStrings
-     * @param databases
-     * @return
-     */
-    private List<String[]> mergerHostDatabase(String[] hostStrings, String[] databases) {
-        List<String[]> mhdList = new ArrayList<>();
-        for (int i = 0; i < hostStrings.length; i++) {
-            String hostString = hostStrings[i];
-            for (int i1 = 0; i1 < databases.length; i1++) {
-                String database = databases[i1];
-                String[] hd = new String[2];
-                hd[0] = hostString;
-                hd[1] = database;
-                mhdList.add(hd);
-            }
-        }
-        return mhdList;
-    }
-
-    private void createDataNode(String dnName, String database, String host) {
-
-        DataNodeConfig conf = new DataNodeConfig(dnName, database, host);
-        if (dataNodes.containsKey(conf.getName())) {
-            throw new ConfigException("dataNode " + conf.getName() + " duplicated!");
-        }
-
-        if (!dataHosts.containsKey(host)) {
-            throw new ConfigException("dataNode " + dnName + " reference dataHost:" + host + " not exists!");
-        }
-
-        dataHosts.get(host).addDataNode(conf.getName());
-        dataNodes.put(conf.getName(), conf);
-    }
-
-    private boolean empty(String dnName) {
-        return dnName == null || dnName.length() == 0;
-    }
-
-    private DBHostConfig createDBHostConf(String dataHost, Element node,
-                                          String dbType, String dbDriver, int maxCon, int minCon, String filters, long logTime) {
-
-        String nodeHost = node.getAttribute("host");
-        String nodeUrl = node.getAttribute("url");
-        String user = node.getAttribute("user");
-        String password = node.getAttribute("password");
-        String usingDecrypt = node.getAttribute("usingDecrypt");
-        String passwordEncryty = DecryptUtil.DBHostDecrypt(usingDecrypt, nodeHost, user, password);
-
-        String weightStr = node.getAttribute("weight");
-        int weight = "".equals(weightStr) ? PhysicalDBPool.WEIGHT : Integer.parseInt(weightStr);
-
-        String ip = null;
-        int port = 0;
-        if (empty(nodeHost) || empty(nodeUrl) || empty(user)) {
-            throw new ConfigException(
-                    "dataHost "
-                            + dataHost
-                            + " define error,some attributes of this element is empty: "
-                            + nodeHost);
-        }
-        if ("native".equalsIgnoreCase(dbDriver)) {
-            int colonIndex = nodeUrl.indexOf(':');
-            ip = nodeUrl.substring(0, colonIndex).trim();
-            port = Integer.parseInt(nodeUrl.substring(colonIndex + 1).trim());
-        } else {
-            URI url;
-            try {
-                url = new URI(nodeUrl.substring(5));
-            } catch (Exception e) {
-                throw new ConfigException("invalid jdbc url " + nodeUrl + " of " + dataHost);
-            }
-            ip = url.getHost();
-            port = url.getPort();
-        }
-
-        DBHostConfig conf = new DBHostConfig(nodeHost, ip, port, nodeUrl, user, passwordEncryty, password);
-        conf.setDbType(dbType);
-        conf.setMaxCon(maxCon);
-        conf.setMinCon(minCon);
-        conf.setFilters(filters);
-        conf.setLogTime(logTime);
-        conf.setWeight(weight);    //新增权重
-        return conf;
-    }
-
-    private void loadDataHosts(Element root) {
-        NodeList list = root.getElementsByTagName("dataHost");
-        for (int i = 0, n = list.getLength(); i < n; ++i) {
-
-            Element element = (Element) list.item(i);
-            String name = element.getAttribute("name");
-            //判断是否重复
-            if (dataHosts.containsKey(name)) {
-                throw new ConfigException("dataHost name " + name + "duplicated!");
-            }
-            //读取最大连接数
-            int maxCon = Integer.parseInt(element.getAttribute("maxCon"));
-            //读取最小连接数
-            int minCon = Integer.parseInt(element.getAttribute("minCon"));
-            /**
-             * 读取负载均衡配置
-             * 1. balance="0", 不开启分离机制，所有读操作都发送到当前可用的 writeHost 上。
-             * 2. balance="1"，全部的 readHost 和 stand by writeHost 参不 select 的负载均衡
-             * 3. balance="2"，所有读操作都随机的在 writeHost、readhost 上分发。
-             * 4. balance="3"，所有读请求随机的分发到 wiriterHost 对应的 readhost 执行，writerHost 不负担读压力
-             */
-            int balance = Integer.parseInt(element.getAttribute("balance"));
-            /**
-             * 读取切换类型
-             * -1 表示不自动切换
-             * 1 默认值，自动切换
-             * 2 基于MySQL主从同步的状态决定是否切换
-             * 心跳询句为 show slave status
-             * 3 基于 MySQL galary cluster 的切换机制
-             */
-            String switchTypeStr = element.getAttribute("switchType");
-            int switchType = switchTypeStr.equals("") ? -1 : Integer.parseInt(switchTypeStr);
-            //读取从延迟界限
-            String slaveThresholdStr = element.getAttribute("slaveThreshold");
-            int slaveThreshold = slaveThresholdStr.equals("") ? -1 : Integer.parseInt(slaveThresholdStr);
-
-            //如果 tempReadHostAvailable 设置大于 0 则表示写主机如果挂掉， 临时的读服务依然可用
-            String tempReadHostAvailableStr = element.getAttribute("tempReadHostAvailable");
-            boolean tempReadHostAvailable = !tempReadHostAvailableStr.equals("") && Integer.parseInt(tempReadHostAvailableStr) > 0;
-            /**
-             * 读取 写类型
-             * 这里只支持 0 - 所有写操作仅配置的第一个 writeHost
-             */
-            String writeTypStr = element.getAttribute("writeType");
-            int writeType = "".equals(writeTypStr) ? PhysicalDBPool.WRITE_ONLYONE_NODE : Integer.parseInt(writeTypStr);
-
-
-            String dbDriver = element.getAttribute("dbDriver");
-            String dbType = element.getAttribute("dbType");
-            String filters = element.getAttribute("filters");
-            String logTimeStr = element.getAttribute("logTime");
-            String slaveIDs = element.getAttribute("slaveIDs");
-            String maxRetryCountStr = element.getAttribute("maxRetryCount");
-            int maxRetryCount;
-            if (StringUtil.isEmpty(maxRetryCountStr)) {
-                maxRetryCount = 3;
-            } else {
-                maxRetryCount = Integer.valueOf(maxRetryCountStr);
-            }
-
-            long logTime = "".equals(logTimeStr) ? PhysicalDBPool.LONG_TIME : Long.parseLong(logTimeStr);
-            //读取心跳语句
-            String heartbeatSQL = element.getElementsByTagName("heartbeat").item(0).getTextContent();
-            //读取 初始化sql配置,用于oracle
-            NodeList connectionInitSqlList = element.getElementsByTagName("connectionInitSql");
-            String initConSQL = null;
-            if (connectionInitSqlList.getLength() > 0) {
-                initConSQL = connectionInitSqlList.item(0).getTextContent();
-            }
-            //读取writeHost
-            NodeList writeNodes = element.getElementsByTagName("writeHost");
-            DBHostConfig[] writeDbConfs = new DBHostConfig[writeNodes.getLength()];
-            Map<Integer, DBHostConfig[]> readHostsMap = new HashMap<Integer, DBHostConfig[]>(2);
-            Set<String> writeHostNameSet = new HashSet<String>(writeNodes.getLength());
-            for (int w = 0; w < writeDbConfs.length; w++) {
-                Element writeNode = (Element) writeNodes.item(w);
-                writeDbConfs[w] = createDBHostConf(name, writeNode, dbType, dbDriver, maxCon, minCon, filters, logTime);
-                if (writeHostNameSet.contains(writeDbConfs[w].getHostName())) {
-                    throw new ConfigException("writeHost " + writeDbConfs[w].getHostName() + " duplicated!");
-                } else {
-                    writeHostNameSet.add(writeDbConfs[w].getHostName());
-                }
-                NodeList readNodes = writeNode.getElementsByTagName("readHost");
-                //读取对应的每一个readHost
-                if (readNodes.getLength() != 0) {
-                    DBHostConfig[] readDbConfs = new DBHostConfig[readNodes.getLength()];
-                    Set<String> readHostNameSet = new HashSet<String>(readNodes.getLength());
-                    for (int r = 0; r < readDbConfs.length; r++) {
-                        Element readNode = (Element) readNodes.item(r);
-                        readDbConfs[r] = createDBHostConf(name, readNode, dbType, dbDriver, maxCon, minCon, filters, logTime);
-                        if (readHostNameSet.contains(readDbConfs[r].getHostName())) {
-                            throw new ConfigException("readHost " + readDbConfs[r].getHostName() + " duplicated!");
-                        } else {
-                            readHostNameSet.add(readDbConfs[r].getHostName());
-                        }
-                    }
-                    readHostsMap.put(w, readDbConfs);
-                }
-            }
-
-            DataHostConfig hostConf = new DataHostConfig(name, dbType, dbDriver,
-                    writeDbConfs, readHostsMap, switchType, slaveThreshold, tempReadHostAvailable);
-
-            hostConf.setMaxCon(maxCon);
-            hostConf.setMinCon(minCon);
-            hostConf.setBalance(balance);
-            hostConf.setWriteType(writeType);
-            hostConf.setHearbeatSQL(heartbeatSQL);
-            hostConf.setConnectionInitSql(initConSQL);
-            hostConf.setFilters(filters);
-            hostConf.setLogTime(logTime);
-            hostConf.setSlaveIDs(slaveIDs);
-            hostConf.setMaxRetryCount(maxRetryCount);
-            dataHosts.put(hostConf.getName(), hostConf);
-        }
-    }
->>>>>>> aa1ab033
 
 }