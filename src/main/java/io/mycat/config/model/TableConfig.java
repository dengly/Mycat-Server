/*
 * Copyright (c) 2013, OpenCloudDB/MyCAT and/or its affiliates. All rights reserved.
 * DO NOT ALTER OR REMOVE COPYRIGHT NOTICES OR THIS FILE HEADER.
 *
 * This code is free software;Designed and Developed mainly by many Chinese
 * opensource volunteers. you can redistribute it and/or modify it under the
 * terms of the GNU General Public License version 2 only, as published by the
 * Free Software Foundation.
 *
 * This code is distributed in the hope that it will be useful, but WITHOUT
 * ANY WARRANTY; without even the implied warranty of MERCHANTABILITY or
 * FITNESS FOR A PARTICULAR PURPOSE.  See the GNU General Public License
 * version 2 for more details (a copy is included in the LICENSE file that
 * accompanied this code).
 *
 * You should have received a copy of the GNU General Public License version
 * 2 along with this work; if not, write to the Free Software Foundation,
 * Inc., 51 Franklin St, Fifth Floor, Boston, MA 02110-1301 USA.
 *
 * Any questions about this component can be directed to it's project Web address
 * https://code.google.com/p/opencloudb/.
 *
 */
package io.mycat.config.model;

import com.alibaba.druid.sql.ast.statement.SQLTableElement;
import io.mycat.config.model.rule.RuleConfig;
import io.mycat.util.SplitUtil;

import java.util.*;
import java.util.concurrent.locks.ReentrantReadWriteLock;

/**
 * 逻辑表配置
 * @author mycat
 */
public class TableConfig {
<<<<<<< HEAD
	public static final int TYPE_GLOBAL_TABLE = 1;
	public static final int TYPE_GLOBAL_DEFAULT = 0;
	private final String name;
	private final String primaryKey;
	// 自动递增标识
	private final boolean autoIncrement;
	// 需要添加limit标识
	private final boolean needAddLimit;
	// 数据库类型
	private final Set<String> dbTypes;
	// 表类型
	private final int tableType;
	// 分片节点
	private final ArrayList<String> dataNodes;
	// 分片子表
	private final ArrayList<String> distTables;
	// 分片规则
	private final RuleConfig rule;
	// 分片列 分片字段
	private final String partitionColumn;
	private final boolean ruleRequired;
	private final TableConfig parentTC;
	private final boolean childTable;
	private final String joinKey;
	private final String parentKey;
	private final String locateRTableKeySql;
	// only has one level of parent 只有一级父母
	private final boolean secondLevel;
	private final boolean partionKeyIsPrimaryKey;
	private final Random rand = new Random();

	private volatile List<SQLTableElement> tableElementList;
	private volatile String tableStructureSQL;
	private volatile Map<String,List<String>> dataNodeTableStructureSQLMap;
	private ReentrantReadWriteLock reentrantReadWriteLock = new ReentrantReadWriteLock(false);


	public TableConfig(String name, String primaryKey, boolean autoIncrement,boolean needAddLimit, int tableType,
			String dataNode,Set<String> dbType, RuleConfig rule, boolean ruleRequired,
			TableConfig parentTC, boolean isChildTable, String joinKey,
			String parentKey,String subTables) {
		if (name == null) {
			throw new IllegalArgumentException("table name is null");
		} else if (dataNode == null) {
			throw new IllegalArgumentException("dataNode name is null");
		}
		this.primaryKey = primaryKey;
		this.autoIncrement = autoIncrement;
		this.needAddLimit=needAddLimit;
		this.tableType = tableType;
		this.dbTypes=dbType;
		if (ruleRequired && rule == null) {
			throw new IllegalArgumentException("ruleRequired but rule is null");
		}

		this.name = name.toUpperCase();
		
		String theDataNodes[] = SplitUtil.split(dataNode, ',', '$', '-');
		if (theDataNodes == null || theDataNodes.length <= 0) {
			throw new IllegalArgumentException("invalid table dataNodes: " + dataNode);
		}
		dataNodes = new ArrayList<String>(theDataNodes.length);
		for (String dn : theDataNodes) {
			dataNodes.add(dn);
		}
		
		if(subTables!=null && !subTables.equals("")){
			String sTables[] = SplitUtil.split(subTables, ',', '$', '-');
			if (sTables == null || sTables.length <= 0) {
				throw new IllegalArgumentException("invalid table subTables");
			}
			this.distTables = new ArrayList<String>(sTables.length);
			for (String table : sTables) {
				distTables.add(table);
			}
		}else{
			this.distTables = new ArrayList<String>();
		}	
		
		this.rule = rule;
		this.partitionColumn = (rule == null) ? null : rule.getColumn();
		partionKeyIsPrimaryKey=(partitionColumn==null)?primaryKey==null:partitionColumn.equals(primaryKey);
		this.ruleRequired = ruleRequired;
		this.childTable = isChildTable;
		this.parentTC = parentTC;
		this.joinKey = joinKey;
		this.parentKey = parentKey;
		if (parentTC != null) {
			locateRTableKeySql = genLocateRootParentSQL();
			secondLevel = (parentTC.parentTC == null);
		} else {
			locateRTableKeySql = null;
			secondLevel = false;
		}
	}

	public String getPrimaryKey() {
		return primaryKey;
	}

    public Set<String> getDbTypes()
    {
=======
    public static final int TYPE_GLOBAL_TABLE = 1;
    public static final int TYPE_GLOBAL_DEFAULT = 0;
    private final String name;
    private final String primaryKey;
    private final boolean autoIncrement;
    private final boolean needAddLimit;
    private final Set<String> dbTypes;
    private final int tableType;
    private final ArrayList<String> dataNodes;
    private final ArrayList<String> distTables;
    private final RuleConfig rule;
    private final String partitionColumn;
    private final boolean ruleRequired;
    private final TableConfig parentTC;
    private final boolean childTable;
    private final String joinKey;
    private final String parentKey;
    private final String locateRTableKeySql;
    // only has one level of parent
    private final boolean secondLevel;
    private final boolean partionKeyIsPrimaryKey;
    private final Random rand = new Random();

    private volatile List<SQLTableElement> tableElementList;
    private volatile String tableStructureSQL;
    private volatile Map<String, List<String>> dataNodeTableStructureSQLMap;
    private ReentrantReadWriteLock reentrantReadWriteLock = new ReentrantReadWriteLock(false);

    public TableConfig(String tableName, String primaryKey, boolean autoIncrement, boolean needAddLimit, int tableType,
                       String dataNode, Set<String> dbType, RuleConfig rule, boolean ruleRequired,
                       TableConfig parentTC, boolean isChildTable, String joinKey,
                       String parentKey, String subTables) {
        if (tableName == null) {
            throw new IllegalArgumentException("table name is null");
        } else if (dataNode == null) {
            throw new IllegalArgumentException("dataNode name is null");
        }
        this.primaryKey = primaryKey;
        this.autoIncrement = autoIncrement;
        this.needAddLimit = needAddLimit;
        this.tableType = tableType;
        this.dbTypes = dbType;
        if (ruleRequired && rule == null) {
            throw new IllegalArgumentException("ruleRequired but rule is null");
        }

        this.name = tableName.toUpperCase();
        String theDataNodes[] = SplitUtil.split(dataNode, ',', '$', '-');
        if (theDataNodes == null || theDataNodes.length <= 0) {
            throw new IllegalArgumentException("invalid table dataNodes: " + dataNode);
        }
        dataNodes = new ArrayList<String>(theDataNodes.length);
        for (String dn : theDataNodes) {
            dataNodes.add(dn);
        }

        if (subTables != null && !subTables.equals("")) {
            String sTables[] = SplitUtil.split(subTables, ',', '$', '-');
            if (sTables == null || sTables.length <= 0) {
                throw new IllegalArgumentException("invalid table subTables");
            }
            this.distTables = new ArrayList<String>(sTables.length);
            for (String table : sTables) {
                distTables.add(table);
            }
        } else {
            this.distTables = new ArrayList<String>();
        }

        this.rule = rule;
        this.partitionColumn = (rule == null) ? null : rule.getColumn();
        partionKeyIsPrimaryKey = (partitionColumn == null) ? primaryKey == null : partitionColumn.equals(primaryKey);
        this.ruleRequired = ruleRequired;
        this.childTable = isChildTable;
        this.parentTC = parentTC;
        this.joinKey = joinKey;
        this.parentKey = parentKey;
        if (parentTC != null) {
            locateRTableKeySql = genLocateRootParentSQL();
            secondLevel = (parentTC.parentTC == null);
        } else {
            locateRTableKeySql = null;
            secondLevel = false;
        }
    }

    public String getPrimaryKey() {
        return primaryKey;
    }

    public Set<String> getDbTypes() {
>>>>>>> aa1ab033
        return dbTypes;
    }

    public boolean isAutoIncrement() {
        return autoIncrement;
    }

    public boolean isNeedAddLimit() {
        return needAddLimit;
    }

    public boolean isSecondLevel() {
        return secondLevel;
    }

    public String getLocateRTableKeySql() {
        return locateRTableKeySql;
    }

    public boolean isGlobalTable() {
        return this.tableType == TableConfig.TYPE_GLOBAL_TABLE;
    }

    public String genLocateRootParentSQL() {
        TableConfig tb = this;
        StringBuilder tableSb = new StringBuilder();
        StringBuilder condition = new StringBuilder();
        TableConfig prevTC = null;
        int level = 0;
        String latestCond = null;
        while (tb.parentTC != null) {
            tableSb.append(tb.parentTC.name).append(',');
            String relation = null;
            if (level == 0) {
                latestCond = " " + tb.parentTC.getName() + '.' + tb.parentKey
                        + "=";
            } else {
                relation = tb.parentTC.getName() + '.' + tb.parentKey + '='
                        + tb.name + '.' + tb.joinKey;
                condition.append(relation).append(" AND ");
            }
            level++;
            prevTC = tb;
            tb = tb.parentTC;
        }
        String sql = "SELECT "
                + prevTC.parentTC.name
                + '.'
                + prevTC.parentKey
                + " FROM "
                + tableSb.substring(0, tableSb.length() - 1)
                + " WHERE "
                + ((level < 2) ? latestCond : condition.toString() + latestCond);
        // System.out.println(this.name+" sql " + sql);
        return sql;

    }

    public String getPartitionColumn() {
        return partitionColumn;
    }

    public int getTableType() {
        return tableType;
    }

    /**
     * get root parent
     *
     * @return
     */
    public TableConfig getRootParent() {
        if (parentTC == null) {
            return null;
        }
        TableConfig preParent = parentTC;
        TableConfig parent = preParent.getParentTC();

        while (parent != null) {
            preParent = parent;
            parent = parent.getParentTC();
        }
        return preParent;
    }

    public TableConfig getParentTC() {
        return parentTC;
    }

    public boolean isChildTable() {
        return childTable;
    }

    public String getJoinKey() {
        return joinKey;
    }

    public String getParentKey() {
        return parentKey;
    }

    /**
     * @return upper-case
     */
    public String getName() {
        return name;
    }

    public ArrayList<String> getDataNodes() {
        return dataNodes;
    }

    public String getRandomDataNode() {
        int index = Math.abs(rand.nextInt(Integer.MAX_VALUE)) % dataNodes.size();
        return dataNodes.get(index);
    }

    public boolean isRuleRequired() {
        return ruleRequired;
    }

    public RuleConfig getRule() {
        return rule;
    }

    public boolean primaryKeyIsPartionKey() {
        return partionKeyIsPrimaryKey;
    }

    public ArrayList<String> getDistTables() {
        return this.distTables;
    }

    public boolean isDistTable() {
        if (this.distTables != null && !this.distTables.isEmpty()) {
            return true;
        }
        return false;
    }

    public List<SQLTableElement> getTableElementList() {
        return tableElementList;
    }

    public void setTableElementList(List<SQLTableElement> tableElementList) {
        this.tableElementList = tableElementList;
    }

    public ReentrantReadWriteLock getReentrantReadWriteLock() {
        return reentrantReadWriteLock;
    }

    public void setReentrantReadWriteLock(ReentrantReadWriteLock reentrantReadWriteLock) {
        this.reentrantReadWriteLock = reentrantReadWriteLock;
    }

    public String getTableStructureSQL() {
        return tableStructureSQL;
    }

    public void setTableStructureSQL(String tableStructureSQL) {
        this.tableStructureSQL = tableStructureSQL;
    }

    public Map<String, List<String>> getDataNodeTableStructureSQLMap() {
        return dataNodeTableStructureSQLMap;
    }

    public void setDataNodeTableStructureSQLMap(Map<String, List<String>> dataNodeTableStructureSQLMap) {
        this.dataNodeTableStructureSQLMap = dataNodeTableStructureSQLMap;
    }
}<|MERGE_RESOLUTION|>--- conflicted
+++ resolved
@@ -35,7 +35,6 @@
  * @author mycat
  */
 public class TableConfig {
-<<<<<<< HEAD
 	public static final int TYPE_GLOBAL_TABLE = 1;
 	public static final int TYPE_GLOBAL_DEFAULT = 0;
 	private final String name;
@@ -73,11 +72,11 @@
 	private ReentrantReadWriteLock reentrantReadWriteLock = new ReentrantReadWriteLock(false);
 
 
-	public TableConfig(String name, String primaryKey, boolean autoIncrement,boolean needAddLimit, int tableType,
+	public TableConfig(String tableName, String primaryKey, boolean autoIncrement,boolean needAddLimit, int tableType,
 			String dataNode,Set<String> dbType, RuleConfig rule, boolean ruleRequired,
 			TableConfig parentTC, boolean isChildTable, String joinKey,
 			String parentKey,String subTables) {
-		if (name == null) {
+		if (tableName == null) {
 			throw new IllegalArgumentException("table name is null");
 		} else if (dataNode == null) {
 			throw new IllegalArgumentException("dataNode name is null");
@@ -91,7 +90,7 @@
 			throw new IllegalArgumentException("ruleRequired but rule is null");
 		}
 
-		this.name = name.toUpperCase();
+		this.name = tableName.toUpperCase();
 		
 		String theDataNodes[] = SplitUtil.split(dataNode, ',', '$', '-');
 		if (theDataNodes == null || theDataNodes.length <= 0) {
@@ -136,101 +135,7 @@
 		return primaryKey;
 	}
 
-    public Set<String> getDbTypes()
-    {
-=======
-    public static final int TYPE_GLOBAL_TABLE = 1;
-    public static final int TYPE_GLOBAL_DEFAULT = 0;
-    private final String name;
-    private final String primaryKey;
-    private final boolean autoIncrement;
-    private final boolean needAddLimit;
-    private final Set<String> dbTypes;
-    private final int tableType;
-    private final ArrayList<String> dataNodes;
-    private final ArrayList<String> distTables;
-    private final RuleConfig rule;
-    private final String partitionColumn;
-    private final boolean ruleRequired;
-    private final TableConfig parentTC;
-    private final boolean childTable;
-    private final String joinKey;
-    private final String parentKey;
-    private final String locateRTableKeySql;
-    // only has one level of parent
-    private final boolean secondLevel;
-    private final boolean partionKeyIsPrimaryKey;
-    private final Random rand = new Random();
-
-    private volatile List<SQLTableElement> tableElementList;
-    private volatile String tableStructureSQL;
-    private volatile Map<String, List<String>> dataNodeTableStructureSQLMap;
-    private ReentrantReadWriteLock reentrantReadWriteLock = new ReentrantReadWriteLock(false);
-
-    public TableConfig(String tableName, String primaryKey, boolean autoIncrement, boolean needAddLimit, int tableType,
-                       String dataNode, Set<String> dbType, RuleConfig rule, boolean ruleRequired,
-                       TableConfig parentTC, boolean isChildTable, String joinKey,
-                       String parentKey, String subTables) {
-        if (tableName == null) {
-            throw new IllegalArgumentException("table name is null");
-        } else if (dataNode == null) {
-            throw new IllegalArgumentException("dataNode name is null");
-        }
-        this.primaryKey = primaryKey;
-        this.autoIncrement = autoIncrement;
-        this.needAddLimit = needAddLimit;
-        this.tableType = tableType;
-        this.dbTypes = dbType;
-        if (ruleRequired && rule == null) {
-            throw new IllegalArgumentException("ruleRequired but rule is null");
-        }
-
-        this.name = tableName.toUpperCase();
-        String theDataNodes[] = SplitUtil.split(dataNode, ',', '$', '-');
-        if (theDataNodes == null || theDataNodes.length <= 0) {
-            throw new IllegalArgumentException("invalid table dataNodes: " + dataNode);
-        }
-        dataNodes = new ArrayList<String>(theDataNodes.length);
-        for (String dn : theDataNodes) {
-            dataNodes.add(dn);
-        }
-
-        if (subTables != null && !subTables.equals("")) {
-            String sTables[] = SplitUtil.split(subTables, ',', '$', '-');
-            if (sTables == null || sTables.length <= 0) {
-                throw new IllegalArgumentException("invalid table subTables");
-            }
-            this.distTables = new ArrayList<String>(sTables.length);
-            for (String table : sTables) {
-                distTables.add(table);
-            }
-        } else {
-            this.distTables = new ArrayList<String>();
-        }
-
-        this.rule = rule;
-        this.partitionColumn = (rule == null) ? null : rule.getColumn();
-        partionKeyIsPrimaryKey = (partitionColumn == null) ? primaryKey == null : partitionColumn.equals(primaryKey);
-        this.ruleRequired = ruleRequired;
-        this.childTable = isChildTable;
-        this.parentTC = parentTC;
-        this.joinKey = joinKey;
-        this.parentKey = parentKey;
-        if (parentTC != null) {
-            locateRTableKeySql = genLocateRootParentSQL();
-            secondLevel = (parentTC.parentTC == null);
-        } else {
-            locateRTableKeySql = null;
-            secondLevel = false;
-        }
-    }
-
-    public String getPrimaryKey() {
-        return primaryKey;
-    }
-
     public Set<String> getDbTypes() {
->>>>>>> aa1ab033
         return dbTypes;
     }
 
