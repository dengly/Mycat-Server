--- conflicted
+++ resolved
@@ -32,11 +32,7 @@
     public static final byte PROTOCOL_VERSION = 10;
 
     /**服务器版本**/
-<<<<<<< HEAD
-    public static byte[] SERVER_VERSION = "5.6.29-mycat-1.6.6.1-test-20180721124135".getBytes();
-=======
     public static byte[] SERVER_VERSION = "5.6.29-mycat-1.6.6.1-release-20180904124446".getBytes();
->>>>>>> c0215c9b
 
     public static void setServerVersion(String version) {
         byte[] mysqlVersionPart = version.getBytes();
