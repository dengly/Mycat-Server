--- conflicted
+++ resolved
@@ -32,11 +32,7 @@
     public static final byte PROTOCOL_VERSION = 10;
 
     /**服务器版本**/
-<<<<<<< HEAD
-    public static byte[] SERVER_VERSION = "5.6.29-mycat-1.6.7.1-release-20190305160356".getBytes();
-=======
-    public static byte[] SERVER_VERSION = "5.6.29-mycat-1.6.7.1-release-20190507113837".getBytes();
->>>>>>> 0211cee6
+    public static byte[] SERVER_VERSION = "5.6.29-mycat-1.6.7.1-release-20190612103042".getBytes();
 
     public static void setServerVersion(String version) {
         byte[] mysqlVersionPart = version.getBytes();
