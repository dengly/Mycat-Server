--- conflicted
+++ resolved
@@ -39,146 +39,129 @@
 import io.mycat.server.ServerConnection;
 import io.mycat.server.response.PreparedStmtResponse;
 import io.mycat.util.HexFormatUtil;
-<<<<<<< HEAD
 import org.slf4j.Logger;
 import org.slf4j.LoggerFactory;
 
-import java.io.ByteArrayOutputStream;
-import java.io.IOException;
-import java.io.UnsupportedEncodingException;
-import java.util.HashMap;
-import java.util.Map;
-=======
 import java.io.ByteArrayOutputStream;
 import java.io.IOException;
 import java.io.UnsupportedEncodingException;
 import java.util.Map;
 import java.util.concurrent.ConcurrentHashMap;
 import java.util.concurrent.atomic.AtomicLong;
-import org.slf4j.Logger;
-import org.slf4j.LoggerFactory;
->>>>>>> feffedd5
 
 /**
  * 服务器预处理语句处理器
  * @author mycat, CrazyPig, zhuam
  */
 public class ServerPrepareHandler implements FrontendPrepareHandler {
-<<<<<<< HEAD
-	
-	private static final Logger LOGGER = LoggerFactory.getLogger(ServerPrepareHandler.class);
-	
-	private static Escaper varcharEscaper = null;
-	
-	static {
-		Builder escapeBuilder = Escapers.builder();
-		escapeBuilder.addEscape('\'', "\\'");
-		escapeBuilder.addEscape('\"', "\\\"");
-		escapeBuilder.addEscape('$', "\\$");
-		varcharEscaper = escapeBuilder.build();
-	}
-	
+
+    private static final Logger LOGGER = LoggerFactory.getLogger(ServerPrepareHandler.class);
+
+    private static Escaper varcharEscaper = null;
+
+    static {
+        Builder escapeBuilder = Escapers.builder();
+        escapeBuilder.addEscape('\'', "\\'");
+        escapeBuilder.addEscape('\"', "\\\"");
+        escapeBuilder.addEscape('$', "\\$");
+        varcharEscaper = escapeBuilder.build();
+    }
+
     private ServerConnection source;
-    private volatile long pstmtId;
+    private static final AtomicLong PSTMT_ID_GENERATOR = new AtomicLong(0);
+
     // 预处理语句缓存 key是sql语句
-    private Map<String, PreparedStatement> pstmtForSql;
-	// 预处理语句缓存 key是语句id
-    private Map<Long, PreparedStatement> pstmtForId;
+//    private static final Map<String, PreparedStatement> pstmtForSql = new ConcurrentHashMap<>();
+    // 预处理语句缓存 key是语句id
+    private static final Map<Long, PreparedStatement> pstmtForId = new ConcurrentHashMap<>();
     private int maxPreparedStmtCount;
-=======
->>>>>>> feffedd5
-
-  private static final Logger LOGGER = LoggerFactory.getLogger(ServerPrepareHandler.class);
-
-  private static Escaper varcharEscaper = null;
-
-  static {
-    Builder escapeBuilder = Escapers.builder();
-    escapeBuilder.addEscape('\'', "\\'");
-    escapeBuilder.addEscape('\"', "\\\"");
-    escapeBuilder.addEscape('$', "\\$");
-    varcharEscaper = escapeBuilder.build();
-  }
-
-<<<<<<< HEAD
-	/**
-	 * 设置预处理SQL
-	 * @param sql
-	 */
-	@Override
+
+    public ServerPrepareHandler(ServerConnection source,int maxPreparedStmtCount) {
+        this.source = source;
+        this.maxPreparedStmtCount = maxPreparedStmtCount;
+    }
+
+    /**
+     * 设置预处理SQL
+     * @param sql
+     */
+    @Override
     public void prepare(String sql) {
-		// TODO 添加配置是否打印sql，修改日志级别
-    	LOGGER.debug("use server prepare, sql: " + sql);
+        // TODO 添加配置是否打印sql，修改日志级别
+        LOGGER.debug("use server prepare, sql: " + sql);
         PreparedStatement pstmt = null;
-        if ((pstmt = pstmtForSql.get(sql)) == null) {
-        	// 解析获取字段个数和参数个数
-        	int columnCount = getColumnCount(sql);
-        	int paramCount = getParamCount(sql);
-        	if(paramCount > maxPreparedStmtCount){
-				source.writeErrMessage(ErrorCode.ER_PS_MANY_PARAM, "Prepared statement contains too many placeholders");
-				return;
-			}
-            pstmt = new PreparedStatement(++pstmtId, sql, columnCount, paramCount);
-            pstmtForSql.put(pstmt.getStatement(), pstmt);
+        if (pstmt == null) {
+            // 解析获取字段个数和参数个数
+            int columnCount = getColumnCount(sql);
+            int paramCount = getParamCount(sql);
+            if(paramCount > maxPreparedStmtCount){
+                source.writeErrMessage(ErrorCode.ER_PS_MANY_PARAM, "Prepared statement contains too many placeholders");
+                return;
+            }
+            pstmt = new PreparedStatement(PSTMT_ID_GENERATOR.incrementAndGet(), sql, columnCount, paramCount);
             pstmtForId.put(pstmt.getId(), pstmt);
+            LOGGER.info("preparestatement  parepare id:{}", pstmt.getId());
         }
         PreparedStmtResponse.response(pstmt, source);
     }
 
-	/**
-	 * 追加数据到指定的预处理参数
-	 * @param data
-	 */
-	@Override
-	public void sendLongData(byte[] data) {
-		LongDataPacket packet = new LongDataPacket();
-		packet.read(data);
-		long pstmtId = packet.getPstmtId();
-		PreparedStatement pstmt = pstmtForId.get(pstmtId);
-		if(pstmt != null) {
-			if(LOGGER.isDebugEnabled()) {
-				LOGGER.debug("send long data to prepare sql : " + pstmtForId.get(pstmtId));
-			}
-			long paramId = packet.getParamId();
-			try {
-				pstmt.appendLongData(paramId, packet.getLongData());
-			} catch (IOException e) {
-				source.writeErrMessage(ErrorCode.ERR_FOUND_EXCEPION, e.getMessage());
-			}
-		}
-	}
-
-	/**
-	 * 重设预处理SQL
-	 * @param data
-	 */
-	@Override
-	public void reset(byte[] data) {
-		ResetPacket packet = new ResetPacket();
-		packet.read(data);
-		long pstmtId = packet.getPstmtId();
-		PreparedStatement pstmt = pstmtForId.get(pstmtId);
-		if(pstmt != null) {
-			if(LOGGER.isDebugEnabled()) {
-				LOGGER.debug("reset prepare sql : " + pstmtForId.get(pstmtId));
-			}
-			pstmt.resetLongData();
-			source.write(OkPacket.OK);
-		} else {
-			source.writeErrMessage(ErrorCode.ERR_FOUND_EXCEPION, "can not reset prepare statement : " + pstmtForId.get(pstmtId));
-		}
-	}
-
-	/**
-	 * 执行SQL
-	 * @param data
-	 */
-	@Override
+    /**
+     * 追加数据到指定的预处理参数
+     * @param data
+     */
+    @Override
+    public void sendLongData(byte[] data) {
+        LongDataPacket packet = new LongDataPacket();
+        packet.read(data);
+        long pstmtId = packet.getPstmtId();
+        LOGGER.info("preparestatement  long data id:{}", pstmtId);
+        PreparedStatement pstmt = pstmtForId.get(pstmtId);
+        if(pstmt != null) {
+            if(LOGGER.isDebugEnabled()) {
+                LOGGER.debug("send long data to prepare sql : " + pstmtForId.get(pstmtId));
+            }
+            long paramId = packet.getParamId();
+            try {
+                pstmt.appendLongData(paramId, packet.getLongData());
+            } catch (IOException e) {
+                source.writeErrMessage(ErrorCode.ERR_FOUND_EXCEPTION, e.getMessage());
+            }
+        }
+    }
+
+    /**
+     * 重设预处理SQL
+     * @param data
+     */
+    @Override
+    public void reset(byte[] data) {
+        ResetPacket packet = new ResetPacket();
+        packet.read(data);
+        long pstmtId = packet.getPstmtId();
+        LOGGER.info("preparestatement  long data id:{}", pstmtId);
+        PreparedStatement pstmt = pstmtForId.get(pstmtId);
+        if(pstmt != null) {
+            if(LOGGER.isDebugEnabled()) {
+                LOGGER.debug("reset prepare sql : " + pstmtForId.get(pstmtId));
+            }
+            pstmt.resetLongData();
+            source.write(OkPacket.OK);
+        } else {
+            source.writeErrMessage(ErrorCode.ERR_FOUND_EXCEPTION, "can not reset prepare statement : " + pstmtForId.get(pstmtId));
+        }
+    }
+
+    /**
+     * 执行SQL
+     * @param data
+     */
+    @Override
     public void execute(byte[] data) {
         long pstmtId = ByteUtil.readUB4(data, 5);
         PreparedStatement pstmt = null;
+        LOGGER.info("preparestatement  execute id:{}", pstmtId);
         if ((pstmt = pstmtForId.get(pstmtId)) == null) {
-        	// 预处理SQL语句为空 可能是被关闭了
+            // 预处理SQL语句为空 可能是被关闭了
             source.writeErrMessage(ErrorCode.ER_ERROR_WHEN_EXECUTING_COMMAND, "Unknown pstmtId when executing.");
         } else {
             ExecutePacket packet = new ExecutePacket(pstmt);
@@ -194,277 +177,141 @@
             // 执行sql
             source.getSession2().setPrepared(true);
             if(LOGGER.isDebugEnabled()) {
-            	LOGGER.debug("execute prepare sql: " + sql);
+                LOGGER.debug("execute prepare sql: " + sql);
             }
             source.query( sql );
         }
     }
 
-	/**
-	 * 关闭预处理语句
-	 * @param data
-	 */
-	@Override
+    /**
+     * 关闭预处理语句
+     * @param data
+     */
+    @Override
     public void close(byte[] data) {
-    	long pstmtId = ByteUtil.readUB4(data, 5); // 获取prepare stmt id
-    	if(LOGGER.isDebugEnabled()) {
-    		LOGGER.debug("close prepare stmt, stmtId = " + pstmtId);
-    	}
-    	PreparedStatement pstmt = pstmtForId.remove(pstmtId);
-    	if(pstmt != null) {
-    		pstmtForSql.remove(pstmt.getStatement());
-    	}
-    }
-
-	/**
-	 * 清空所有预处理语句
-	 */
-	@Override
+        long pstmtId = ByteUtil.readUB4(data, 5); // 获取prepare stmt id
+        LOGGER.info("preparestatement  close id:{}", pstmtId);
+        if (LOGGER.isDebugEnabled()) {
+            LOGGER.debug("close prepare stmt, stmtId = " + pstmtId);
+        }
+        PreparedStatement pstmt = pstmtForId.remove(pstmtId);
+    }
+
+    /**
+     * 清空所有预处理语句
+     */
+    @Override
     public void clear() {
-    	this.pstmtForId.clear();
-    	this.pstmtForSql.clear();
-    }
-
-	/**
-	 * 获取预处理语句中列的个数
-	 * @param sql
-	 * @return
-	 */
-	private int getColumnCount(String sql) {
-    	int columnCount = 0;
-    	// TODO ...
-    	return columnCount;
-    }
-
-	/**
-	 * 获取预处理sql中预处理参数个数
-	 * @param sql
-	 * @return
-	 */
-	private int getParamCount(String sql) {
-    	char[] cArr = sql.toCharArray();
-    	int count = 0;
-    	for(int i = 0; i < cArr.length; i++) {
-    		if(cArr[i] == '?') {
-    			count++;
-    		}
-    	}
-    	return count;
-=======
-  private ServerConnection source;
-  private static final AtomicLong PSTMT_ID_GENERATOR = new AtomicLong(0);
-  //    private static final Map<String, PreparedStatement> pstmtForSql = new ConcurrentHashMap<>();
-  private static final Map<Long, PreparedStatement> pstmtForId = new ConcurrentHashMap<>();
-  private int maxPreparedStmtCount;
-
-  public ServerPrepareHandler(ServerConnection source, int maxPreparedStmtCount) {
-    this.source = source;
-    this.maxPreparedStmtCount = maxPreparedStmtCount;
-  }
-
-  @Override
-  public void prepare(String sql) {
-
-    LOGGER.debug("use server prepare, sql: " + sql);
-    PreparedStatement pstmt = null;
-    if (pstmt  == null) {
-      // 解析获取字段个数和参数个数
-      int columnCount = getColumnCount(sql);
-      int paramCount = getParamCount(sql);
-      if (paramCount > maxPreparedStmtCount) {
-        source.writeErrMessage(ErrorCode.ER_PS_MANY_PARAM,
-            "Prepared statement contains too many placeholders");
-        return;
-      }
-      pstmt = new PreparedStatement(PSTMT_ID_GENERATOR.incrementAndGet(), sql, columnCount,
-          paramCount);
-      pstmtForId.put(pstmt.getId(), pstmt);
-      LOGGER.info("preparestatement  parepare id:{}", pstmt.getId());
-    }
-    PreparedStmtResponse.response(pstmt, source);
-  }
-
-  @Override
-  public void sendLongData(byte[] data) {
-    LongDataPacket packet = new LongDataPacket();
-    packet.read(data);
-    long pstmtId = packet.getPstmtId();
-    LOGGER.info("preparestatement  long data id:{}", pstmtId);
-    PreparedStatement pstmt = pstmtForId.get(pstmtId);
-    if (pstmt != null) {
-      if (LOGGER.isDebugEnabled()) {
-        LOGGER.debug("send long data to prepare sql : " + pstmtForId.get(pstmtId));
-      }
-      long paramId = packet.getParamId();
-      try {
-        pstmt.appendLongData(paramId, packet.getLongData());
-      } catch (IOException e) {
-        source.writeErrMessage(ErrorCode.ERR_FOUND_EXCEPTION, e.getMessage());
-      }
-    }
-  }
-
-  @Override
-  public void reset(byte[] data) {
-    ResetPacket packet = new ResetPacket();
-    packet.read(data);
-    long pstmtId = packet.getPstmtId();
-    LOGGER.info("preparestatement  long data id:{}", pstmtId);
-    PreparedStatement pstmt = pstmtForId.get(pstmtId);
-    if (pstmt != null) {
-      if (LOGGER.isDebugEnabled()) {
-        LOGGER.debug("reset prepare sql : " + pstmtForId.get(pstmtId));
-      }
-      pstmt.resetLongData();
-      source.write(OkPacket.OK);
-    } else {
-      source.writeErrMessage(ErrorCode.ERR_FOUND_EXCEPTION,
-          "can not reset prepare statement : " + pstmtForId.get(pstmtId));
-    }
-  }
-
-  @Override
-  public void execute(byte[] data) {
-    long pstmtId = ByteUtil.readUB4(data, 5);
-    PreparedStatement pstmt = null;
-    LOGGER.info("preparestatement  execute id:{}", pstmtId);
-    if ((pstmt = pstmtForId.get(pstmtId)) == null) {
-      source.writeErrMessage(ErrorCode.ER_ERROR_WHEN_EXECUTING_COMMAND,
-          "Unknown pstmtId when executing.");
-    } else {
-      ExecutePacket packet = new ExecutePacket(pstmt);
-      try {
-        packet.read(data, source.getCharset());
-      } catch (UnsupportedEncodingException e) {
-        source.writeErrMessage(ErrorCode.ER_ERROR_WHEN_EXECUTING_COMMAND, e.getMessage());
-        return;
-      }
-      BindValue[] bindValues = packet.values;
-      // 还原sql中的动态参数为实际参数值
-      String sql = prepareStmtBindValue(pstmt, bindValues);
-      // 执行sql
-      source.getSession2().setPrepared(true);
-      if (LOGGER.isDebugEnabled()) {
-        LOGGER.debug("execute prepare sql: " + sql);
-      }
-      source.query(sql);
-    }
-  }
-
-
-  @Override
-  public void close(byte[] data) {
-    long pstmtId = ByteUtil.readUB4(data, 5); // 获取prepare stmt id
-    LOGGER.info("preparestatement  close id:{}", pstmtId);
-    if (LOGGER.isDebugEnabled()) {
-      LOGGER.debug("close prepare stmt, stmtId = " + pstmtId);
-    }
-    	PreparedStatement pstmt = pstmtForId.remove(pstmtId);
-  }
-
-  @Override
-  public void clear() {
-    this.pstmtForId.clear();
-//    this.pstmtForSql.clear();
-  }
-
-  // TODO 获取预处理语句中column的个数
-  private int getColumnCount(String sql) {
-    int columnCount = 0;
-    // TODO ...
-    return columnCount;
-  }
-
-  // 获取预处理sql中预处理参数个数
-  private int getParamCount(String sql) {
-    char[] cArr = sql.toCharArray();
-    int count = 0;
-    for (int i = 0; i < cArr.length; i++) {
-      if (cArr[i] == '?') {
-        count++;
-      }
->>>>>>> feffedd5
-    }
-    return count;
-  }
-
-  /**
-   * 组装sql语句,替换动态参数为实际参数值
-   */
-  private String prepareStmtBindValue(PreparedStatement pstmt, BindValue[] bindValues) {
-    String sql = pstmt.getStatement();
-    int[] paramTypes = pstmt.getParametersType();
-
-    StringBuilder sb = new StringBuilder();
-    int idx = 0;
-    for (int i = 0, len = sql.length(); i < len; i++) {
-      char c = sql.charAt(i);
-      if (c != '?') {
-        sb.append(c);
-        continue;
-      }
-      // 处理占位符?
-      int paramType = paramTypes[idx];
-      BindValue bindValue = bindValues[idx];
-      idx++;
-      // 处理字段为空的情况
-      if (bindValue.isNull) {
-        sb.append("NULL");
-        continue;
-      }
-      // 非空情况, 根据字段类型获取值
-      switch (paramType & 0xff) {
-        case Fields.FIELD_TYPE_TINY:
-          sb.append(String.valueOf(bindValue.byteBinding));
-          break;
-        case Fields.FIELD_TYPE_SHORT:
-          sb.append(String.valueOf(bindValue.shortBinding));
-          break;
-        case Fields.FIELD_TYPE_LONG:
-          sb.append(String.valueOf(bindValue.intBinding));
-          break;
-        case Fields.FIELD_TYPE_LONGLONG:
-          sb.append(String.valueOf(bindValue.longBinding));
-          break;
-        case Fields.FIELD_TYPE_FLOAT:
-          sb.append(String.valueOf(bindValue.floatBinding));
-          break;
-        case Fields.FIELD_TYPE_DOUBLE:
-          sb.append(String.valueOf(bindValue.doubleBinding));
-          break;
-        case Fields.FIELD_TYPE_VAR_STRING:
-        case Fields.FIELD_TYPE_STRING:
-        case Fields.FIELD_TYPE_VARCHAR:
-          bindValue.value = varcharEscaper.asFunction().apply(String.valueOf(bindValue.value));
-          sb.append("'" + bindValue.value + "'");
-          break;
-        case Fields.FIELD_TYPE_TINY_BLOB:
-        case Fields.FIELD_TYPE_BLOB:
-        case Fields.FIELD_TYPE_MEDIUM_BLOB:
-        case Fields.FIELD_TYPE_LONG_BLOB:
-          if (bindValue.value instanceof ByteArrayOutputStream) {
-            byte[] bytes = ((ByteArrayOutputStream) bindValue.value).toByteArray();
-            sb.append("X'" + HexFormatUtil.bytesToHexString(bytes) + "'");
-          } else {
-            // 正常情况下不会走到else, 除非long data的存储方式(ByteArrayOutputStream)被修改
-            LOGGER.warn(
-                "bind value is not a instance of ByteArrayOutputStream, maybe someone change the implement of long data storage!");
-            sb.append("'" + bindValue.value + "'");
-          }
-          break;
-        case Fields.FIELD_TYPE_TIME:
-        case Fields.FIELD_TYPE_DATE:
-        case Fields.FIELD_TYPE_DATETIME:
-        case Fields.FIELD_TYPE_TIMESTAMP:
-          sb.append("'" + bindValue.value + "'");
-          break;
-        default:
-          bindValue.value = varcharEscaper.asFunction().apply(String.valueOf(bindValue.value));
-          sb.append(bindValue.value.toString());
-          break;
-      }
-    }
-    return sb.toString();
-  }
+        this.pstmtForId.clear();
+//    	this.pstmtForSql.clear();
+    }
+
+    /**
+     * 获取预处理语句中列的个数
+     * @param sql
+     * @return
+     */
+    private int getColumnCount(String sql) {
+        int columnCount = 0;
+        // TODO ...
+        return columnCount;
+    }
+
+    /**
+     * 获取预处理sql中预处理参数个数
+     * @param sql
+     * @return
+     */
+    private int getParamCount(String sql) {
+        char[] cArr = sql.toCharArray();
+        int count = 0;
+        for(int i = 0; i < cArr.length; i++) {
+            if(cArr[i] == '?') {
+                count++;
+            }
+        }
+        return count;
+    }
+
+    /**
+     * 组装sql语句,替换动态参数为实际参数值
+     * @param pstmt
+     * @param bindValues
+     * @return
+     */
+    private String prepareStmtBindValue(PreparedStatement pstmt, BindValue[] bindValues) {
+        String sql = pstmt.getStatement();
+        int[] paramTypes = pstmt.getParametersType();
+
+        StringBuilder sb = new StringBuilder();
+        int idx = 0;
+        for(int i = 0, len = sql.length(); i < len; i++) {
+            char c = sql.charAt(i);
+            if(c != '?') {
+                sb.append(c);
+                continue;
+            }
+            // 处理占位符?
+            int paramType = paramTypes[idx];
+            BindValue bindValue = bindValues[idx];
+            idx++;
+            // 处理字段为空的情况
+            if(bindValue.isNull) {
+                sb.append("NULL");
+                continue;
+            }
+            // 非空情况, 根据字段类型获取值
+            switch(paramType & 0xff) {
+                case Fields.FIELD_TYPE_TINY:
+                    sb.append(String.valueOf(bindValue.byteBinding));
+                    break;
+                case Fields.FIELD_TYPE_SHORT:
+                    sb.append(String.valueOf(bindValue.shortBinding));
+                    break;
+                case Fields.FIELD_TYPE_LONG:
+                    sb.append(String.valueOf(bindValue.intBinding));
+                    break;
+                case Fields.FIELD_TYPE_LONGLONG:
+                    sb.append(String.valueOf(bindValue.longBinding));
+                    break;
+                case Fields.FIELD_TYPE_FLOAT:
+                    sb.append(String.valueOf(bindValue.floatBinding));
+                    break;
+                case Fields.FIELD_TYPE_DOUBLE:
+                    sb.append(String.valueOf(bindValue.doubleBinding));
+                    break;
+                case Fields.FIELD_TYPE_VAR_STRING:
+                case Fields.FIELD_TYPE_STRING:
+                case Fields.FIELD_TYPE_VARCHAR:
+                    bindValue.value = varcharEscaper.asFunction().apply(String.valueOf(bindValue.value));
+                    sb.append("'" + bindValue.value + "'");
+                    break;
+                case Fields.FIELD_TYPE_TINY_BLOB:
+                case Fields.FIELD_TYPE_BLOB:
+                case Fields.FIELD_TYPE_MEDIUM_BLOB:
+                case Fields.FIELD_TYPE_LONG_BLOB:
+                    if(bindValue.value instanceof ByteArrayOutputStream) {
+                        byte[] bytes = ((ByteArrayOutputStream) bindValue.value).toByteArray();
+                        sb.append("X'" + HexFormatUtil.bytesToHexString(bytes) + "'");
+                    } else {
+                        // 正常情况下不会走到else, 除非long data的存储方式(ByteArrayOutputStream)被修改
+                        LOGGER.warn("bind value is not a instance of ByteArrayOutputStream, maybe someone change the implement of long data storage!");
+                        sb.append("'" + bindValue.value + "'");
+                    }
+                    break;
+                case Fields.FIELD_TYPE_TIME:
+                case Fields.FIELD_TYPE_DATE:
+                case Fields.FIELD_TYPE_DATETIME:
+                case Fields.FIELD_TYPE_TIMESTAMP:
+                    sb.append("'" + bindValue.value + "'");
+                    break;
+                default:
+                    bindValue.value = varcharEscaper.asFunction().apply(String.valueOf(bindValue.value));
+                    sb.append(bindValue.value.toString());
+                    break;
+            }
+        }
+        return sb.toString();
+    }
 
 }