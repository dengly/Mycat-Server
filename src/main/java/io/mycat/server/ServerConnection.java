/*
 * Copyright (c) 2013, OpenCloudDB/MyCAT and/or its affiliates. All rights reserved.
 * DO NOT ALTER OR REMOVE COPYRIGHT NOTICES OR THIS FILE HEADER.
 *
 * This code is free software;Designed and Developed mainly by many Chinese 
 * opensource volunteers. you can redistribute it and/or modify it under the 
 * terms of the GNU General Public License version 2 only, as published by the
 * Free Software Foundation.
 *
 * This code is distributed in the hope that it will be useful, but WITHOUT
 * ANY WARRANTY; without even the implied warranty of MERCHANTABILITY or
 * FITNESS FOR A PARTICULAR PURPOSE.  See the GNU General Public License
 * version 2 for more details (a copy is included in the LICENSE file that
 * accompanied this code).
 *
 * You should have received a copy of the GNU General Public License version
 * 2 along with this work; if not, write to the Free Software Foundation,
 * Inc., 51 Franklin St, Fifth Floor, Boston, MA 02110-1301 USA.
 * 
 * Any questions about this component can be directed to it's project Web address 
 * https://code.google.com/p/opencloudb/.
 *
 */
package io.mycat.server;

import io.mycat.MycatServer;
import io.mycat.backend.BackendConnection;
import io.mycat.backend.datasource.PhysicalDBNode;
import io.mycat.backend.datasource.PhysicalDBPool;
import io.mycat.backend.datasource.PhysicalDatasource;
import io.mycat.cache.LayerCachePool;
import io.mycat.config.ErrorCode;
import io.mycat.config.model.SchemaConfig;
import io.mycat.config.model.SystemConfig;
import io.mycat.config.model.TableConfig;
import io.mycat.net.FrontendConnection;
import io.mycat.route.RouteResultset;
import io.mycat.route.RouteResultsetNode;
import io.mycat.route.factory.RouteStrategyFactory;
import io.mycat.server.handler.MysqlInformationSchemaHandler;
import io.mycat.server.handler.MysqlProcHandler;
import io.mycat.server.parser.ServerParse;
import io.mycat.server.response.Heartbeat;
import io.mycat.server.response.InformationSchemaProfiling;
import io.mycat.server.response.Ping;
import io.mycat.server.util.SchemaUtil;
import io.mycat.sqlengine.AllJobFinishedListener;
import io.mycat.sqlengine.EngineCtx;
import io.mycat.sqlengine.MultiRowSQLQueryResultHandler;
import io.mycat.sqlengine.SQLJobHandler;
import io.mycat.util.ArrayUtil;
import io.mycat.util.SplitUtil;
import io.mycat.util.TimeUtil;
import org.slf4j.Logger;
import org.slf4j.LoggerFactory;

import java.io.IOException;
import java.nio.channels.NetworkChannel;
import java.util.List;
import java.util.Map;
import java.util.Set;
import java.util.regex.Matcher;
import java.util.regex.Pattern;

/**
 * 前端服务器连接 SQL请求
 *
 * @author mycat
 */
public class ServerConnection extends FrontendConnection {
	private static final Logger LOGGER = LoggerFactory
			.getLogger(ServerConnection.class);
	private static final long AUTH_TIMEOUT = 15 * 1000L;

	// 事务隔离级别
	private volatile int txIsolation;
	// 自动提交标识
	private volatile boolean autocommit;
	//上一个ac状态,默认为true
	private volatile boolean preAcStates;
	// 事务中断标识
	private volatile boolean txInterrupted;
	// 事务中断信息
	private volatile String txInterrputMsg = "";
	// 最后插入id
	private long lastInsertId;
	// 非阻塞Session 中间结果路由使用
	private NonBlockingSession session;
	/**
	 * 标志是否执行了lock tables语句，并处于lock状态
	 */
	private volatile boolean isLocked = false;

	private final String[] mysqlSelfDbs = {"information_schema","mysql","performance_schema","sys"};
	
	public ServerConnection(NetworkChannel channel)
			throws IOException {
		super(channel);
		this.txInterrupted = false;
		this.autocommit = true;
		this.preAcStates = true;
	}

	@Override
	public boolean isIdleTimeout() {
		if (isAuthenticated) {
			return super.isIdleTimeout();
		} else {
			return TimeUtil.currentTimeMillis() > Math.max(lastWriteTime,
					lastReadTime) + AUTH_TIMEOUT;
		}
	}

	public int getTxIsolation() {
		return txIsolation;
	}

	public void setTxIsolation(int txIsolation) {
		this.txIsolation = txIsolation;
	}

	public boolean isAutocommit() {
		return autocommit;
	}

	public void setAutocommit(boolean autocommit) {
		this.autocommit = autocommit;
	}

	public long getLastInsertId() {
		return lastInsertId;
	}

	public void setLastInsertId(long lastInsertId) {
		this.lastInsertId = lastInsertId;
	}

	/**
	 * 设置是否需要中断当前事务
	 */
	public void setTxInterrupt(String txInterrputMsg) {
		if (!autocommit && !txInterrupted) {
			txInterrupted = true;
			this.txInterrputMsg = txInterrputMsg;
		}
	}

	public boolean isTxInterrupted()
	{
		return txInterrupted;
	}
	public NonBlockingSession getSession2() {
		return session;
	}

	public void setSession2(NonBlockingSession session2) {
		this.session = session2;
	}
	
	public boolean isLocked() {
		return isLocked;
	}

	public void setLocked(boolean isLocked) {
		this.isLocked = isLocked;
	}

	@Override
	public void ping() {
		Ping.response(this);
	}

	@Override
	public void heartbeat(byte[] data) {
		Heartbeat.response(this, data);
	}

	/**
	 * 获取后端数据库连接
	 * @param schema
	 * @return
	 */
	private BackendConnection getBackendConnection(String dataHosts, String schema){
		BackendConnection con = MycatServer.getInstance().getConfig()
				.getDataHosts().get(dataHosts).getSource().getConMap().tryTakeCon(schema, autocommit);
		if(con==null){
			return null;
		}
		return con;
	}

	/**
	 * MySQL自带数据库（information_schema,mysql,performance_schema,sys）的操作
	 * 或是类似SET NAMES utf8mb4;USE `数据库名`;select @@character_set_databased的操作
	 * 需要发到关联的所有MySQL执行并返回结果
	 * @param sql
	 * @param type
	 */
	private void doDBSelfTableOpt(final String sql, final int type){
		if(this.schema!=null){
			SchemaConfig schemaConfig = MycatServer.getInstance().getConfig().getSchemas().get(this.schema);
			if(schemaConfig!=null){
				try {
					LayerCachePool cachePool = (LayerCachePool) MycatServer.getInstance().getCacheService().getCachePool("TableID2DataNodeCache");
					RouteResultset rrs = RouteStrategyFactory.getRouteStrategy().route(MycatServer.getInstance().getConfig().getSystem(), schemaConfig, type, sql, this.charset,
							this, cachePool);
					session.execute(rrs, rrs.isSelectForUpdate() ? ServerParse.UPDATE:type);
				}catch (Exception e){
					StringBuilder s = new StringBuilder();
					LOGGER.warn(s.append(this).append(sql).toString() + " err:" + e.toString(),e);
					String msg = e.getMessage();
					writeErrMessage(ErrorCode.ER_PARSE_ERROR, msg == null ? e.getClass().getSimpleName() : msg);
				}
				return;
			}
		}
		MysqlInformationSchemaHandler.handle(sql, this);
	}

	/**
	 * 执行sql
	 * @param sql
	 * @param type
	 */
	public void execute(String sql, int type) {
        //连接状态检查
        if (this.isClosed()) {
            LOGGER.warn("ignore execute, server connection is closed " + this);
            return;
        }
        // 事务状态检查
        if (txInterrupted) {
            writeErrMessage(ErrorCode.ER_YES,
                    "Transaction error, need to rollback." + txInterrputMsg);
            return;
        }

<<<<<<< HEAD
        // TODO 以下逻辑有问题，需要改为以下方式
        // 1. 应先分析sql
        // 2. 是否包含数据库。如果是走3；如果不是走11
        // 3. 是否有相对应的逻辑库配置。如果是走4；如果不是走7
        // 4. 是否包含数据表。如果是走5；如果不是走10
        // 5. 是否有对应的逻辑表配置。如果是走6；如果不是走9
        // 6. 路由分析并发给相应的MySQL执行并返回结果
        // 7. 是否是MySQL自带数据库（information_schema,mysql,performance_schema,sys）的操作
        //    或是类似SET NAMES utf8mb4;USE `数据库名`;select @@character_set_databased的操作。如果是走8；如果不是走9
        // 8. 发到关联的所有MySQL执行并返回结果
        // 9. 返回提示不支持信息
        // 10. 是否对数据库进行操作。如果是走8；如果不是走9
        // 11. 是否包含数据表。如果是走5；如果不是走11

        // 分析sql
        Map<String, SchemaConfig> schemaConfigMap = MycatServer.getInstance().getConfig().getSchemas();
        SchemaUtil.SchemaInfo schemaInfo = SchemaUtil.parseSchema(sql);
        String schema = null;
        String table = null;
        SchemaConfig schemaConfig = null;
        TableConfig tableConfig = null;
        if(schemaInfo!=null){
            if(schemaInfo.schema!=null){
                schema = schemaInfo.schema;
            }
            if(schemaInfo.table!=null){
                table = schemaInfo.table;
            }
        }
        if(schema == null && table == null){
            // 设置操作 如
            // select @@collation_database;
            // SET NAMES utf8mb4;
            // SHOW VARIABLES LIKE 'lower_case_%';
            // SHOW FULL TABLES WHERE Table_Type != 'VIEW';
            // SHOW TABLE STATUS;
            // show table status like '表名';
            // show create table `表名`;
            // SHOW DATABASES;
            // 等
//            schema = SchemaUtil.detectDefaultDb(sql, type);
//            if(schema != null){
//                schemaConfig = schemaConfigMap.get(schema);
//                if(schemaConfig!=null){
//                    routeEndExecuteSQL(sql, type, schemaConfig);
//                    return;
//                }
//            }
//            MysqlInformationSchemaHandler.handle(sql, this);
			doDBSelfTableOpt(sql, type);
            return;
        }
        if(schemaConfigMap==null || schemaConfigMap.size()==0){
            // Mycat没有逻辑库配置
            String msg = "Mycat has no configuration information";
            LOGGER.warn(msg);
            writeErrMessage(ErrorCode.ERR_BAD_LOGICDB, msg);
            return;
        }
        if(schema!=null){
            if(ArrayUtil.arraySearch(mysqlSelfDbs,schema.toLowerCase())){
                // MySQL自带数据库的查询
                if ("mysql".equalsIgnoreCase(schema)
                        && "proc".equalsIgnoreCase(table)) {
                    // 兼容MySQLWorkbench
                    MysqlProcHandler.handle(sql, this);
                    return;
                }else if("information_schema".equalsIgnoreCase(schema)){
                    if(ServerParse.SELECT == type
                            && "profiling".equalsIgnoreCase(table)
                            && sql.toUpperCase().trim().contains("CONCAT(ROUND(SUM(DURATION)/")){
                        //fix navicat
                        // SELECT STATE AS `State`, ROUND(SUM(DURATION),7) AS `Duration`, CONCAT(ROUND(SUM(DURATION)/*100,3), '%') AS `Percentage`
                        // FROM INFORMATION_SCHEMA.PROFILING
                        // WHERE QUERY_ID=
                        // GROUP BY STATE
                        // ORDER BY SEQ
                        InformationSchemaProfiling.response(this);
                        return;
                    }
					// fix navicat
					// SELECT action_order, event_object_table, trigger_name, event_manipulation, event_object_table, definer, action_statement, action_timing
					// FROM information_schema.triggers
					// WHERE BINARY event_object_schema = '数据库名' AND BINARY event_object_table = '数据表名'
					// ORDER BY event_object_table
					// SELECT COUNT(*)
					// FROM information_schema.TABLES
					// WHERE TABLE_SCHEMA = '数据库名'
					// UNION SELECT COUNT(*)
					// FROM information_schema.COLUMNS
					// WHERE TABLE_SCHEMA = '数据库名'
					// UNION SELECT COUNT(*)
					// FROM information_schema.ROUTINES
					// WHERE ROUTINE_SCHEMA = '数据库名'
//            		MysqlInformationSchemaHandler.handle(sql, this);
					doDBSelfTableOpt(sql, type);
                    return;
                }else{
                    // 兼容PhpAdmin's, 支持对MySQL元数据的模拟返回
                    MysqlInformationSchemaHandler.handle(sql, this);
                    return;
                }
            } else {
                schemaConfig = schemaConfigMap.get(schema);
                if(schemaConfig==null){
                    // 不在Mycat逻辑库配置里 不支持的数据库
                    String msg = "Mycat does not support this schema:" + schema;
                    LOGGER.warn(msg);
                    writeErrMessage(ErrorCode.ERR_BAD_LOGICDB, msg);
                    return;
                }
            }
        }
        if(table!=null){
            if(schema!=null){
                if(schemaConfig==null){
                    schemaConfig = schemaConfigMap.get(schema);
                }
                if(schemaConfig!=null){
                    tableConfig = schemaConfig.getTables().get(table.toUpperCase());
                }
            }else{
                for(String schemaKey : schemaConfigMap.keySet()){
                    Map<String, TableConfig> tableConfigMap = schemaConfigMap.get(schemaKey).getTables();
                    if(tableConfigMap==null || tableConfigMap.size()==0){
                        continue;
                    }
                    for(String tableKey : tableConfigMap.keySet()){
                        TableConfig itemConfig = tableConfigMap.get(tableKey);
                        if(tableKey.equalsIgnoreCase(table) && itemConfig!=null){
                            schemaConfig = schemaConfigMap.get(schemaKey);
                            schema = schemaKey;
                            tableConfig = itemConfig;
                            break;
                        }
                    }
                    if(tableConfig!=null){
                        break;
                    }
                }
            }
        }
        if(schema == null){
            writeErrMessage(ErrorCode.ERR_BAD_LOGICDB, "No MyCAT Database selected");
            return;
        }
        if (schemaConfig == null) {
            String msg = "Unknown MyCAT Database '" + schema + "'";
            LOGGER.warn(msg);
            writeErrMessage(ErrorCode.ERR_BAD_LOGICDB, msg);
            return;
        }
        if(tableConfig==null){
            // 不在Mycat的逻辑表配置里 不支持的数据表
            String msg = "Mycat does not support this table:" + table;
            LOGGER.warn(msg);
            writeErrMessage(ErrorCode.ERR_BAD_LOGICDB, msg);
            return;
        }
        this.schema = schema;
        routeEndExecuteSQL(sql, type, schemaConfig);
=======
		// TODO 以下逻辑有问题，需要改为以下方式 http://note.youdao.com/noteshare?id=9d96a5d30dbedb26e1ef581b19b42a99
		// 1. 应先分析sql
		// 2. 是否包含数据库。如果是走3；如果不是走11
		// 3. 是否有相对应的逻辑库配置。如果是走4；如果不是走7
		// 4. 是否包含数据表。如果是走5；如果不是走10
		// 5. 是否有对应的逻辑表配置。如果是走6；如果不是走9
		// 6. 路由分析并发给相应的MySQL执行并返回结果
		// 7. 是否是MySQL自带数据库（information_schema,mysql,performance_schema,sys）的操作或是类似SET NAMES utf8mb4;USE `数据库名`;select @@character_set_databased的操作。如果是走8；如果不是走9
		// 8. 发到关联的所有MySQL执行并返回结果
		// 9. 返回提示不支持信息
		// 10. 是否对数据库进行操作。如果是走8；如果不是走9
		// 11. 是否包含数据表。如果是走5；如果不是走7

		// 检查当前使用的DB
		String db = this.schema;
		boolean isDefault = true;
		if (db == null) {
			// 检测默认逻辑库 数据库
			db = SchemaUtil.detectDefaultDb(sql, type);
			if (db == null) {
				writeErrMessage(ErrorCode.ERR_BAD_LOGICDB, "No MyCAT Database selected");
				return;
			}
			isDefault = false;
		}

		// 兼容PhpAdmin's, 支持对MySQL元数据的模拟返回
		//// TODO: 2016/5/20 支持更多information_schema特性
		if (ServerParse.SELECT == type
				&& db.equalsIgnoreCase("information_schema") ) {
			MysqlInformationSchemaHandler.handle(sql, this);
			return;
		}

		if (ServerParse.SELECT == type
				&& sql.contains("mysql")
				&& sql.contains("proc")) {
			// 解析逻辑库 数据库
			SchemaUtil.SchemaInfo schemaInfo = SchemaUtil.parseSchema(sql);
			if (schemaInfo != null
					&& "mysql".equalsIgnoreCase(schemaInfo.schema)
					&& "proc".equalsIgnoreCase(schemaInfo.table)) {
				// 兼容MySQLWorkbench
				MysqlProcHandler.handle(sql, this);
				return;
			}
		}

		SchemaConfig schema = MycatServer.getInstance().getConfig().getSchemas().get(db);
		if (schema == null) {
			writeErrMessage(ErrorCode.ERR_BAD_LOGICDB, "Unknown MyCAT Database '" + db + "'");
			return;
		}

		//fix navicat   SELECT STATE AS `State`, ROUND(SUM(DURATION),7) AS `Duration`, CONCAT(ROUND(SUM(DURATION)/*100,3), '%') AS `Percentage` FROM INFORMATION_SCHEMA.PROFILING WHERE QUERY_ID= GROUP BY STATE ORDER BY SEQ
		if(ServerParse.SELECT == type
				&& sql.toUpperCase().contains(" INFORMATION_SCHEMA.PROFILING ")
				&& sql.toUpperCase().trim().contains("CONCAT(ROUND(SUM(DURATION)/")) {
			InformationSchemaProfiling.response(this);
			return;
		}

		/**
		 * 当已经设置默认schema时，可以通过在sql中指定其它schema的方式执行
		 * 相关sql，已经在mysql客户端中验证。
		 * 所以在此处增加关于sql中指定Schema方式的支持。
		 */
		if (isDefault
				&& schema.isCheckSQLSchema()
				&& isNormalSql(type)) {
			SchemaUtil.SchemaInfo schemaInfo = SchemaUtil.parseSchema(sql);
			if (schemaInfo != null
					&& schemaInfo.schema != null
					&& !schemaInfo.schema.equals(db)) {
				// 获取另一个逻辑库 数据库配置
				SchemaConfig schemaConfig = MycatServer.getInstance().getConfig().getSchemas().get(schemaInfo.schema);
				if (schemaConfig != null) {
					schema = schemaConfig;
				}
			}
		}
		routeEndExecuteSQL(sql, type, schema);
>>>>>>> 633549fc
	}

	/**
	 * 是否是普通SQL
	 * @param type
	 * @return
	 */
	private boolean isNormalSql(int type) {
		return ServerParse.SELECT==type
				|| ServerParse.INSERT==type
				|| ServerParse.UPDATE==type
				|| ServerParse.DELETE==type
				|| ServerParse.DDL==type;
	}

	/**
	 * 路由
	 * @param sql
	 * @param type
	 * @return
	 */
    public RouteResultset routeSQL(String sql, int type) {
		// 检查当前使用的DB
		String db = this.schema;
		if (db == null) {
			writeErrMessage(ErrorCode.ERR_BAD_LOGICDB,
					"No MyCAT Database selected");
			return null;
		}
		SchemaConfig schema = MycatServer.getInstance().getConfig()
				.getSchemas().get(db);
		if (schema == null) {
			writeErrMessage(ErrorCode.ERR_BAD_LOGICDB,
					"Unknown MyCAT Database '" + db + "'");
			return null;
		}

		// 路由计算
		RouteResultset rrs = null;
		try {
			rrs = MycatServer
					.getInstance()
					.getRouterservice()
					.route(MycatServer.getInstance().getConfig().getSystem(),
							schema, type, sql, this.charset, this);
		} catch (Exception e) {
			StringBuilder s = new StringBuilder();
			LOGGER.warn(s.append(this).append(sql).toString() + " err:" + e.toString(),e);
			String msg = e.getMessage();
			writeErrMessage(ErrorCode.ER_PARSE_ERROR, msg == null ? e.getClass().getSimpleName() : msg);
			return null;
		}
		return rrs;
	}


	/**
	 * 路由结束并执行SQL
	 * @param sql
	 * @param type
	 * @param schema
	 */
	public void routeEndExecuteSQL(String sql, final int type, final SchemaConfig schema) {
		// 路由计算
		RouteResultset rrs = null;
		try {
			rrs = MycatServer
					.getInstance()
					.getRouterservice()
					.route(MycatServer.getInstance().getConfig().getSystem(), schema, type, sql, this.charset, this);

		} catch (Exception e) {
			StringBuilder s = new StringBuilder();
			LOGGER.warn(s.append(this).append(sql).toString() + " err:" + e.toString(),e);
			String msg = e.getMessage();
			writeErrMessage(ErrorCode.ER_PARSE_ERROR, msg == null ? e.getClass().getSimpleName() : msg);
			return;
		}
		if (rrs != null) {
			// session执行
			session.execute(rrs, rrs.isSelectForUpdate() ? ServerParse.UPDATE:type);
		}
 	}

	/**
	 * 提交事务
	 */
	public void commit() {
		if (txInterrupted) {
			writeErrMessage(ErrorCode.ER_YES,
					"Transaction error, need to rollback.");
		} else {
			session.commit();
		}
	}

	/**
	 * 回滚事务
	 */
	public void rollback() {
		// 状态检查
		if (txInterrupted) {
			txInterrupted = false;
		}

		// 执行回滚
		session.rollback();
	}
	/**
	 * 执行lock tables语句方法
	 * @param sql
	 */
	public void lockTable(String sql) {
		// 事务中不允许执行lock table语句
		if (!autocommit) {
			writeErrMessage(ErrorCode.ER_YES, "can't lock table in transaction!");
			return;
		}
		// 已经执行了lock table且未执行unlock table之前的连接不能再次执行lock table命令
		if (isLocked) {
			writeErrMessage(ErrorCode.ER_YES, "can't lock multi-table");
			return;
		}
		RouteResultset rrs = routeSQL(sql, ServerParse.LOCK);
		if (rrs != null) {
			session.lockTable(rrs);
		}
	}
	
	/**
	 * 执行unlock tables语句方法
	 * @param sql
	 */
	public void unLockTable(String sql) {
		sql = sql.replaceAll("\n", " ").replaceAll("\t", " ");
		String[] words = SplitUtil.split(sql, ' ', true);
		if (words.length==2 && ("table".equalsIgnoreCase(words[1]) || "tables".equalsIgnoreCase(words[1]))) {
			isLocked = false;
			session.unLockTable(sql);
		} else {
			writeErrMessage(ErrorCode.ER_UNKNOWN_COM_ERROR, "Unknown command");
		}
		
	}

	/**
	 * 撤销执行中的语句
	 * 
	 * @param sponsor
	 *            发起者为null表示是自己
	 */
	public void cancel(final FrontendConnection sponsor) {
		processor.getExecutor().execute(new Runnable() {
			@Override
			public void run() {
				session.cancel(sponsor);
			}
		});
	}

	@Override
	public void close(String reason) {
		super.close(reason);
		session.terminate();
		if(getLoadDataInfileHandler()!=null) {
			getLoadDataInfileHandler().clear();
		}
	}

	/**
	 * add huangyiming 检测字符串中某字符串出现次数
	 * @param srcText
	 * @param findText
	 * @return
	 */
	public static int appearNumber(String srcText, String findText) {
	    int count = 0;
	    Pattern p = Pattern.compile(findText);
	    Matcher m = p.matcher(srcText);
	    while (m.find()) {
	        count++;
	    }
	    return count;
	}
	@Override
	public String toString() {
		return "ServerConnection [id=" + id + ", schema=" + schema + ", host="
				+ host + ", user=" + user + ",txIsolation=" + txIsolation
				+ ", autocommit=" + autocommit + ", schema=" + schema + "]";
	}

	public boolean isPreAcStates() {
		return preAcStates;
	}

	public void setPreAcStates(boolean preAcStates) {
		this.preAcStates = preAcStates;
	}

}

class DirectDBHandler implements SQLJobHandler {
	private static final Logger LOGGER = LoggerFactory
			.getLogger(DirectDBHandler.class);

	private final EngineCtx ctx;
	private final String[] dataNodes;
	private List<byte[]> fields;

	public DirectDBHandler(EngineCtx ctx, String[] dataNodes){
		this.ctx = ctx;
		this.dataNodes = dataNodes;
	}

	@Override
	public void onHeader(String dataNode, byte[] header, List<byte[]> fields) {
		this.fields = fields;
	}

	@Override
	public boolean onRowData(String dataNode, byte[] rowData) {
		return false;
	}

	@Override
	public void finished(String dataNode, boolean failed, String errorMsg) {
		if(failed){
			String msg = "dataNode:"+dataNode+" error:"+errorMsg;
			LOGGER.error(msg);
			ctx.getSession().getSource().writeErrMessage(ErrorCode.ER_UNKNOWN_ERROR, errorMsg);
		}else{
			ctx.endJobInput();
		}
	}
}<|MERGE_RESOLUTION|>--- conflicted
+++ resolved
@@ -58,7 +58,6 @@
 import java.nio.channels.NetworkChannel;
 import java.util.List;
 import java.util.Map;
-import java.util.Set;
 import java.util.regex.Matcher;
 import java.util.regex.Pattern;
 
@@ -91,7 +90,7 @@
 	 */
 	private volatile boolean isLocked = false;
 
-	private final String[] mysqlSelfDbs = {"information_schema","mysql","performance_schema","sys"};
+	public static final String[] mysqlSelfDbs = {"information_schema","mysql","performance_schema","sys"};
 	
 	public ServerConnection(NetworkChannel channel)
 			throws IOException {
@@ -145,8 +144,7 @@
 		}
 	}
 
-	public boolean isTxInterrupted()
-	{
+	public boolean isTxInterrupted() {
 		return txInterrupted;
 	}
 	public NonBlockingSession getSession2() {
@@ -235,7 +233,6 @@
             return;
         }
 
-<<<<<<< HEAD
         // TODO 以下逻辑有问题，需要改为以下方式
         // 1. 应先分析sql
         // 2. 是否包含数据库。如果是走3；如果不是走11
@@ -276,15 +273,6 @@
             // show create table `表名`;
             // SHOW DATABASES;
             // 等
-//            schema = SchemaUtil.detectDefaultDb(sql, type);
-//            if(schema != null){
-//                schemaConfig = schemaConfigMap.get(schema);
-//                if(schemaConfig!=null){
-//                    routeEndExecuteSQL(sql, type, schemaConfig);
-//                    return;
-//                }
-//            }
-//            MysqlInformationSchemaHandler.handle(sql, this);
 			doDBSelfTableOpt(sql, type);
             return;
         }
@@ -330,7 +318,6 @@
 					// UNION SELECT COUNT(*)
 					// FROM information_schema.ROUTINES
 					// WHERE ROUTINE_SCHEMA = '数据库名'
-//            		MysqlInformationSchemaHandler.handle(sql, this);
 					doDBSelfTableOpt(sql, type);
                     return;
                 }else{
@@ -397,90 +384,6 @@
         }
         this.schema = schema;
         routeEndExecuteSQL(sql, type, schemaConfig);
-=======
-		// TODO 以下逻辑有问题，需要改为以下方式 http://note.youdao.com/noteshare?id=9d96a5d30dbedb26e1ef581b19b42a99
-		// 1. 应先分析sql
-		// 2. 是否包含数据库。如果是走3；如果不是走11
-		// 3. 是否有相对应的逻辑库配置。如果是走4；如果不是走7
-		// 4. 是否包含数据表。如果是走5；如果不是走10
-		// 5. 是否有对应的逻辑表配置。如果是走6；如果不是走9
-		// 6. 路由分析并发给相应的MySQL执行并返回结果
-		// 7. 是否是MySQL自带数据库（information_schema,mysql,performance_schema,sys）的操作或是类似SET NAMES utf8mb4;USE `数据库名`;select @@character_set_databased的操作。如果是走8；如果不是走9
-		// 8. 发到关联的所有MySQL执行并返回结果
-		// 9. 返回提示不支持信息
-		// 10. 是否对数据库进行操作。如果是走8；如果不是走9
-		// 11. 是否包含数据表。如果是走5；如果不是走7
-
-		// 检查当前使用的DB
-		String db = this.schema;
-		boolean isDefault = true;
-		if (db == null) {
-			// 检测默认逻辑库 数据库
-			db = SchemaUtil.detectDefaultDb(sql, type);
-			if (db == null) {
-				writeErrMessage(ErrorCode.ERR_BAD_LOGICDB, "No MyCAT Database selected");
-				return;
-			}
-			isDefault = false;
-		}
-
-		// 兼容PhpAdmin's, 支持对MySQL元数据的模拟返回
-		//// TODO: 2016/5/20 支持更多information_schema特性
-		if (ServerParse.SELECT == type
-				&& db.equalsIgnoreCase("information_schema") ) {
-			MysqlInformationSchemaHandler.handle(sql, this);
-			return;
-		}
-
-		if (ServerParse.SELECT == type
-				&& sql.contains("mysql")
-				&& sql.contains("proc")) {
-			// 解析逻辑库 数据库
-			SchemaUtil.SchemaInfo schemaInfo = SchemaUtil.parseSchema(sql);
-			if (schemaInfo != null
-					&& "mysql".equalsIgnoreCase(schemaInfo.schema)
-					&& "proc".equalsIgnoreCase(schemaInfo.table)) {
-				// 兼容MySQLWorkbench
-				MysqlProcHandler.handle(sql, this);
-				return;
-			}
-		}
-
-		SchemaConfig schema = MycatServer.getInstance().getConfig().getSchemas().get(db);
-		if (schema == null) {
-			writeErrMessage(ErrorCode.ERR_BAD_LOGICDB, "Unknown MyCAT Database '" + db + "'");
-			return;
-		}
-
-		//fix navicat   SELECT STATE AS `State`, ROUND(SUM(DURATION),7) AS `Duration`, CONCAT(ROUND(SUM(DURATION)/*100,3), '%') AS `Percentage` FROM INFORMATION_SCHEMA.PROFILING WHERE QUERY_ID= GROUP BY STATE ORDER BY SEQ
-		if(ServerParse.SELECT == type
-				&& sql.toUpperCase().contains(" INFORMATION_SCHEMA.PROFILING ")
-				&& sql.toUpperCase().trim().contains("CONCAT(ROUND(SUM(DURATION)/")) {
-			InformationSchemaProfiling.response(this);
-			return;
-		}
-
-		/**
-		 * 当已经设置默认schema时，可以通过在sql中指定其它schema的方式执行
-		 * 相关sql，已经在mysql客户端中验证。
-		 * 所以在此处增加关于sql中指定Schema方式的支持。
-		 */
-		if (isDefault
-				&& schema.isCheckSQLSchema()
-				&& isNormalSql(type)) {
-			SchemaUtil.SchemaInfo schemaInfo = SchemaUtil.parseSchema(sql);
-			if (schemaInfo != null
-					&& schemaInfo.schema != null
-					&& !schemaInfo.schema.equals(db)) {
-				// 获取另一个逻辑库 数据库配置
-				SchemaConfig schemaConfig = MycatServer.getInstance().getConfig().getSchemas().get(schemaInfo.schema);
-				if (schemaConfig != null) {
-					schema = schemaConfig;
-				}
-			}
-		}
-		routeEndExecuteSQL(sql, type, schema);
->>>>>>> 633549fc
 	}
 
 	/**
