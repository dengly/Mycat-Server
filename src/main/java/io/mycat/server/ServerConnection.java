/*
 * Copyright (c) 2013, OpenCloudDB/MyCAT and/or its affiliates. All rights reserved.
 * DO NOT ALTER OR REMOVE COPYRIGHT NOTICES OR THIS FILE HEADER.
 *
 * This code is free software;Designed and Developed mainly by many Chinese 
 * opensource volunteers. you can redistribute it and/or modify it under the 
 * terms of the GNU General Public License version 2 only, as published by the
 * Free Software Foundation.
 *
 * This code is distributed in the hope that it will be useful, but WITHOUT
 * ANY WARRANTY; without even the implied warranty of MERCHANTABILITY or
 * FITNESS FOR A PARTICULAR PURPOSE.  See the GNU General Public License
 * version 2 for more details (a copy is included in the LICENSE file that
 * accompanied this code).
 *
 * You should have received a copy of the GNU General Public License version
 * 2 along with this work; if not, write to the Free Software Foundation,
 * Inc., 51 Franklin St, Fifth Floor, Boston, MA 02110-1301 USA.
 * 
 * Any questions about this component can be directed to it's project Web address 
 * https://code.google.com/p/opencloudb/.
 *
 */
package io.mycat.server;

import io.mycat.MycatServer;
import io.mycat.backend.BackendConnection;
import io.mycat.backend.datasource.PhysicalDBNode;
import io.mycat.backend.datasource.PhysicalDBPool;
import io.mycat.backend.datasource.PhysicalDatasource;
import io.mycat.config.ErrorCode;
import io.mycat.config.model.SchemaConfig;
import io.mycat.config.model.TableConfig;
import io.mycat.net.FrontendConnection;
import io.mycat.route.RouteResultset;
import io.mycat.route.RouteResultsetNode;
import io.mycat.server.handler.MysqlInformationSchemaHandler;
import io.mycat.server.handler.MysqlProcHandler;
import io.mycat.server.parser.ServerParse;
import io.mycat.server.response.Heartbeat;
import io.mycat.server.response.InformationSchemaProfiling;
import io.mycat.server.response.Ping;
import io.mycat.server.util.SchemaUtil;
import io.mycat.sqlengine.AllJobFinishedListener;
import io.mycat.sqlengine.EngineCtx;
import io.mycat.sqlengine.MultiRowSQLQueryResultHandler;
import io.mycat.sqlengine.SQLJobHandler;
import io.mycat.util.ArrayUtil;
import io.mycat.util.SplitUtil;
import io.mycat.util.TimeUtil;
import org.slf4j.Logger;
import org.slf4j.LoggerFactory;

import java.io.IOException;
import java.nio.channels.NetworkChannel;
import java.util.List;
import java.util.Map;
import java.util.Set;
import java.util.regex.Matcher;
import java.util.regex.Pattern;

/**
 * 前端服务器连接 SQL请求
 *
 * @author mycat
 */
public class ServerConnection extends FrontendConnection {
	private static final Logger LOGGER = LoggerFactory
			.getLogger(ServerConnection.class);
	private static final long AUTH_TIMEOUT = 15 * 1000L;

	// 事务隔离级别
	private volatile int txIsolation;
	// 自动提交标识
	private volatile boolean autocommit;
	//上一个ac状态,默认为true
	private volatile boolean preAcStates;
	// 事务中断标识
	private volatile boolean txInterrupted;
	// 事务中断信息
	private volatile String txInterrputMsg = "";
	// 最后插入id
	private long lastInsertId;
	// 非阻塞Session 中间结果路由使用
	private NonBlockingSession session;
	/**
	 * 标志是否执行了lock tables语句，并处于lock状态
	 */
	private volatile boolean isLocked = false;

	private final String[] mysqlSelfDbs = {"information_schema","mysql","performance_schema","sys"};
	
	public ServerConnection(NetworkChannel channel)
			throws IOException {
		super(channel);
		this.txInterrupted = false;
		this.autocommit = true;
		this.preAcStates = true;
	}

	@Override
	public boolean isIdleTimeout() {
		if (isAuthenticated) {
			return super.isIdleTimeout();
		} else {
			return TimeUtil.currentTimeMillis() > Math.max(lastWriteTime,
					lastReadTime) + AUTH_TIMEOUT;
		}
	}

	public int getTxIsolation() {
		return txIsolation;
	}

	public void setTxIsolation(int txIsolation) {
		this.txIsolation = txIsolation;
	}

	public boolean isAutocommit() {
		return autocommit;
	}

	public void setAutocommit(boolean autocommit) {
		this.autocommit = autocommit;
	}

	public long getLastInsertId() {
		return lastInsertId;
	}

	public void setLastInsertId(long lastInsertId) {
		this.lastInsertId = lastInsertId;
	}

	/**
	 * 设置是否需要中断当前事务
	 */
	public void setTxInterrupt(String txInterrputMsg) {
		if (!autocommit && !txInterrupted) {
			txInterrupted = true;
			this.txInterrputMsg = txInterrputMsg;
		}
	}

	public boolean isTxInterrupted()
	{
		return txInterrupted;
	}
	public NonBlockingSession getSession2() {
		return session;
	}

	public void setSession2(NonBlockingSession session2) {
		this.session = session2;
	}
	
	public boolean isLocked() {
		return isLocked;
	}

	public void setLocked(boolean isLocked) {
		this.isLocked = isLocked;
	}

	@Override
	public void ping() {
		Ping.response(this);
	}

	@Override
	public void heartbeat(byte[] data) {
		Heartbeat.response(this, data);
	}

	/**
	 * 获取后端数据库连接
	 * @param schema
	 * @return
	 */
	private BackendConnection getBackendConnection(String dataHosts, String schema){
		BackendConnection con = MycatServer.getInstance().getConfig()
				.getDataHosts().get(dataHosts).getSource().getConMap().tryTakeCon(schema, autocommit);
		if(con==null){
			return null;
		}
		return con;
	}

	/**
	 * MySQL自带数据库（information_schema,mysql,performance_schema,sys）的操作
	 * 或是类似SET NAMES utf8mb4;USE `数据库名`;select @@character_set_databased的操作
	 * 需要发到关联的所有MySQL执行并返回结果
	 * @param sql
	 * @param type
	 */
	private void doDBSelfTableOpt(final String sql, final int type){
		if(this.schema!=null){
			SchemaConfig schemaConfig = MycatServer.getInstance().getConfig().getSchemas().get(this.schema);
			if(schemaConfig!=null){
				// 由于利用SDLJob执行有bug 所以采用以下方式
				routeEndExecuteSQL(sql, type, schemaConfig); // 由于利用SDLJob执行有bug 所以采用这个方式。这个方式虽然逻辑上有问题 但是可以达到将sql发送给所有的mysql执行 后续再想办法优化
				return;
			}
		}
		MysqlInformationSchemaHandler.handle(sql, this);
	}

	/**
	 * 执行sql
	 * @param sql
	 * @param type
	 */
	public void execute(String sql, int type) {
<<<<<<< HEAD
		//连接状态检查
		if (this.isClosed()) {
			LOGGER.warn("ignore execute, server connection is closed " + this);
			return;
		}
		// 事务状态检查
		if (txInterrupted) {
			writeErrMessage(ErrorCode.ER_YES,
					"Transaction error, need to rollback." + txInterrputMsg);
			return;
		}

		// TODO 以下逻辑有问题，需要改为以下方式
		// 1. 应先分析sql
		// 2. 是否包含数据库。如果是走3；如果不是走11
		// 3. 是否有相对应的逻辑库配置。如果是走4；如果不是走7
		// 4. 是否包含数据表。如果是走5；如果不是走10
		// 5. 是否有对应的逻辑表配置。如果是走6；如果不是走9
		// 6. 路由分析并发给相应的MySQL执行并返回结果
		// 7. 是否是MySQL自带数据库（information_schema,mysql,performance_schema,sys）的操作
		//    或是类似SET NAMES utf8mb4;USE `数据库名`;select @@character_set_databased的操作。如果是走8；如果不是走9
		// 8. 发到关联的所有MySQL执行并返回结果
		// 9. 返回提示不支持信息
		// 10. 是否对数据库进行操作。如果是走8；如果不是走9
		// 11. 是否包含数据表。如果是走5；如果不是走11

		// 分析sql
		Map<String, SchemaConfig> schemaConfigMap = MycatServer.getInstance().getConfig().getSchemas();
		SchemaUtil.SchemaInfo schemaInfo = SchemaUtil.parseSchema(sql);
		String schema = null;
		String table = null;
		SchemaConfig schemaConfig = null;
		TableConfig tableConfig = null;
		if(schemaInfo!=null){
			if(schemaInfo.schema!=null){
				schema = schemaInfo.schema;
			}
			if(schemaInfo.table!=null){
				table = schemaInfo.table;
			}
		}
		if(schema == null && table == null){
			// 设置操作 如
			// select @@collation_database;
			// SET NAMES utf8mb4;
			// SHOW VARIABLES LIKE 'lower_case_%';
			// SHOW FULL TABLES WHERE Table_Type != 'VIEW';
			// SHOW TABLE STATUS;
			// show table status like '表名';
			// show create table `表名`;
			// SHOW DATABASES;
			// 等
			schema = SchemaUtil.detectDefaultDb(sql, type);
			if(schema != null){
				schemaConfig = schemaConfigMap.get(schema);
				if(schemaConfig!=null){
					routeEndExecuteSQL(sql, type, schemaConfig);
					return;
				}
			}
			MysqlInformationSchemaHandler.handle(sql, this);
			return;
		}
		if(schemaConfigMap==null || schemaConfigMap.size()==0){
			// Mycat没有逻辑库配置
			String msg = "Mycat has no configuration information";
			LOGGER.warn(msg);
			writeErrMessage(ErrorCode.ERR_BAD_LOGICDB, msg);
			return;
		}
		if(schema!=null){
			if(ArrayUtil.arraySearch(mysqlSelfDbs,schema.toLowerCase())){
				// MySQL自带数据库的查询
				if ("mysql".equalsIgnoreCase(schema)
						&& "proc".equalsIgnoreCase(table)) {
					// 兼容MySQLWorkbench
					MysqlProcHandler.handle(sql, this);
					return;
				}else if("information_schema".equalsIgnoreCase(schema)){
					if(ServerParse.SELECT == type
							&& "profiling".equalsIgnoreCase(table)
							&& sql.toUpperCase().trim().contains("CONCAT(ROUND(SUM(DURATION)/")){
						//fix navicat
						// SELECT STATE AS `State`, ROUND(SUM(DURATION),7) AS `Duration`, CONCAT(ROUND(SUM(DURATION)/*100,3), '%') AS `Percentage`
						// FROM INFORMATION_SCHEMA.PROFILING
						// WHERE QUERY_ID=
						// GROUP BY STATE
						// ORDER BY SEQ
						InformationSchemaProfiling.response(this);
						return;
					}
					// TODO fix navicat
=======
        //连接状态检查
        if (this.isClosed()) {
            LOGGER.warn("ignore execute, server connection is closed " + this);
            return;
        }
        // 事务状态检查
        if (txInterrupted) {
            writeErrMessage(ErrorCode.ER_YES,
                    "Transaction error, need to rollback." + txInterrputMsg);
            return;
        }

        // TODO 以下逻辑有问题，需要改为以下方式
        // 1. 应先分析sql
        // 2. 是否包含数据库。如果是走3；如果不是走11
        // 3. 是否有相对应的逻辑库配置。如果是走4；如果不是走7
        // 4. 是否包含数据表。如果是走5；如果不是走10
        // 5. 是否有对应的逻辑表配置。如果是走6；如果不是走9
        // 6. 路由分析并发给相应的MySQL执行并返回结果
        // 7. 是否是MySQL自带数据库（information_schema,mysql,performance_schema,sys）的操作
        //    或是类似SET NAMES utf8mb4;USE `数据库名`;select @@character_set_databased的操作。如果是走8；如果不是走9
        // 8. 发到关联的所有MySQL执行并返回结果
        // 9. 返回提示不支持信息
        // 10. 是否对数据库进行操作。如果是走8；如果不是走9
        // 11. 是否包含数据表。如果是走5；如果不是走11

        // 分析sql
        Map<String, SchemaConfig> schemaConfigMap = MycatServer.getInstance().getConfig().getSchemas();
        SchemaUtil.SchemaInfo schemaInfo = SchemaUtil.parseSchema(sql);
        String schema = null;
        String table = null;
        SchemaConfig schemaConfig = null;
        TableConfig tableConfig = null;
        if(schemaInfo!=null){
            if(schemaInfo.schema!=null){
                schema = schemaInfo.schema;
            }
            if(schemaInfo.table!=null){
                table = schemaInfo.table;
            }
        }
        if(schema == null && table == null){
            // 设置操作 如
            // select @@collation_database;
            // SET NAMES utf8mb4;
            // SHOW VARIABLES LIKE 'lower_case_%';
            // SHOW FULL TABLES WHERE Table_Type != 'VIEW';
            // SHOW TABLE STATUS;
            // show table status like '表名';
            // show create table `表名`;
            // SHOW DATABASES;
            // 等
//            schema = SchemaUtil.detectDefaultDb(sql, type);
//            if(schema != null){
//                schemaConfig = schemaConfigMap.get(schema);
//                if(schemaConfig!=null){
//                    routeEndExecuteSQL(sql, type, schemaConfig);
//                    return;
//                }
//            }
//            MysqlInformationSchemaHandler.handle(sql, this);
			doDBSelfTableOpt(sql, type);
            return;
        }
        if(schemaConfigMap==null || schemaConfigMap.size()==0){
            // Mycat没有逻辑库配置
            String msg = "Mycat has no configuration information";
            LOGGER.warn(msg);
            writeErrMessage(ErrorCode.ERR_BAD_LOGICDB, msg);
            return;
        }
        if(schema!=null){
            if(ArrayUtil.arraySearch(mysqlSelfDbs,schema.toLowerCase())){
                // MySQL自带数据库的查询
                if ("mysql".equalsIgnoreCase(schema)
                        && "proc".equalsIgnoreCase(table)) {
                    // 兼容MySQLWorkbench
                    MysqlProcHandler.handle(sql, this);
                    return;
                }else if("information_schema".equalsIgnoreCase(schema)){
                    if(ServerParse.SELECT == type
                            && "profiling".equalsIgnoreCase(table)
                            && sql.toUpperCase().trim().contains("CONCAT(ROUND(SUM(DURATION)/")){
                        //fix navicat
                        // SELECT STATE AS `State`, ROUND(SUM(DURATION),7) AS `Duration`, CONCAT(ROUND(SUM(DURATION)/*100,3), '%') AS `Percentage`
                        // FROM INFORMATION_SCHEMA.PROFILING
                        // WHERE QUERY_ID=
                        // GROUP BY STATE
                        // ORDER BY SEQ
                        InformationSchemaProfiling.response(this);
                        return;
                    }
					// fix navicat
>>>>>>> d9e5f593
					// SELECT action_order, event_object_table, trigger_name, event_manipulation, event_object_table, definer, action_statement, action_timing
					// FROM information_schema.triggers
					// WHERE BINARY event_object_schema = '数据库名' AND BINARY event_object_table = '数据表名'
					// ORDER BY event_object_table
<<<<<<< HEAD
					//
=======
>>>>>>> d9e5f593
					// SELECT COUNT(*)
					// FROM information_schema.TABLES
					// WHERE TABLE_SCHEMA = '数据库名'
					// UNION SELECT COUNT(*)
					// FROM information_schema.COLUMNS
					// WHERE TABLE_SCHEMA = '数据库名'
					// UNION SELECT COUNT(*)
					// FROM information_schema.ROUTINES
					// WHERE ROUTINE_SCHEMA = '数据库名'
<<<<<<< HEAD
					MysqlInformationSchemaHandler.handle(sql, this);
					return;
				}else{
					// 兼容PhpAdmin's, 支持对MySQL元数据的模拟返回
					MysqlInformationSchemaHandler.handle(sql, this);
					return;
				}
			} else {
				schemaConfig = schemaConfigMap.get(schema);
				if(schemaConfig==null){
					// 不在Mycat逻辑库配置里 不支持的数据库
					String msg = "Mycat does not support this schema:" + schema;
					LOGGER.warn(msg);
					writeErrMessage(ErrorCode.ERR_BAD_LOGICDB, msg);
					return;
				}
			}
		}
		if(table!=null){
			if(schema!=null){
				if(schemaConfig==null){
					schemaConfig = schemaConfigMap.get(schema);
				}
				if(schemaConfig!=null){
					tableConfig = schemaConfig.getTables().get(table.toUpperCase());
				}
			}else{
				for(String schemaKey : schemaConfigMap.keySet()){
					Map<String, TableConfig> tableConfigMap = schemaConfigMap.get(schemaKey).getTables();
					if(tableConfigMap==null || tableConfigMap.size()==0){
						continue;
					}
					for(String tableKey : tableConfigMap.keySet()){
						TableConfig itemConfig = tableConfigMap.get(tableKey);
						if(tableKey.equalsIgnoreCase(table) && itemConfig!=null){
							schemaConfig = schemaConfigMap.get(schemaKey);
							schema = schemaKey;
							tableConfig = itemConfig;
							break;
						}
					}
					if(tableConfig!=null){
						break;
					}
				}
			}
		}
		if(schema == null){
			writeErrMessage(ErrorCode.ERR_BAD_LOGICDB, "No MyCAT Database selected");
			return;
		}
		if (schemaConfig == null) {
			String msg = "Unknown MyCAT Database '" + schema + "'";
			LOGGER.warn(msg);
			writeErrMessage(ErrorCode.ERR_BAD_LOGICDB, msg);
			return;
		}
		if(tableConfig==null){
			// 不在Mycat的逻辑表配置里 不支持的数据表
			String msg = "Mycat does not support this table:" + table;
			LOGGER.warn(msg);
			writeErrMessage(ErrorCode.ERR_BAD_LOGICDB, msg);
			return;
		}
		this.schema = schema;
		routeEndExecuteSQL(sql, type, schemaConfig);
=======
//            		MysqlInformationSchemaHandler.handle(sql, this);
					doDBSelfTableOpt(sql, type);
                    return;
                }else{
                    // 兼容PhpAdmin's, 支持对MySQL元数据的模拟返回
                    MysqlInformationSchemaHandler.handle(sql, this);
                    return;
                }
            } else {
                schemaConfig = schemaConfigMap.get(schema);
                if(schemaConfig==null){
                    // 不在Mycat逻辑库配置里 不支持的数据库
                    String msg = "Mycat does not support this schema:" + schema;
                    LOGGER.warn(msg);
                    writeErrMessage(ErrorCode.ERR_BAD_LOGICDB, msg);
                    return;
                }
            }
        }
        if(table!=null){
            if(schema!=null){
                if(schemaConfig==null){
                    schemaConfig = schemaConfigMap.get(schema);
                }
                if(schemaConfig!=null){
                    tableConfig = schemaConfig.getTables().get(table.toUpperCase());
                }
            }else{
                for(String schemaKey : schemaConfigMap.keySet()){
                    Map<String, TableConfig> tableConfigMap = schemaConfigMap.get(schemaKey).getTables();
                    if(tableConfigMap==null || tableConfigMap.size()==0){
                        continue;
                    }
                    for(String tableKey : tableConfigMap.keySet()){
                        TableConfig itemConfig = tableConfigMap.get(tableKey);
                        if(tableKey.equalsIgnoreCase(table) && itemConfig!=null){
                            schemaConfig = schemaConfigMap.get(schemaKey);
                            schema = schemaKey;
                            tableConfig = itemConfig;
                            break;
                        }
                    }
                    if(tableConfig!=null){
                        break;
                    }
                }
            }
        }
        if(schema == null){
            writeErrMessage(ErrorCode.ERR_BAD_LOGICDB, "No MyCAT Database selected");
            return;
        }
        if (schemaConfig == null) {
            String msg = "Unknown MyCAT Database '" + schema + "'";
            LOGGER.warn(msg);
            writeErrMessage(ErrorCode.ERR_BAD_LOGICDB, msg);
            return;
        }
        if(tableConfig==null){
            // 不在Mycat的逻辑表配置里 不支持的数据表
            String msg = "Mycat does not support this table:" + table;
            LOGGER.warn(msg);
            writeErrMessage(ErrorCode.ERR_BAD_LOGICDB, msg);
            return;
        }
        this.schema = schema;
        routeEndExecuteSQL(sql, type, schemaConfig);
>>>>>>> d9e5f593
	}

	/**
	 * 是否是普通SQL
	 * @param type
	 * @return
	 */
	private boolean isNormalSql(int type) {
		return ServerParse.SELECT==type
				|| ServerParse.INSERT==type
				|| ServerParse.UPDATE==type
				|| ServerParse.DELETE==type
				|| ServerParse.DDL==type;
	}

	/**
	 * 路由
	 * @param sql
	 * @param type
	 * @return
	 */
    public RouteResultset routeSQL(String sql, int type) {
		// 检查当前使用的DB
		String db = this.schema;
		if (db == null) {
			writeErrMessage(ErrorCode.ERR_BAD_LOGICDB,
					"No MyCAT Database selected");
			return null;
		}
		SchemaConfig schema = MycatServer.getInstance().getConfig()
				.getSchemas().get(db);
		if (schema == null) {
			writeErrMessage(ErrorCode.ERR_BAD_LOGICDB,
					"Unknown MyCAT Database '" + db + "'");
			return null;
		}

		// 路由计算
		RouteResultset rrs = null;
		try {
			rrs = MycatServer
					.getInstance()
					.getRouterservice()
					.route(MycatServer.getInstance().getConfig().getSystem(),
							schema, type, sql, this.charset, this);
		} catch (Exception e) {
			StringBuilder s = new StringBuilder();
			LOGGER.warn(s.append(this).append(sql).toString() + " err:" + e.toString(),e);
			String msg = e.getMessage();
			writeErrMessage(ErrorCode.ER_PARSE_ERROR, msg == null ? e.getClass().getSimpleName() : msg);
			return null;
		}
		return rrs;
	}


	/**
	 * 路由结束并执行SQL
	 * @param sql
	 * @param type
	 * @param schema
	 */
	public void routeEndExecuteSQL(String sql, final int type, final SchemaConfig schema) {
		// 路由计算
		RouteResultset rrs = null;
		try {
			rrs = MycatServer
					.getInstance()
					.getRouterservice()
					.route(MycatServer.getInstance().getConfig().getSystem(), schema, type, sql, this.charset, this);

		} catch (Exception e) {
			StringBuilder s = new StringBuilder();
			LOGGER.warn(s.append(this).append(sql).toString() + " err:" + e.toString(),e);
			String msg = e.getMessage();
			writeErrMessage(ErrorCode.ER_PARSE_ERROR, msg == null ? e.getClass().getSimpleName() : msg);
			return;
		}
		if (rrs != null) {
			// session执行
			session.execute(rrs, rrs.isSelectForUpdate() ? ServerParse.UPDATE:type);
		}
 	}

	/**
	 * 提交事务
	 */
	public void commit() {
		if (txInterrupted) {
			writeErrMessage(ErrorCode.ER_YES,
					"Transaction error, need to rollback.");
		} else {
			session.commit();
		}
	}

	/**
	 * 回滚事务
	 */
	public void rollback() {
		// 状态检查
		if (txInterrupted) {
			txInterrupted = false;
		}

		// 执行回滚
		session.rollback();
	}
	/**
	 * 执行lock tables语句方法
	 * @param sql
	 */
	public void lockTable(String sql) {
		// 事务中不允许执行lock table语句
		if (!autocommit) {
			writeErrMessage(ErrorCode.ER_YES, "can't lock table in transaction!");
			return;
		}
		// 已经执行了lock table且未执行unlock table之前的连接不能再次执行lock table命令
		if (isLocked) {
			writeErrMessage(ErrorCode.ER_YES, "can't lock multi-table");
			return;
		}
		RouteResultset rrs = routeSQL(sql, ServerParse.LOCK);
		if (rrs != null) {
			session.lockTable(rrs);
		}
	}
	
	/**
	 * 执行unlock tables语句方法
	 * @param sql
	 */
	public void unLockTable(String sql) {
		sql = sql.replaceAll("\n", " ").replaceAll("\t", " ");
		String[] words = SplitUtil.split(sql, ' ', true);
		if (words.length==2 && ("table".equalsIgnoreCase(words[1]) || "tables".equalsIgnoreCase(words[1]))) {
			isLocked = false;
			session.unLockTable(sql);
		} else {
			writeErrMessage(ErrorCode.ER_UNKNOWN_COM_ERROR, "Unknown command");
		}
		
	}

	/**
	 * 撤销执行中的语句
	 * 
	 * @param sponsor
	 *            发起者为null表示是自己
	 */
	public void cancel(final FrontendConnection sponsor) {
		processor.getExecutor().execute(new Runnable() {
			@Override
			public void run() {
				session.cancel(sponsor);
			}
		});
	}

	@Override
	public void close(String reason) {
		super.close(reason);
		session.terminate();
		if(getLoadDataInfileHandler()!=null) {
			getLoadDataInfileHandler().clear();
		}
	}

	/**
	 * add huangyiming 检测字符串中某字符串出现次数
	 * @param srcText
	 * @param findText
	 * @return
	 */
	public static int appearNumber(String srcText, String findText) {
	    int count = 0;
	    Pattern p = Pattern.compile(findText);
	    Matcher m = p.matcher(srcText);
	    while (m.find()) {
	        count++;
	    }
	    return count;
	}
	@Override
	public String toString() {
		return "ServerConnection [id=" + id + ", schema=" + schema + ", host="
				+ host + ", user=" + user + ",txIsolation=" + txIsolation
				+ ", autocommit=" + autocommit + ", schema=" + schema + "]";
	}

	public boolean isPreAcStates() {
		return preAcStates;
	}

	public void setPreAcStates(boolean preAcStates) {
		this.preAcStates = preAcStates;
	}

}

class DirectDBHandler implements SQLJobHandler {
	private static final Logger LOGGER = LoggerFactory
			.getLogger(DirectDBHandler.class);

	private final EngineCtx ctx;
	private final String[] dataNodes;
	private List<byte[]> fields;

	public DirectDBHandler(EngineCtx ctx, String[] dataNodes){
		this.ctx = ctx;
		this.dataNodes = dataNodes;
	}

	@Override
	public void onHeader(String dataNode, byte[] header, List<byte[]> fields) {
		this.fields = fields;
	}

	@Override
	public boolean onRowData(String dataNode, byte[] rowData) {
		return false;
	}

	@Override
	public void finished(String dataNode, boolean failed, String errorMsg) {
		if(failed){
			String msg = "dataNode:"+dataNode+" error:"+errorMsg;
			LOGGER.error(msg);
			ctx.getSession().getSource().writeErrMessage(ErrorCode.ER_UNKNOWN_ERROR, errorMsg);
		}else{
			ctx.endJobInput();
		}
	}
}<|MERGE_RESOLUTION|>--- conflicted
+++ resolved
@@ -211,100 +211,6 @@
 	 * @param type
 	 */
 	public void execute(String sql, int type) {
-<<<<<<< HEAD
-		//连接状态检查
-		if (this.isClosed()) {
-			LOGGER.warn("ignore execute, server connection is closed " + this);
-			return;
-		}
-		// 事务状态检查
-		if (txInterrupted) {
-			writeErrMessage(ErrorCode.ER_YES,
-					"Transaction error, need to rollback." + txInterrputMsg);
-			return;
-		}
-
-		// TODO 以下逻辑有问题，需要改为以下方式
-		// 1. 应先分析sql
-		// 2. 是否包含数据库。如果是走3；如果不是走11
-		// 3. 是否有相对应的逻辑库配置。如果是走4；如果不是走7
-		// 4. 是否包含数据表。如果是走5；如果不是走10
-		// 5. 是否有对应的逻辑表配置。如果是走6；如果不是走9
-		// 6. 路由分析并发给相应的MySQL执行并返回结果
-		// 7. 是否是MySQL自带数据库（information_schema,mysql,performance_schema,sys）的操作
-		//    或是类似SET NAMES utf8mb4;USE `数据库名`;select @@character_set_databased的操作。如果是走8；如果不是走9
-		// 8. 发到关联的所有MySQL执行并返回结果
-		// 9. 返回提示不支持信息
-		// 10. 是否对数据库进行操作。如果是走8；如果不是走9
-		// 11. 是否包含数据表。如果是走5；如果不是走11
-
-		// 分析sql
-		Map<String, SchemaConfig> schemaConfigMap = MycatServer.getInstance().getConfig().getSchemas();
-		SchemaUtil.SchemaInfo schemaInfo = SchemaUtil.parseSchema(sql);
-		String schema = null;
-		String table = null;
-		SchemaConfig schemaConfig = null;
-		TableConfig tableConfig = null;
-		if(schemaInfo!=null){
-			if(schemaInfo.schema!=null){
-				schema = schemaInfo.schema;
-			}
-			if(schemaInfo.table!=null){
-				table = schemaInfo.table;
-			}
-		}
-		if(schema == null && table == null){
-			// 设置操作 如
-			// select @@collation_database;
-			// SET NAMES utf8mb4;
-			// SHOW VARIABLES LIKE 'lower_case_%';
-			// SHOW FULL TABLES WHERE Table_Type != 'VIEW';
-			// SHOW TABLE STATUS;
-			// show table status like '表名';
-			// show create table `表名`;
-			// SHOW DATABASES;
-			// 等
-			schema = SchemaUtil.detectDefaultDb(sql, type);
-			if(schema != null){
-				schemaConfig = schemaConfigMap.get(schema);
-				if(schemaConfig!=null){
-					routeEndExecuteSQL(sql, type, schemaConfig);
-					return;
-				}
-			}
-			MysqlInformationSchemaHandler.handle(sql, this);
-			return;
-		}
-		if(schemaConfigMap==null || schemaConfigMap.size()==0){
-			// Mycat没有逻辑库配置
-			String msg = "Mycat has no configuration information";
-			LOGGER.warn(msg);
-			writeErrMessage(ErrorCode.ERR_BAD_LOGICDB, msg);
-			return;
-		}
-		if(schema!=null){
-			if(ArrayUtil.arraySearch(mysqlSelfDbs,schema.toLowerCase())){
-				// MySQL自带数据库的查询
-				if ("mysql".equalsIgnoreCase(schema)
-						&& "proc".equalsIgnoreCase(table)) {
-					// 兼容MySQLWorkbench
-					MysqlProcHandler.handle(sql, this);
-					return;
-				}else if("information_schema".equalsIgnoreCase(schema)){
-					if(ServerParse.SELECT == type
-							&& "profiling".equalsIgnoreCase(table)
-							&& sql.toUpperCase().trim().contains("CONCAT(ROUND(SUM(DURATION)/")){
-						//fix navicat
-						// SELECT STATE AS `State`, ROUND(SUM(DURATION),7) AS `Duration`, CONCAT(ROUND(SUM(DURATION)/*100,3), '%') AS `Percentage`
-						// FROM INFORMATION_SCHEMA.PROFILING
-						// WHERE QUERY_ID=
-						// GROUP BY STATE
-						// ORDER BY SEQ
-						InformationSchemaProfiling.response(this);
-						return;
-					}
-					// TODO fix navicat
-=======
         //连接状态检查
         if (this.isClosed()) {
             LOGGER.warn("ignore execute, server connection is closed " + this);
@@ -398,15 +304,10 @@
                         return;
                     }
 					// fix navicat
->>>>>>> d9e5f593
 					// SELECT action_order, event_object_table, trigger_name, event_manipulation, event_object_table, definer, action_statement, action_timing
 					// FROM information_schema.triggers
 					// WHERE BINARY event_object_schema = '数据库名' AND BINARY event_object_table = '数据表名'
 					// ORDER BY event_object_table
-<<<<<<< HEAD
-					//
-=======
->>>>>>> d9e5f593
 					// SELECT COUNT(*)
 					// FROM information_schema.TABLES
 					// WHERE TABLE_SCHEMA = '数据库名'
@@ -416,74 +317,6 @@
 					// UNION SELECT COUNT(*)
 					// FROM information_schema.ROUTINES
 					// WHERE ROUTINE_SCHEMA = '数据库名'
-<<<<<<< HEAD
-					MysqlInformationSchemaHandler.handle(sql, this);
-					return;
-				}else{
-					// 兼容PhpAdmin's, 支持对MySQL元数据的模拟返回
-					MysqlInformationSchemaHandler.handle(sql, this);
-					return;
-				}
-			} else {
-				schemaConfig = schemaConfigMap.get(schema);
-				if(schemaConfig==null){
-					// 不在Mycat逻辑库配置里 不支持的数据库
-					String msg = "Mycat does not support this schema:" + schema;
-					LOGGER.warn(msg);
-					writeErrMessage(ErrorCode.ERR_BAD_LOGICDB, msg);
-					return;
-				}
-			}
-		}
-		if(table!=null){
-			if(schema!=null){
-				if(schemaConfig==null){
-					schemaConfig = schemaConfigMap.get(schema);
-				}
-				if(schemaConfig!=null){
-					tableConfig = schemaConfig.getTables().get(table.toUpperCase());
-				}
-			}else{
-				for(String schemaKey : schemaConfigMap.keySet()){
-					Map<String, TableConfig> tableConfigMap = schemaConfigMap.get(schemaKey).getTables();
-					if(tableConfigMap==null || tableConfigMap.size()==0){
-						continue;
-					}
-					for(String tableKey : tableConfigMap.keySet()){
-						TableConfig itemConfig = tableConfigMap.get(tableKey);
-						if(tableKey.equalsIgnoreCase(table) && itemConfig!=null){
-							schemaConfig = schemaConfigMap.get(schemaKey);
-							schema = schemaKey;
-							tableConfig = itemConfig;
-							break;
-						}
-					}
-					if(tableConfig!=null){
-						break;
-					}
-				}
-			}
-		}
-		if(schema == null){
-			writeErrMessage(ErrorCode.ERR_BAD_LOGICDB, "No MyCAT Database selected");
-			return;
-		}
-		if (schemaConfig == null) {
-			String msg = "Unknown MyCAT Database '" + schema + "'";
-			LOGGER.warn(msg);
-			writeErrMessage(ErrorCode.ERR_BAD_LOGICDB, msg);
-			return;
-		}
-		if(tableConfig==null){
-			// 不在Mycat的逻辑表配置里 不支持的数据表
-			String msg = "Mycat does not support this table:" + table;
-			LOGGER.warn(msg);
-			writeErrMessage(ErrorCode.ERR_BAD_LOGICDB, msg);
-			return;
-		}
-		this.schema = schema;
-		routeEndExecuteSQL(sql, type, schemaConfig);
-=======
 //            		MysqlInformationSchemaHandler.handle(sql, this);
 					doDBSelfTableOpt(sql, type);
                     return;
@@ -551,7 +384,6 @@
         }
         this.schema = schema;
         routeEndExecuteSQL(sql, type, schemaConfig);
->>>>>>> d9e5f593
 	}
 
 	/**
