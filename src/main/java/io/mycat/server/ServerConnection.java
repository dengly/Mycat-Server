--- conflicted
+++ resolved
@@ -2,8 +2,8 @@
  * Copyright (c) 2013, OpenCloudDB/MyCAT and/or its affiliates. All rights reserved.
  * DO NOT ALTER OR REMOVE COPYRIGHT NOTICES OR THIS FILE HEADER.
  *
- * This code is free software;Designed and Developed mainly by many Chinese 
- * opensource volunteers. you can redistribute it and/or modify it under the 
+ * This code is free software;Designed and Developed mainly by many Chinese
+ * opensource volunteers. you can redistribute it and/or modify it under the
  * terms of the GNU General Public License version 2 only, as published by the
  * Free Software Foundation.
  *
@@ -16,8 +16,8 @@
  * You should have received a copy of the GNU General Public License version
  * 2 along with this work; if not, write to the Free Software Foundation,
  * Inc., 51 Franklin St, Fifth Floor, Boston, MA 02110-1301 USA.
- * 
- * Any questions about this component can be directed to it's project Web address 
+ *
+ * Any questions about this component can be directed to it's project Web address
  * https://code.google.com/p/opencloudb/.
  *
  */
@@ -91,7 +91,7 @@
 	private volatile boolean isLocked = false;
 
 	public static final String[] mysqlSelfDbs = {"information_schema","mysql","performance_schema","sys"};
-	
+
 	public ServerConnection(NetworkChannel channel)
 			throws IOException {
 		super(channel);
@@ -145,7 +145,7 @@
 	}
 
 	/**
-	 * 
+	 *
 	 * 清空食事务中断
 	 * */
 	public void clearTxInterrupt() {
@@ -154,7 +154,7 @@
 			this.txInterrputMsg = "";
 		}
 	}
-	
+
 	public boolean isTxInterrupted() {
 		return txInterrupted;
 	}
@@ -165,7 +165,7 @@
 	public void setSession2(NonBlockingSession session2) {
 		this.session = session2;
 	}
-	
+
 	public boolean isLocked() {
 		return isLocked;
 	}
@@ -232,90 +232,89 @@
 	 * @param type
 	 */
 	public void execute(String sql, int type) {
-        //连接状态检查
-        if (this.isClosed()) {
-            LOGGER.warn("ignore execute, server connection is closed " + this);
-            return;
-        }
-        // 事务状态检查
-        if (txInterrupted) {
-            writeErrMessage(ErrorCode.ER_YES,
-                    "Transaction error, need to rollback." + txInterrputMsg);
-            return;
-        }
-
-<<<<<<< HEAD
-        // TODO 以下逻辑有问题，需要改为以下方式
-        // 1. 应先分析sql
-        // 2. 是否包含数据库。如果是走3；如果不是走11
-        // 3. 是否有相对应的逻辑库配置。如果是走4；如果不是走7
-        // 4. 是否包含数据表。如果是走5；如果不是走10
-        // 5. 是否有对应的逻辑表配置。如果是走6；如果不是走9
-        // 6. 路由分析并发给相应的MySQL执行并返回结果
-        // 7. 是否是MySQL自带数据库（information_schema,mysql,performance_schema,sys）的操作
-        //    或是类似SET NAMES utf8mb4;USE `数据库名`;select @@character_set_databased的操作。如果是走8；如果不是走9
-        // 8. 发到关联的所有MySQL执行并返回结果
-        // 9. 返回提示不支持信息
-        // 10. 是否对数据库进行操作。如果是走8；如果不是走9
-        // 11. 是否包含数据表。如果是走5；如果不是走11
-
-        // 分析sql
-        Map<String, SchemaConfig> schemaConfigMap = MycatServer.getInstance().getConfig().getSchemas();
-        SchemaUtil.SchemaInfo schemaInfo = SchemaUtil.parseSchema(sql);
-        String schema = null;
-        String table = null;
-        SchemaConfig schemaConfig = null;
-        TableConfig tableConfig = null;
-        if(schemaInfo!=null){
-            if(schemaInfo.schema!=null){
-                schema = schemaInfo.schema;
-            }
-            if(schemaInfo.table!=null){
-                table = schemaInfo.table;
-            }
-        }
-        if(schema == null && table == null){
-            // 设置操作 如
-            // select @@collation_database;
-            // SET NAMES utf8mb4;
-            // SHOW VARIABLES LIKE 'lower_case_%';
-            // SHOW FULL TABLES WHERE Table_Type != 'VIEW';
-            // SHOW TABLE STATUS;
-            // show table status like '表名';
-            // show create table `表名`;
-            // SHOW DATABASES;
-            // 等
+		//连接状态检查
+		if (this.isClosed()) {
+			LOGGER.warn("ignore execute, server connection is closed " + this);
+			return;
+		}
+		// 事务状态检查
+		if (txInterrupted) {
+			writeErrMessage(ErrorCode.ER_YES,
+					"Transaction error, need to rollback." + txInterrputMsg);
+			return;
+		}
+
+		// 以下逻辑有问题，需要改为以下方式 http://note.youdao.com/noteshare?id=9d96a5d30dbedb26e1ef581b19b42a99
+		// 1. 应先分析sql
+		// 2. 是否包含数据库。如果是走3；如果不是走11
+		// 3. 是否有相对应的逻辑库配置。如果是走4；如果不是走7
+		// 4. 是否包含数据表。如果是走5；如果不是走10
+		// 5. 是否有对应的逻辑表配置。如果是走6；如果不是走9
+		// 6. 路由分析并发给相应的MySQL执行并返回结果
+		// 7. 是否是MySQL自带数据库（information_schema,mysql,performance_schema,sys）的操作
+		//    或是类似SET NAMES utf8mb4;USE `数据库名`;select @@character_set_databased的操作。如果是走8；如果不是走9
+		// 8. 发到关联的所有MySQL执行并返回结果
+		// 9. 返回提示不支持信息
+		// 10. 是否对数据库进行操作。如果是走8；如果不是走9
+		// 11. 是否包含数据表。如果是走5；如果不是走7
+
+		// 分析sql
+		Map<String, SchemaConfig> schemaConfigMap = MycatServer.getInstance().getConfig().getSchemas();
+		SchemaUtil.SchemaInfo schemaInfo = SchemaUtil.parseSchema(sql);
+		String schema = null;
+		String table = null;
+		SchemaConfig schemaConfig = null;
+		TableConfig tableConfig = null;
+		if(schemaInfo!=null){
+			if(schemaInfo.schema!=null){
+				schema = schemaInfo.schema;
+			}
+			if(schemaInfo.table!=null){
+				table = schemaInfo.table;
+			}
+		}
+		if(schema == null && table == null){
+			// 设置操作 如
+			// select @@collation_database;
+			// SET NAMES utf8mb4;
+			// SHOW VARIABLES LIKE 'lower_case_%';
+			// SHOW FULL TABLES WHERE Table_Type != 'VIEW';
+			// SHOW TABLE STATUS;
+			// show table status like '表名';
+			// show create table `表名`;
+			// SHOW DATABASES;
+			// 等
 			doDBSelfTableOpt(sql, type);
-            return;
-        }
-        if(schemaConfigMap==null || schemaConfigMap.size()==0){
-            // Mycat没有逻辑库配置
-            String msg = "Mycat has no configuration information";
-            LOGGER.warn(msg);
-            writeErrMessage(ErrorCode.ERR_BAD_LOGICDB, msg);
-            return;
-        }
-        if(schema!=null){
-            if(ArrayUtil.arraySearch(mysqlSelfDbs,schema.toLowerCase())){
-                // MySQL自带数据库的查询
-                if ("mysql".equalsIgnoreCase(schema)
-                        && "proc".equalsIgnoreCase(table)) {
-                    // 兼容MySQLWorkbench
-                    MysqlProcHandler.handle(sql, this);
-                    return;
-                }else if("information_schema".equalsIgnoreCase(schema)){
-                    if(ServerParse.SELECT == type
-                            && "profiling".equalsIgnoreCase(table)
-                            && sql.toUpperCase().trim().contains("CONCAT(ROUND(SUM(DURATION)/")){
-                        //fix navicat
-                        // SELECT STATE AS `State`, ROUND(SUM(DURATION),7) AS `Duration`, CONCAT(ROUND(SUM(DURATION)/*100,3), '%') AS `Percentage`
-                        // FROM INFORMATION_SCHEMA.PROFILING
-                        // WHERE QUERY_ID=
-                        // GROUP BY STATE
-                        // ORDER BY SEQ
-                        InformationSchemaProfiling.response(this);
-                        return;
-                    }
+			return;
+		}
+		if(schemaConfigMap==null || schemaConfigMap.size()==0){
+			// Mycat没有逻辑库配置
+			String msg = "Mycat has no configuration information";
+			LOGGER.warn(msg);
+			writeErrMessage(ErrorCode.ERR_BAD_LOGICDB, msg);
+			return;
+		}
+		if(schema!=null){
+			if(ArrayUtil.arraySearch(mysqlSelfDbs,schema.toLowerCase())){
+				// MySQL自带数据库的查询
+				if ("mysql".equalsIgnoreCase(schema)
+						&& "proc".equalsIgnoreCase(table)) {
+					// 兼容MySQLWorkbench
+					MysqlProcHandler.handle(sql, this);
+					return;
+				}else if("information_schema".equalsIgnoreCase(schema)){
+					if(ServerParse.SELECT == type
+							&& "profiling".equalsIgnoreCase(table)
+							&& sql.toUpperCase().trim().contains("CONCAT(ROUND(SUM(DURATION)/")){
+						//fix navicat
+						// SELECT STATE AS `State`, ROUND(SUM(DURATION),7) AS `Duration`, CONCAT(ROUND(SUM(DURATION)/*100,3), '%') AS `Percentage`
+						// FROM INFORMATION_SCHEMA.PROFILING
+						// WHERE QUERY_ID=
+						// GROUP BY STATE
+						// ORDER BY SEQ
+						InformationSchemaProfiling.response(this);
+						return;
+					}
 					// fix navicat
 					// SELECT action_order, event_object_table, trigger_name, event_manipulation, event_object_table, definer, action_statement, action_timing
 					// FROM information_schema.triggers
@@ -331,155 +330,71 @@
 					// FROM information_schema.ROUTINES
 					// WHERE ROUTINE_SCHEMA = '数据库名'
 					doDBSelfTableOpt(sql, type);
-                    return;
-                }else{
-                    // 兼容PhpAdmin's, 支持对MySQL元数据的模拟返回
-                    MysqlInformationSchemaHandler.handle(sql, this);
-                    return;
-                }
-            } else {
-                schemaConfig = schemaConfigMap.get(schema);
-                if(schemaConfig==null){
-                    // 不在Mycat逻辑库配置里 不支持的数据库
-                    String msg = "Mycat does not support this schema:" + schema;
-                    LOGGER.warn(msg);
-                    writeErrMessage(ErrorCode.ERR_BAD_LOGICDB, msg);
-                    return;
-                }
-            }
-        }
-        if(table!=null){
-            if(schema!=null){
-                if(schemaConfig==null){
-                    schemaConfig = schemaConfigMap.get(schema);
-                }
-                if(schemaConfig!=null){
-                    tableConfig = schemaConfig.getTables().get(table.toUpperCase());
-                }
-            }else{
-                for(String schemaKey : schemaConfigMap.keySet()){
-                    Map<String, TableConfig> tableConfigMap = schemaConfigMap.get(schemaKey).getTables();
-                    if(tableConfigMap==null || tableConfigMap.size()==0){
-                        continue;
-                    }
-                    for(String tableKey : tableConfigMap.keySet()){
-                        TableConfig itemConfig = tableConfigMap.get(tableKey);
-                        if(tableKey.equalsIgnoreCase(table) && itemConfig!=null){
-                            schemaConfig = schemaConfigMap.get(schemaKey);
-                            schema = schemaKey;
-                            tableConfig = itemConfig;
-                            break;
-                        }
-                    }
-                    if(tableConfig!=null){
-                        break;
-                    }
-                }
-            }
-        }
-        if(schema == null){
-            writeErrMessage(ErrorCode.ERR_BAD_LOGICDB, "No MyCAT Database selected");
-            return;
-        }
-        if (schemaConfig == null) {
-            String msg = "Unknown MyCAT Database '" + schema + "'";
-            LOGGER.warn(msg);
-            writeErrMessage(ErrorCode.ERR_BAD_LOGICDB, msg);
-            return;
-        }
-        if(tableConfig==null){
-            // 不在Mycat的逻辑表配置里 不支持的数据表
-            String msg = "Mycat does not support this table:" + table;
-            LOGGER.warn(msg);
-            writeErrMessage(ErrorCode.ERR_BAD_LOGICDB, msg);
-            return;
-        }
-        this.schema = schema;
-        routeEndExecuteSQL(sql, type, schemaConfig);
-=======
-		// TODO 以下逻辑有问题，需要改为以下方式 http://note.youdao.com/noteshare?id=9d96a5d30dbedb26e1ef581b19b42a99
-		// 1. 应先分析sql
-		// 2. 是否包含数据库。如果是走3；如果不是走11
-		// 3. 是否有相对应的逻辑库配置。如果是走4；如果不是走7
-		// 4. 是否包含数据表。如果是走5；如果不是走10
-		// 5. 是否有对应的逻辑表配置。如果是走6；如果不是走9
-		// 6. 路由分析并发给相应的MySQL执行并返回结果
-		// 7. 是否是MySQL自带数据库（information_schema,mysql,performance_schema,sys）的操作或是类似SET NAMES utf8mb4;USE `数据库名`;select @@character_set_databased的操作。如果是走8；如果不是走9
-		// 8. 发到关联的所有MySQL执行并返回结果
-		// 9. 返回提示不支持信息
-		// 10. 是否对数据库进行操作。如果是走8；如果不是走9
-		// 11. 是否包含数据表。如果是走5；如果不是走7
-
-		// 检查当前使用的DB
-		String db = this.schema;
-		boolean isDefault = true;
-		if (db == null) {
-			// 检测默认逻辑库 数据库
-			db = SchemaUtil.detectDefaultDb(sql, type);
-			if (db == null) {
-				writeErrMessage(ErrorCode.ERR_BAD_LOGICDB, "No MyCAT Database selected");
-				return;
-			}
-			isDefault = false;
-		}
-
-		// 兼容PhpAdmin's, 支持对MySQL元数据的模拟返回
-		//// TODO: 2016/5/20 支持更多information_schema特性
-//		if (ServerParse.SELECT == type
-//				&& db.equalsIgnoreCase("information_schema") ) {
-//			MysqlInformationSchemaHandler.handle(sql, this);
-//			return;
-//		}
-
-		if (ServerParse.SELECT == type
-				&& sql.contains("mysql")
-				&& sql.contains("proc")) {
-			// 解析逻辑库 数据库
-			SchemaUtil.SchemaInfo schemaInfo = SchemaUtil.parseSchema(sql);
-			if (schemaInfo != null
-					&& "mysql".equalsIgnoreCase(schemaInfo.schema)
-					&& "proc".equalsIgnoreCase(schemaInfo.table)) {
-				// 兼容MySQLWorkbench
-				MysqlProcHandler.handle(sql, this);
-				return;
-			}
-		}
-
-		SchemaConfig schema = MycatServer.getInstance().getConfig().getSchemas().get(db);
-		if (schema == null) {
-			writeErrMessage(ErrorCode.ERR_BAD_LOGICDB, "Unknown MyCAT Database '" + db + "'");
-			return;
-		}
-
-		//fix navicat   SELECT STATE AS `State`, ROUND(SUM(DURATION),7) AS `Duration`, CONCAT(ROUND(SUM(DURATION)/*100,3), '%') AS `Percentage` FROM INFORMATION_SCHEMA.PROFILING WHERE QUERY_ID= GROUP BY STATE ORDER BY SEQ
-		if(ServerParse.SELECT == type
-				&& sql.toUpperCase().contains(" INFORMATION_SCHEMA.PROFILING ")
-				&& sql.toUpperCase().trim().contains("CONCAT(ROUND(SUM(DURATION)/")) {
-			InformationSchemaProfiling.response(this);
-			return;
-		}
-
-		/**
-		 * 当已经设置默认schema时，可以通过在sql中指定其它schema的方式执行
-		 * 相关sql，已经在mysql客户端中验证。
-		 * 所以在此处增加关于sql中指定Schema方式的支持。
-		 */
-		if (isDefault
-				&& schema.isCheckSQLSchema()
-				&& isNormalSql(type)) {
-			SchemaUtil.SchemaInfo schemaInfo = SchemaUtil.parseSchema(sql);
-			if (schemaInfo != null
-					&& schemaInfo.schema != null
-					&& !schemaInfo.schema.equals(db)) {
-				// 获取另一个逻辑库 数据库配置
-				SchemaConfig schemaConfig = MycatServer.getInstance().getConfig().getSchemas().get(schemaInfo.schema);
-				if (schemaConfig != null) {
-					schema = schemaConfig;
+					return;
+				}else{
+					// 兼容PhpAdmin's, 支持对MySQL元数据的模拟返回
+					MysqlInformationSchemaHandler.handle(sql, this);
+					return;
+				}
+			} else {
+				schemaConfig = schemaConfigMap.get(schema);
+				if(schemaConfig==null){
+					// 不在Mycat逻辑库配置里 不支持的数据库
+					String msg = "Mycat does not support this schema:" + schema;
+					LOGGER.warn(msg);
+					writeErrMessage(ErrorCode.ERR_BAD_LOGICDB, msg);
+					return;
 				}
 			}
 		}
-		routeEndExecuteSQL(sql, type, schema);
->>>>>>> 064bf0e0
+		if(table!=null){
+			if(schema!=null){
+				if(schemaConfig==null){
+					schemaConfig = schemaConfigMap.get(schema);
+				}
+				if(schemaConfig!=null){
+					tableConfig = schemaConfig.getTables().get(table.toUpperCase());
+				}
+			}else{
+				for(String schemaKey : schemaConfigMap.keySet()){
+					Map<String, TableConfig> tableConfigMap = schemaConfigMap.get(schemaKey).getTables();
+					if(tableConfigMap==null || tableConfigMap.size()==0){
+						continue;
+					}
+					for(String tableKey : tableConfigMap.keySet()){
+						TableConfig itemConfig = tableConfigMap.get(tableKey);
+						if(tableKey.equalsIgnoreCase(table) && itemConfig!=null){
+							schemaConfig = schemaConfigMap.get(schemaKey);
+							schema = schemaKey;
+							tableConfig = itemConfig;
+							break;
+						}
+					}
+					if(tableConfig!=null){
+						break;
+					}
+				}
+			}
+		}
+		if(schema == null){
+			writeErrMessage(ErrorCode.ERR_BAD_LOGICDB, "No MyCAT Database selected");
+			return;
+		}
+		if (schemaConfig == null) {
+			String msg = "Unknown MyCAT Database '" + schema + "'";
+			LOGGER.warn(msg);
+			writeErrMessage(ErrorCode.ERR_BAD_LOGICDB, msg);
+			return;
+		}
+		if(tableConfig==null){
+			// 不在Mycat的逻辑表配置里 不支持的数据表
+			String msg = "Mycat does not support this table:" + table;
+			LOGGER.warn(msg);
+			writeErrMessage(ErrorCode.ERR_BAD_LOGICDB, msg);
+			return;
+		}
+		this.schema = schema;
+		routeEndExecuteSQL(sql, type, schemaConfig);
 	}
 
 	/**
@@ -501,7 +416,7 @@
 	 * @param type
 	 * @return
 	 */
-    public RouteResultset routeSQL(String sql, int type) {
+	public RouteResultset routeSQL(String sql, int type) {
 		// 检查当前使用的DB
 		String db = this.schema;
 		if (db == null) {
@@ -562,7 +477,7 @@
 			// session执行
 			session.execute(rrs, rrs.isSelectForUpdate() ? ServerParse.UPDATE:type);
 		}
- 	}
+	}
 
 	/**
 	 * 提交事务
@@ -571,8 +486,8 @@
 		if (txInterrupted) {
 			LOGGER.warn("receive commit ,but found err message in Transaction {}",this);
 			this.rollback();
-//			writeErrMessage(ErrorCode.ER_YES,
-//					"Transaction error, need to rollback.");
+//          writeErrMessage(ErrorCode.ER_YES,
+//                  "Transaction error, need to rollback.");
 		} else {
 			session.commit();
 		}
@@ -610,7 +525,7 @@
 			session.lockTable(rrs);
 		}
 	}
-	
+
 	/**
 	 * 执行unlock tables语句方法
 	 * @param sql
@@ -624,12 +539,12 @@
 		} else {
 			writeErrMessage(ErrorCode.ER_UNKNOWN_COM_ERROR, "Unknown command");
 		}
-		
+
 	}
 
 	/**
 	 * 撤销执行中的语句
-	 * 
+	 *
 	 * @param sponsor
 	 *            发起者为null表示是自己
 	 */
@@ -658,22 +573,22 @@
 	 * @return
 	 */
 	public static int appearNumber(String srcText, String findText) {
-	    int count = 0;
-	    Pattern p = Pattern.compile(findText);
-	    Matcher m = p.matcher(srcText);
-	    while (m.find()) {
-	        count++;
-	    }
-	    return count;
+		int count = 0;
+		Pattern p = Pattern.compile(findText);
+		Matcher m = p.matcher(srcText);
+		while (m.find()) {
+			count++;
+		}
+		return count;
 	}
 	@Override
 	public String toString() {
-		
+
 		return "ServerConnection [id=" + id + ", schema=" + schema + ", host="
 				+ host + ", user=" + user + ",txIsolation=" + txIsolation
 				+ ", autocommit=" + autocommit + ", schema=" + schema+ ", executeSql=" + executeSql + "]" +
 				this.getSession2();
-		
+
 	}
 
 	public boolean isPreAcStates() {
