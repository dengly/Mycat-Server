/*
 * Copyright (c) 2013, OpenCloudDB/MyCAT and/or its affiliates. All rights reserved.
 * DO NOT ALTER OR REMOVE COPYRIGHT NOTICES OR THIS FILE HEADER.
 *
 * This code is free software;Designed and Developed mainly by many Chinese
 * opensource volunteers. you can redistribute it and/or modify it under the
 * terms of the GNU General Public License version 2 only, as published by the
 * Free Software Foundation.
 *
 * This code is distributed in the hope that it will be useful, but WITHOUT
 * ANY WARRANTY; without even the implied warranty of MERCHANTABILITY or
 * FITNESS FOR A PARTICULAR PURPOSE.  See the GNU General Public License
 * version 2 for more details (a copy is included in the LICENSE file that
 * accompanied this code).
 *
 * You should have received a copy of the GNU General Public License version
 * 2 along with this work; if not, write to the Free Software Foundation,
 * Inc., 51 Franklin St, Fifth Floor, Boston, MA 02110-1301 USA.
 *
 * Any questions about this component can be directed to it's project Web address
 * https://code.google.com/p/opencloudb/.
 *
 */
package io.mycat.server;

import io.mycat.MycatServer;
import io.mycat.backend.BackendConnection;
import io.mycat.backend.datasource.PhysicalDBNode;
import io.mycat.backend.datasource.PhysicalDBPool;
import io.mycat.backend.datasource.PhysicalDatasource;
import io.mycat.cache.LayerCachePool;
import io.mycat.config.ErrorCode;
import io.mycat.config.model.SchemaConfig;
import io.mycat.config.model.SystemConfig;
import io.mycat.config.model.TableConfig;
import io.mycat.net.FrontendConnection;
import io.mycat.route.RouteResultset;
import io.mycat.route.RouteResultsetNode;
import io.mycat.route.factory.RouteStrategyFactory;
import io.mycat.server.handler.MysqlInformationSchemaHandler;
import io.mycat.server.handler.MysqlProcHandler;
import io.mycat.server.parser.ServerParse;
import io.mycat.server.response.Heartbeat;
import io.mycat.server.response.InformationSchemaProfiling;
import io.mycat.server.response.Ping;
import io.mycat.server.util.SchemaUtil;
import io.mycat.sqlengine.AllJobFinishedListener;
import io.mycat.sqlengine.EngineCtx;
import io.mycat.sqlengine.MultiRowSQLQueryResultHandler;
import io.mycat.sqlengine.SQLJobHandler;
import io.mycat.util.ArrayUtil;
import io.mycat.util.SplitUtil;
import io.mycat.util.TimeUtil;
import org.slf4j.Logger;
import org.slf4j.LoggerFactory;

import java.io.IOException;
import java.nio.channels.NetworkChannel;
import java.util.List;
import java.util.Map;
import java.util.regex.Matcher;
import java.util.regex.Pattern;

/**
 * 前端服务器连接 SQL请求
 *
 * @author mycat
 */
public class ServerConnection extends FrontendConnection {
	private static final Logger LOGGER = LoggerFactory
			.getLogger(ServerConnection.class);
	private static final long AUTH_TIMEOUT = 15 * 1000L;

	// 事务隔离级别
	private volatile int txIsolation;
	// 自动提交标识
	private volatile boolean autocommit;
	//上一个ac状态,默认为true
	private volatile boolean preAcStates;
	// 事务中断标识
	private volatile boolean txInterrupted;
	// 事务中断信息
	private volatile String txInterrputMsg = "";
	// 最后插入id
	private long lastInsertId;
	// 非阻塞Session 中间结果路由使用
	private NonBlockingSession session;
	/**
	 * 标志是否执行了lock tables语句，并处于lock状态
	 */
	private volatile boolean isLocked = false;

	public static final String[] mysqlSelfDbs = {"information_schema","mysql","performance_schema","sys"};

	public ServerConnection(NetworkChannel channel)
			throws IOException {
		super(channel);
		this.txInterrupted = false;
		this.autocommit = true;
		this.preAcStates = true;
	}

	@Override
	public boolean isIdleTimeout() {
		if (isAuthenticated) {
			return super.isIdleTimeout();
		} else {
			return TimeUtil.currentTimeMillis() > Math.max(lastWriteTime,
					lastReadTime) + AUTH_TIMEOUT;
		}
	}

	public int getTxIsolation() {
		return txIsolation;
	}

	public void setTxIsolation(int txIsolation) {
		this.txIsolation = txIsolation;
	}

	public boolean isAutocommit() {
		return autocommit;
	}

	public void setAutocommit(boolean autocommit) {
		this.autocommit = autocommit;
	}

	public long getLastInsertId() {
		return lastInsertId;
	}

	public void setLastInsertId(long lastInsertId) {
		this.lastInsertId = lastInsertId;
	}

	/**
	 * 设置是否需要中断当前事务
	 */
	public void setTxInterrupt(String txInterrputMsg) {
		if (!autocommit && !txInterrupted) {
			txInterrupted = true;
			this.txInterrputMsg = txInterrputMsg;
		}
	}

	/**
	 *
	 * 清空食事务中断
	 * */
	public void clearTxInterrupt() {
		if (!autocommit && txInterrupted) {
			txInterrupted = false;
			this.txInterrputMsg = "";
		}
	}

	public boolean isTxInterrupted() {
		return txInterrupted;
	}
	public NonBlockingSession getSession2() {
		return session;
	}

	public void setSession2(NonBlockingSession session2) {
		this.session = session2;
	}

	public boolean isLocked() {
		return isLocked;
	}

	public void setLocked(boolean isLocked) {
		this.isLocked = isLocked;
	}

	@Override
	public void ping() {
		Ping.response(this);
	}

	@Override
	public void heartbeat(byte[] data) {
		Heartbeat.response(this, data);
	}

	/**
	 * 获取后端数据库连接
	 * @param schema
	 * @return
	 */
	private BackendConnection getBackendConnection(String dataHosts, String schema){
		BackendConnection con = MycatServer.getInstance().getConfig()
				.getDataHosts().get(dataHosts).getSource().getConMap().tryTakeCon(schema, autocommit);
		if(con==null){
			return null;
		}
		return con;
	}

	/**
	 * MySQL自带数据库（information_schema,mysql,performance_schema,sys）的操作
	 * 或是类似SET NAMES utf8mb4;USE `数据库名`;select @@character_set_databased的操作
	 * 需要发到关联的所有MySQL执行并返回结果
	 * @param sql
	 * @param type
	 */
	private void doDBSelfTableOpt(final String sql, final int type){
		if(this.schema!=null){
			SchemaConfig schemaConfig = MycatServer.getInstance().getConfig().getSchemas().get(this.schema);
			if(schemaConfig!=null){
				try {
					LayerCachePool cachePool = (LayerCachePool) MycatServer.getInstance().getCacheService().getCachePool("TableID2DataNodeCache");
					RouteResultset rrs = RouteStrategyFactory.getRouteStrategy().route(MycatServer.getInstance().getConfig().getSystem(), schemaConfig, type, sql, this.charset,
							this, cachePool);
					session.execute(rrs, rrs.isSelectForUpdate() ? ServerParse.UPDATE:type);
				}catch (Exception e){
					StringBuilder s = new StringBuilder();
					LOGGER.warn(s.append(this).append(sql).toString() + " err:" + e.toString(),e);
					String msg = e.getMessage();
					writeErrMessage(ErrorCode.ER_PARSE_ERROR, msg == null ? e.getClass().getSimpleName() : msg);
				}
				return;
			}
		}
		MysqlInformationSchemaHandler.handle(sql, this);
	}

	/**
	 * 执行sql
	 * @param sql
	 * @param type
	 */
	public void execute(String sql, int type) {
		//连接状态检查
		if (this.isClosed()) {
			LOGGER.warn("ignore execute, server connection is closed " + this);
			return;
		}
		// 事务状态检查
		if (txInterrupted) {
			writeErrMessage(ErrorCode.ER_YES,
					"Transaction error, need to rollback." + txInterrputMsg);
			return;
		}

		// 以下逻辑有问题，需要改为以下方式 http://note.youdao.com/noteshare?id=9d96a5d30dbedb26e1ef581b19b42a99
		// 1. 应先分析sql
		// 2. 是否包含数据库。如果是走3；如果不是走11
		// 3. 是否有相对应的逻辑库配置。如果是走4；如果不是走7
		// 4. 是否包含数据表。如果是走5；如果不是走10
		// 5. 是否有对应的逻辑表配置。如果是走6；如果不是走9
		// 6. 路由分析并发给相应的MySQL执行并返回结果
		// 7. 是否是MySQL自带数据库（information_schema,mysql,performance_schema,sys）的操作
		//    或是类似SET NAMES utf8mb4;USE `数据库名`;select @@character_set_databased的操作。如果是走8；如果不是走9
		// 8. 发到关联的所有MySQL执行并返回结果
		// 9. 返回提示不支持信息
		// 10. 是否对数据库进行操作。如果是走8；如果不是走9
		// 11. 是否包含数据表。如果是走5；如果不是走7

		// 分析sql
		Map<String, SchemaConfig> schemaConfigMap = MycatServer.getInstance().getConfig().getSchemas();
		SchemaUtil.SchemaInfo schemaInfo = SchemaUtil.parseSchema(sql);
		String schema = null;
		String table = null;
		SchemaConfig schemaConfig = null;
		TableConfig tableConfig = null;
		if(schemaInfo!=null){
			if(schemaInfo.schema!=null){
				schema = schemaInfo.schema;
			}
			if(schemaInfo.table!=null){
				table = schemaInfo.table;
			}
		}
		if(schema == null && table == null){
			// 设置操作 如
			// select @@collation_database;
			// SET NAMES utf8mb4;
			// SHOW VARIABLES LIKE 'lower_case_%';
			// SHOW FULL TABLES WHERE Table_Type != 'VIEW';
			// SHOW TABLE STATUS;
			// show table status like '表名';
			// show create table `表名`;
			// SHOW DATABASES;
			// 等
			doDBSelfTableOpt(sql, type);
			return;
		}
		if(schemaConfigMap==null || schemaConfigMap.size()==0){
			// Mycat没有逻辑库配置
			String msg = "Mycat has no configuration information";
			LOGGER.warn(msg);
			writeErrMessage(ErrorCode.ERR_BAD_LOGICDB, msg);
			return;
		}
		if(schema!=null){
			if(ArrayUtil.arraySearch(mysqlSelfDbs,schema.toLowerCase())){
				// MySQL自带数据库的查询
				if ("mysql".equalsIgnoreCase(schema)
						&& "proc".equalsIgnoreCase(table)) {
					// 兼容MySQLWorkbench
					MysqlProcHandler.handle(sql, this);
					return;
				}else if("information_schema".equalsIgnoreCase(schema)){
					if(ServerParse.SELECT == type
							&& "profiling".equalsIgnoreCase(table)
							&& sql.toUpperCase().trim().contains("CONCAT(ROUND(SUM(DURATION)/")){
						//fix navicat
						// SELECT STATE AS `State`, ROUND(SUM(DURATION),7) AS `Duration`, CONCAT(ROUND(SUM(DURATION)/*100,3), '%') AS `Percentage`
						// FROM INFORMATION_SCHEMA.PROFILING
						// WHERE QUERY_ID=
						// GROUP BY STATE
						// ORDER BY SEQ
						InformationSchemaProfiling.response(this);
						return;
					}
					// fix navicat
					// SELECT action_order, event_object_table, trigger_name, event_manipulation, event_object_table, definer, action_statement, action_timing
					// FROM information_schema.triggers
					// WHERE BINARY event_object_schema = '数据库名' AND BINARY event_object_table = '数据表名'
					// ORDER BY event_object_table
					// SELECT COUNT(*)
					// FROM information_schema.TABLES
					// WHERE TABLE_SCHEMA = '数据库名'
					// UNION SELECT COUNT(*)
					// FROM information_schema.COLUMNS
					// WHERE TABLE_SCHEMA = '数据库名'
					// UNION SELECT COUNT(*)
					// FROM information_schema.ROUTINES
					// WHERE ROUTINE_SCHEMA = '数据库名'
					doDBSelfTableOpt(sql, type);
<<<<<<< HEAD
					return;
				}else{
					// 兼容PhpAdmin's, 支持对MySQL元数据的模拟返回
					MysqlInformationSchemaHandler.handle(sql, this);
					return;
				}
			} else {
				schemaConfig = schemaConfigMap.get(schema);
				if(schemaConfig==null){
					// 不在Mycat逻辑库配置里 不支持的数据库
					String msg = "Mycat does not support this schema:" + schema;
					LOGGER.warn(msg);
					writeErrMessage(ErrorCode.ERR_BAD_LOGICDB, msg);
					return;
				}
			}
		}
		if(table!=null){
			if(schema!=null){
				if(schemaConfig==null){
					schemaConfig = schemaConfigMap.get(schema);
				}
				if(schemaConfig!=null){
					tableConfig = schemaConfig.getTables().get(table.toUpperCase());
				}
			}else{
				for(String schemaKey : schemaConfigMap.keySet()){
					Map<String, TableConfig> tableConfigMap = schemaConfigMap.get(schemaKey).getTables();
					if(tableConfigMap==null || tableConfigMap.size()==0){
						continue;
					}
					for(String tableKey : tableConfigMap.keySet()){
						TableConfig itemConfig = tableConfigMap.get(tableKey);
						if(tableKey.equalsIgnoreCase(table) && itemConfig!=null){
							schemaConfig = schemaConfigMap.get(schemaKey);
							schema = schemaKey;
							tableConfig = itemConfig;
							break;
						}
					}
					if(tableConfig!=null){
						break;
					}
				}
			}
		}
		if(schema == null){
			writeErrMessage(ErrorCode.ERR_BAD_LOGICDB, "No MyCAT Database selected");
			return;
		}
		if (schemaConfig == null) {
			String msg = "Unknown MyCAT Database '" + schema + "'";
			LOGGER.warn(msg);
			writeErrMessage(ErrorCode.ERR_BAD_LOGICDB, msg);
			return;
		}
		if(tableConfig==null){
			// 不在Mycat的逻辑表配置里 不支持的数据表
			String msg = "Mycat does not support this table:" + table;
			LOGGER.warn(msg);
			writeErrMessage(ErrorCode.ERR_BAD_LOGICDB, msg);
			return;
		}
		this.schema = schema;
		routeEndExecuteSQL(sql, type, schemaConfig);
=======
                    return;
                }else{
                    // 兼容PhpAdmin's, 支持对MySQL元数据的模拟返回
                    MysqlInformationSchemaHandler.handle(sql, this);
                    return;
                }
            } else {
                schemaConfig = schemaConfigMap.get(schema);
                if(schemaConfig==null){
                    // 不在Mycat逻辑库配置里 不支持的数据库
                    String msg = "Mycat does not support this schema:" + schema;
                    LOGGER.warn(msg);
                    writeErrMessage(ErrorCode.ERR_BAD_LOGICDB, msg);
                    return;
                }
            }
        }
        if(table!=null){
            if(schema!=null){
                if(schemaConfig==null){
                    schemaConfig = schemaConfigMap.get(schema);
                }
                if(schemaConfig!=null){
                    tableConfig = schemaConfig.getTables().get(table.toUpperCase());
                }
            }else{
                for(String schemaKey : schemaConfigMap.keySet()){
                    Map<String, TableConfig> tableConfigMap = schemaConfigMap.get(schemaKey).getTables();
                    if(tableConfigMap==null || tableConfigMap.size()==0){
                        continue;
                    }
                    for(String tableKey : tableConfigMap.keySet()){
                        TableConfig itemConfig = tableConfigMap.get(tableKey);
                        if((tableKey.equalsIgnoreCase(table) && itemConfig!=null) || tableKey.equals("*")){
                            schemaConfig = schemaConfigMap.get(schemaKey);
                            schema = schemaKey;
                            tableConfig = itemConfig;
                            break;
                        }
                    }
                    if(tableConfig!=null){
                        break;
                    }
                }
            }
        }
        if(schema == null){
            writeErrMessage(ErrorCode.ERR_BAD_LOGICDB, "No MyCAT Database selected");
            return;
        }
        if (schemaConfig == null) {
            String msg = "Unknown MyCAT Database '" + schema + "'";
            LOGGER.warn(msg);
            writeErrMessage(ErrorCode.ERR_BAD_LOGICDB, msg);
            return;
        }
        if(tableConfig==null){
            // 不在Mycat的逻辑表配置里 不支持的数据表
            String msg = "Mycat does not support this table:" + table;
            LOGGER.warn(msg);
            writeErrMessage(ErrorCode.ERR_BAD_LOGICDB, msg);
            return;
        }
        this.schema = schema;
        routeEndExecuteSQL(sql, type, schemaConfig);
>>>>>>> 3a0202e3
	}

	/**
	 * 是否是普通SQL
	 * @param type
	 * @return
	 */
	private boolean isNormalSql(int type) {
		return ServerParse.SELECT==type
				|| ServerParse.INSERT==type
				|| ServerParse.UPDATE==type
				|| ServerParse.DELETE==type
				|| ServerParse.DDL==type;
	}

	/**
	 * 路由
	 * @param sql
	 * @param type
	 * @return
	 */
	public RouteResultset routeSQL(String sql, int type) {
		// 检查当前使用的DB
		String db = this.schema;
		if (db == null) {
			writeErrMessage(ErrorCode.ERR_BAD_LOGICDB,
					"No MyCAT Database selected");
			return null;
		}
		SchemaConfig schema = MycatServer.getInstance().getConfig()
				.getSchemas().get(db);
		if (schema == null) {
			writeErrMessage(ErrorCode.ERR_BAD_LOGICDB,
					"Unknown MyCAT Database '" + db + "'");
			return null;
		}

		// 路由计算
		RouteResultset rrs = null;
		try {
			rrs = MycatServer
					.getInstance()
					.getRouterservice()
					.route(MycatServer.getInstance().getConfig().getSystem(),
							schema, type, sql, this.charset, this);
		} catch (Exception e) {
			StringBuilder s = new StringBuilder();
			LOGGER.warn(s.append(this).append(sql).toString() + " err:" + e.toString(),e);
			String msg = e.getMessage();
			writeErrMessage(ErrorCode.ER_PARSE_ERROR, msg == null ? e.getClass().getSimpleName() : msg);
			return null;
		}
		return rrs;
	}


	/**
	 * 路由结束并执行SQL
	 * @param sql
	 * @param type
	 * @param schema
	 */
	public void routeEndExecuteSQL(String sql, final int type, final SchemaConfig schema) {
		// 路由计算
		RouteResultset rrs = null;
		try {
			rrs = MycatServer
					.getInstance()
					.getRouterservice()
					.route(MycatServer.getInstance().getConfig().getSystem(), schema, type, sql, this.charset, this);

		} catch (Exception e) {
			StringBuilder s = new StringBuilder();
			LOGGER.warn(s.append(this).append(sql).toString() + " err:" + e.toString(),e);
			String msg = e.getMessage();
			writeErrMessage(ErrorCode.ER_PARSE_ERROR, msg == null ? e.getClass().getSimpleName() : msg);
			return;
		}
		if (rrs != null) {
			// session执行
			session.execute(rrs, rrs.isSelectForUpdate() ? ServerParse.UPDATE:type);
		}
	}

	/**
	 * 提交事务
	 */
	public void commit() {
		if (txInterrupted) {
			LOGGER.warn("receive commit ,but found err message in Transaction {}",this);
			this.rollback();
//          writeErrMessage(ErrorCode.ER_YES,
//                  "Transaction error, need to rollback.");
		} else {
			session.commit();
		}
	}

	/**
	 * 回滚事务
	 */
	public void rollback() {
		// 状态检查
		if (txInterrupted) {
			txInterrupted = false;
		}

		// 执行回滚
		session.rollback();
	}
	/**
	 * 执行lock tables语句方法
	 * @param sql
	 */
	public void lockTable(String sql) {
		// 事务中不允许执行lock table语句
		if (!autocommit) {
			writeErrMessage(ErrorCode.ER_YES, "can't lock table in transaction!");
			return;
		}
		// 已经执行了lock table且未执行unlock table之前的连接不能再次执行lock table命令
		if (isLocked) {
			writeErrMessage(ErrorCode.ER_YES, "can't lock multi-table");
			return;
		}
		RouteResultset rrs = routeSQL(sql, ServerParse.LOCK);
		if (rrs != null) {
			session.lockTable(rrs);
		}
	}

	/**
	 * 执行unlock tables语句方法
	 * @param sql
	 */
	public void unLockTable(String sql) {
		sql = sql.replaceAll("\n", " ").replaceAll("\t", " ");
		String[] words = SplitUtil.split(sql, ' ', true);
		if (words.length==2 && ("table".equalsIgnoreCase(words[1]) || "tables".equalsIgnoreCase(words[1]))) {
			isLocked = false;
			session.unLockTable(sql);
		} else {
			writeErrMessage(ErrorCode.ER_UNKNOWN_COM_ERROR, "Unknown command");
		}

	}

	/**
	 * 撤销执行中的语句
	 *
	 * @param sponsor
	 *            发起者为null表示是自己
	 */
	public void cancel(final FrontendConnection sponsor) {
		processor.getExecutor().execute(new Runnable() {
			@Override
			public void run() {
				session.cancel(sponsor);
			}
		});
	}

	@Override
	public void close(String reason) {
		super.close(reason);
		session.terminate();
		if(getLoadDataInfileHandler()!=null) {
			getLoadDataInfileHandler().clear();
		}
	}

	/**
	 * add huangyiming 检测字符串中某字符串出现次数
	 * @param srcText
	 * @param findText
	 * @return
	 */
	public static int appearNumber(String srcText, String findText) {
		int count = 0;
		Pattern p = Pattern.compile(findText);
		Matcher m = p.matcher(srcText);
		while (m.find()) {
			count++;
		}
		return count;
	}
	@Override
	public String toString() {

		return "ServerConnection [id=" + id + ", schema=" + schema + ", host="
				+ host + ", user=" + user + ",txIsolation=" + txIsolation
				+ ", autocommit=" + autocommit + ", schema=" + schema+ ", executeSql=" + executeSql + "]" +
				this.getSession2();

	}

	public boolean isPreAcStates() {
		return preAcStates;
	}

	public void setPreAcStates(boolean preAcStates) {
		this.preAcStates = preAcStates;
	}

}

class DirectDBHandler implements SQLJobHandler {
	private static final Logger LOGGER = LoggerFactory
			.getLogger(DirectDBHandler.class);

	private final EngineCtx ctx;
	private final String[] dataNodes;
	private List<byte[]> fields;

	public DirectDBHandler(EngineCtx ctx, String[] dataNodes){
		this.ctx = ctx;
		this.dataNodes = dataNodes;
	}

	@Override
	public void onHeader(String dataNode, byte[] header, List<byte[]> fields) {
		this.fields = fields;
	}

	@Override
	public boolean onRowData(String dataNode, byte[] rowData) {
		return false;
	}

	@Override
	public void finished(String dataNode, boolean failed, String errorMsg) {
		if(failed){
			String msg = "dataNode:"+dataNode+" error:"+errorMsg;
			LOGGER.error(msg);
			ctx.getSession().getSource().writeErrMessage(ErrorCode.ER_UNKNOWN_ERROR, errorMsg);
		}else{
			ctx.endJobInput();
		}
	}
}<|MERGE_RESOLUTION|>--- conflicted
+++ resolved
@@ -330,7 +330,6 @@
 					// FROM information_schema.ROUTINES
 					// WHERE ROUTINE_SCHEMA = '数据库名'
 					doDBSelfTableOpt(sql, type);
-<<<<<<< HEAD
 					return;
 				}else{
 					// 兼容PhpAdmin's, 支持对MySQL元数据的模拟返回
@@ -364,7 +363,7 @@
 					}
 					for(String tableKey : tableConfigMap.keySet()){
 						TableConfig itemConfig = tableConfigMap.get(tableKey);
-						if(tableKey.equalsIgnoreCase(table) && itemConfig!=null){
+						if((tableKey.equalsIgnoreCase(table) && itemConfig!=null) || tableKey.equals("*")){
 							schemaConfig = schemaConfigMap.get(schemaKey);
 							schema = schemaKey;
 							tableConfig = itemConfig;
@@ -396,73 +395,6 @@
 		}
 		this.schema = schema;
 		routeEndExecuteSQL(sql, type, schemaConfig);
-=======
-                    return;
-                }else{
-                    // 兼容PhpAdmin's, 支持对MySQL元数据的模拟返回
-                    MysqlInformationSchemaHandler.handle(sql, this);
-                    return;
-                }
-            } else {
-                schemaConfig = schemaConfigMap.get(schema);
-                if(schemaConfig==null){
-                    // 不在Mycat逻辑库配置里 不支持的数据库
-                    String msg = "Mycat does not support this schema:" + schema;
-                    LOGGER.warn(msg);
-                    writeErrMessage(ErrorCode.ERR_BAD_LOGICDB, msg);
-                    return;
-                }
-            }
-        }
-        if(table!=null){
-            if(schema!=null){
-                if(schemaConfig==null){
-                    schemaConfig = schemaConfigMap.get(schema);
-                }
-                if(schemaConfig!=null){
-                    tableConfig = schemaConfig.getTables().get(table.toUpperCase());
-                }
-            }else{
-                for(String schemaKey : schemaConfigMap.keySet()){
-                    Map<String, TableConfig> tableConfigMap = schemaConfigMap.get(schemaKey).getTables();
-                    if(tableConfigMap==null || tableConfigMap.size()==0){
-                        continue;
-                    }
-                    for(String tableKey : tableConfigMap.keySet()){
-                        TableConfig itemConfig = tableConfigMap.get(tableKey);
-                        if((tableKey.equalsIgnoreCase(table) && itemConfig!=null) || tableKey.equals("*")){
-                            schemaConfig = schemaConfigMap.get(schemaKey);
-                            schema = schemaKey;
-                            tableConfig = itemConfig;
-                            break;
-                        }
-                    }
-                    if(tableConfig!=null){
-                        break;
-                    }
-                }
-            }
-        }
-        if(schema == null){
-            writeErrMessage(ErrorCode.ERR_BAD_LOGICDB, "No MyCAT Database selected");
-            return;
-        }
-        if (schemaConfig == null) {
-            String msg = "Unknown MyCAT Database '" + schema + "'";
-            LOGGER.warn(msg);
-            writeErrMessage(ErrorCode.ERR_BAD_LOGICDB, msg);
-            return;
-        }
-        if(tableConfig==null){
-            // 不在Mycat的逻辑表配置里 不支持的数据表
-            String msg = "Mycat does not support this table:" + table;
-            LOGGER.warn(msg);
-            writeErrMessage(ErrorCode.ERR_BAD_LOGICDB, msg);
-            return;
-        }
-        this.schema = schema;
-        routeEndExecuteSQL(sql, type, schemaConfig);
->>>>>>> 3a0202e3
 	}
 
 	/**
