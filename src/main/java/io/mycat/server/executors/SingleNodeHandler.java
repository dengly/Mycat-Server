--- conflicted
+++ resolved
@@ -68,14 +68,11 @@
 	private volatile byte packetId;
 	private volatile boolean isRunning;
 	private Runnable terminateCallBack;
-<<<<<<< HEAD
 	private boolean prepared;
 	private int fieldCount;
 	private List<FieldPacket> fieldPackets = new ArrayList<FieldPacket>();
-=======
     private volatile boolean isDefaultNodeShowTable;
     private Set<String> shardingTablesSet;
->>>>>>> 76ef4fb0
 
 	public SingleNodeHandler(RouteResultset rrs, NonBlockingSession session) {
 		this.rrs = rrs;
