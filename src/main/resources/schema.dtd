<?xml version="1.0" encoding="UTF-8" ?>
        <!--
         -
         - Licensed under the Apache License, Version 2.0 (the "License");
         - you may not use this file except in compliance with the License.
         - You may obtain a copy of the License at
         -
         -      http://www.apache.org/licenses/LICENSE-2.0
         -
         - Unless required by applicable law or agreed to in writing, software
         - distributed under the License is distributed on an "AS IS" BASIS,
         - WITHOUT WARRANTIES OR CONDITIONS OF ANY KIND, either express or implied.
         - See the License for the specific language governing permissions and
         - limitations under the License.
        -->
        <!ELEMENT mycat:schema (schema*,dataNode*,dataHost*)>
        <!ATTLIST mycat:schema xmlns:mycat CDATA #FIXED "http://io.mycat/">

        <!ELEMENT schema (table*)>
        <!ATTLIST schema name NMTOKEN #REQUIRED>
        <!ATTLIST schema checkSQLschema NMTOKEN #IMPLIED>
        <!ATTLIST schema dataNode CDATA #IMPLIED>
        <!ATTLIST schema sqlMaxLimit CDATA #IMPLIED>

        <!ELEMENT table (property*,(childTable*))>
        <!ATTLIST table name CDATA #REQUIRED>
        <!ATTLIST table nameSuffix CDATA #IMPLIED>
        <!ATTLIST table dataNode CDATA #REQUIRED>
        <!ATTLIST table rule NMTOKEN #IMPLIED>
        <!ATTLIST table ruleRequired NMTOKEN #IMPLIED>
        <!ATTLIST table primaryKey NMTOKEN #IMPLIED>
        <!ATTLIST table subTables CDATA #IMPLIED>
        <!ATTLIST table autoIncrement NMTOKEN #IMPLIED>
        <!ATTLIST table needAddLimit NMTOKEN #IMPLIED>
        <!ATTLIST table type NMTOKEN #IMPLIED>


<<<<<<< HEAD
        <!ELEMENT childTable (property*,(childTable*))>
        <!ATTLIST childTable name NMTOKEN #REQUIRED>
        <!ATTLIST childTable joinKey NMTOKEN #REQUIRED>
        <!ATTLIST childTable parentKey NMTOKEN #REQUIRED>
        <!ATTLIST childTable primaryKey NMTOKEN #IMPLIED>
        <!ATTLIST childTable autoIncrement NMTOKEN #IMPLIED>
=======
<!ELEMENT childTable (property*,(childTable*))>
<!ATTLIST childTable name NMTOKEN #REQUIRED>
<!ATTLIST childTable joinKey NMTOKEN #REQUIRED>
<!ATTLIST childTable parentKey NMTOKEN #REQUIRED>
<!ATTLIST childTable primaryKey NMTOKEN #IMPLIED>
<!ATTLIST childTable autoIncrement NMTOKEN #IMPLIED>
  <!ATTLIST childTable needAddLimit NMTOKEN #IMPLIED>
>>>>>>> 0211cee6


        <!ELEMENT dataNode (property*)>
        <!ATTLIST dataNode name CDATA #REQUIRED>
        <!ATTLIST dataNode dataHost CDATA #REQUIRED>
        <!ATTLIST dataNode database CDATA #REQUIRED>

<!ELEMENT dataHost (heartbeat,(connectionInitSql*),(writeHost+))>
<!ATTLIST dataHost
  balance CDATA #REQUIRED
  maxCon CDATA #REQUIRED
  minCon CDATA #REQUIRED
  name NMTOKEN #REQUIRED
  balance CDATA #REQUIRED
  balanceType CDATA #IMPLIED
  maxRetryCount CDATA #IMPLIED
  writeType CDATA #IMPLIED
  switchType  CDATA #IMPLIED
  notSwitch CDATA #IMPLIED  
  slaveThreshold  CDATA #IMPLIED
  tempReadHostAvailable CDATA #IMPLIED
  dbType CDATA #REQUIRED
  filters CDATA #IMPLIED
  logTime CDATA #IMPLIED
    slaveIDs CDATA #IMPLIED
  dbDriver CDATA #REQUIRED>

        <!ELEMENT writeHost (readHost)*>
        <!ATTLIST writeHost
                url CDATA #REQUIRED
                host NMTOKEN #REQUIRED
                password CDATA #REQUIRED
                user CDATA #REQUIRED
                usingDecrypt CDATA #IMPLIED
                useSSL CDATA #IMPLIED>

        <!ELEMENT heartbeat (#PCDATA)>
        <!ELEMENT connectionInitSql (#PCDATA)>
        <!ELEMENT readHost (property*) >
        <!ATTLIST readHost
                host NMTOKEN #REQUIRED
                url CDATA #REQUIRED
                password CDATA #REQUIRED
                user CDATA #REQUIRED
                weight CDATA #IMPLIED
                usingDecrypt CDATA #IMPLIED
                useSSL CDATA #IMPLIED>

<|MERGE_RESOLUTION|>--- conflicted
+++ resolved
@@ -35,22 +35,13 @@
         <!ATTLIST table type NMTOKEN #IMPLIED>
 
 
-<<<<<<< HEAD
         <!ELEMENT childTable (property*,(childTable*))>
         <!ATTLIST childTable name NMTOKEN #REQUIRED>
         <!ATTLIST childTable joinKey NMTOKEN #REQUIRED>
         <!ATTLIST childTable parentKey NMTOKEN #REQUIRED>
         <!ATTLIST childTable primaryKey NMTOKEN #IMPLIED>
         <!ATTLIST childTable autoIncrement NMTOKEN #IMPLIED>
-=======
-<!ELEMENT childTable (property*,(childTable*))>
-<!ATTLIST childTable name NMTOKEN #REQUIRED>
-<!ATTLIST childTable joinKey NMTOKEN #REQUIRED>
-<!ATTLIST childTable parentKey NMTOKEN #REQUIRED>
-<!ATTLIST childTable primaryKey NMTOKEN #IMPLIED>
-<!ATTLIST childTable autoIncrement NMTOKEN #IMPLIED>
-  <!ATTLIST childTable needAddLimit NMTOKEN #IMPLIED>
->>>>>>> 0211cee6
+        <!ATTLIST childTable needAddLimit NMTOKEN #IMPLIED>
 
 
         <!ELEMENT dataNode (property*)>
