<?xml version="1.0" encoding="UTF-8" ?>
        <!--
         -
         - Licensed under the Apache License, Version 2.0 (the "License");
         - you may not use this file except in compliance with the License.
         - You may obtain a copy of the License at
         -
         -      http://www.apache.org/licenses/LICENSE-2.0
         -
         - Unless required by applicable law or agreed to in writing, software
         - distributed under the License is distributed on an "AS IS" BASIS,
         - WITHOUT WARRANTIES OR CONDITIONS OF ANY KIND, either express or implied.
         - See the License for the specific language governing permissions and
         - limitations under the License.
        -->
        <!ELEMENT mycat:schema (schema*,dataNode*,dataHost*)>
        <!ATTLIST mycat:schema xmlns:mycat CDATA #FIXED "http://io.mycat/">

        <!ELEMENT schema (table*)>
        <!ATTLIST schema name NMTOKEN #REQUIRED>
        <!ATTLIST schema checkSQLschema NMTOKEN #IMPLIED>
        <!ATTLIST schema dataNode CDATA #IMPLIED>
        <!ATTLIST schema sqlMaxLimit CDATA #IMPLIED>

        <!ELEMENT table (property*,(childTable*))>
        <!ATTLIST table name CDATA #REQUIRED>
        <!ATTLIST table nameSuffix CDATA #IMPLIED>
        <!ATTLIST table dataNode CDATA #REQUIRED>
        <!ATTLIST table rule NMTOKEN #IMPLIED>
        <!ATTLIST table ruleRequired NMTOKEN #IMPLIED>
        <!ATTLIST table primaryKey NMTOKEN #IMPLIED>
        <!ATTLIST table subTables CDATA #IMPLIED>
        <!ATTLIST table autoIncrement NMTOKEN #IMPLIED>
        <!ATTLIST table needAddLimit NMTOKEN #IMPLIED>
        <!ATTLIST table type NMTOKEN #IMPLIED>


        <!ELEMENT childTable (property*,(childTable*))>
        <!ATTLIST childTable name NMTOKEN #REQUIRED>
        <!ATTLIST childTable joinKey NMTOKEN #REQUIRED>
        <!ATTLIST childTable parentKey NMTOKEN #REQUIRED>
        <!ATTLIST childTable primaryKey NMTOKEN #IMPLIED>
        <!ATTLIST childTable autoIncrement NMTOKEN #IMPLIED>


        <!ELEMENT dataNode (property*)>
        <!ATTLIST dataNode name CDATA #REQUIRED>
        <!ATTLIST dataNode dataHost CDATA #REQUIRED>
        <!ATTLIST dataNode database CDATA #REQUIRED>

<<<<<<< HEAD
        <!ELEMENT dataHost (heartbeat,(connectionInitSql*),(writeHost+))>
        <!ATTLIST dataHost
                balance CDATA #REQUIRED
                maxCon CDATA #REQUIRED
                minCon CDATA #REQUIRED
                name NMTOKEN #REQUIRED
                balance CDATA #REQUIRED
		maxRetryCount CDATA #IMPLIED
                writeType CDATA #IMPLIED
                switchType  CDATA #IMPLIED
                slaveThreshold  CDATA #IMPLIED
                tempReadHostAvailable CDATA #IMPLIED
                dbType CDATA #REQUIRED
                filters CDATA #IMPLIED
                logTime CDATA #IMPLIED
                slaveIDs CDATA #IMPLIED
                dbDriver CDATA #REQUIRED>
=======
<!ELEMENT dataHost (heartbeat,(connectionInitSql*),(writeHost+))>
<!ATTLIST dataHost
  balance CDATA #REQUIRED
  maxCon CDATA #REQUIRED
  minCon CDATA #REQUIRED
  name NMTOKEN #REQUIRED
  balance CDATA #REQUIRED
  maxRetryCount CDATA #IMPLIED
  writeType CDATA #IMPLIED
  switchType  CDATA #IMPLIED
  notSwitch CDATA #IMPLIED  
  slaveThreshold  CDATA #IMPLIED
  tempReadHostAvailable CDATA #IMPLIED
  dbType CDATA #REQUIRED
  filters CDATA #IMPLIED
  logTime CDATA #IMPLIED
    slaveIDs CDATA #IMPLIED
  dbDriver CDATA #REQUIRED>
>>>>>>> e57db453

        <!ELEMENT writeHost (readHost)*>
        <!ATTLIST writeHost
                url CDATA #REQUIRED
                host NMTOKEN #REQUIRED
                password CDATA #REQUIRED
                user CDATA #REQUIRED
                usingDecrypt CDATA #IMPLIED
                useSSL CDATA #IMPLIED>

        <!ELEMENT heartbeat (#PCDATA)>
        <!ELEMENT connectionInitSql (#PCDATA)>
        <!ELEMENT readHost (property*) >
        <!ATTLIST readHost
                host NMTOKEN #REQUIRED
                url CDATA #REQUIRED
                password CDATA #REQUIRED
                user CDATA #REQUIRED
                weight CDATA #IMPLIED
                usingDecrypt CDATA #IMPLIED
                useSSL CDATA #IMPLIED>

<|MERGE_RESOLUTION|>--- conflicted
+++ resolved
@@ -48,25 +48,6 @@
         <!ATTLIST dataNode dataHost CDATA #REQUIRED>
         <!ATTLIST dataNode database CDATA #REQUIRED>
 
-<<<<<<< HEAD
-        <!ELEMENT dataHost (heartbeat,(connectionInitSql*),(writeHost+))>
-        <!ATTLIST dataHost
-                balance CDATA #REQUIRED
-                maxCon CDATA #REQUIRED
-                minCon CDATA #REQUIRED
-                name NMTOKEN #REQUIRED
-                balance CDATA #REQUIRED
-		maxRetryCount CDATA #IMPLIED
-                writeType CDATA #IMPLIED
-                switchType  CDATA #IMPLIED
-                slaveThreshold  CDATA #IMPLIED
-                tempReadHostAvailable CDATA #IMPLIED
-                dbType CDATA #REQUIRED
-                filters CDATA #IMPLIED
-                logTime CDATA #IMPLIED
-                slaveIDs CDATA #IMPLIED
-                dbDriver CDATA #REQUIRED>
-=======
 <!ELEMENT dataHost (heartbeat,(connectionInitSql*),(writeHost+))>
 <!ATTLIST dataHost
   balance CDATA #REQUIRED
@@ -85,7 +66,6 @@
   logTime CDATA #IMPLIED
     slaveIDs CDATA #IMPLIED
   dbDriver CDATA #REQUIRED>
->>>>>>> e57db453
 
         <!ELEMENT writeHost (readHost)*>
         <!ATTLIST writeHost
