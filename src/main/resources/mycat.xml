--- conflicted
+++ resolved
@@ -6,63 +6,14 @@
 			<property name="sequnceHandlerType">2</property>
 			<property name="serverPort">8066</property>
 			<property name="managerPort">9066</property>
-<<<<<<< HEAD
-			<property name="charset">utf8</property>
-		</system>
-		<user name="root">
-			<property name="password">digdeep</property>
-			<property name="schemas">testdb</property>
-=======
 			<property name="charset">utf8</property>		
 		</system>
 		<user name="mycat">
 			<property name="password">mycat</property>
 			<property name="schemas">mycat</property>
->>>>>>> c13f0e5c
 		</user>
     </server-config>
-    
     <schema-config>
-<<<<<<< HEAD
-		<schema name="testdb" checkSQLschema="false" sqlMaxLimit="100">
-			<!-- auto sharding by id (long) -->
-			<table name="travelrecord" dataNode="dn1,dn2,dn3" rule="auto-sharding-long" />
-		</schema>
-
-		<dataNode name="dn1" dataHost="localhost1" database="db1" />
-		<dataNode name="dn2" dataHost="localhost1" database="db2" />
-		<dataNode name="dn3" dataHost="localhost1" database="db3" />
-
-
-		<dataHost name="localhost1" maxCon="1000" minCon="10" balance="0"
-			writeType="0" dbType="mysql" dbDriver="native" switchType="1"  slaveThreshold="100">
-			<heartbeat>select user()</heartbeat>
-			<!-- can have multi write hosts -->
-			<writeHost host="hostM1" url="localhost:3306" user="root" password="digdeep">
-				<!-- can have multi read hosts -->
-			</writeHost>
-		</dataHost>
-		
-		<dataNode name="dn4" dataHost="jdbchost" database="mycat_node1" />
-        <dataNode name="dn5" dataHost="jdbchost" database="mycat_node1" />
-        
-	    <dataHost name="jdbchost" maxCon="2000" minCon="10" balance="1"
-	       writeType="0" dbType="mysql" dbDriver="native" switchType="1">
-			<heartbeat>select 1</heartbeat>
-			<writeHost host="master" url="115.194.176.225:3306" user="root" password="digdeep"></writeHost>
-		</dataHost>
-    </schema-config>
-    
-    <rule-config>
-        <tableRule name="auto-sharding-long" column="id" functionName="io.mycat.route.function.AutoPartitionByLong">
-            <property name="defaultNode">0</property>
-            <config>
-                <!-- # range start-end ,data node index # K=1000,M=10000. -->
-                <property name="0-2000000">0</property>
-                <property name="2000001-4000000">1</property>
-                <property name="4000001-8000000">2</property>
-            </config>
-=======
         <schema name="mycat" checkSQLschema="true" sqlMaxLimit="100" dataNode="dn1" />        	
 		<dataNode name="dn1" dataHost="pghost" database="mycat" />      
 	    <dataHost name="pghost" maxCon="2000" minCon="20" balance="1" 
@@ -84,41 +35,14 @@
            <property name="size">2</property>
            <property name="partitionCount">8</property>
            <property name="defaultPartition">0</property>
->>>>>>> c13f0e5c
         </tableRule>
     </rule-config>
-    
     <sequence-config>
           <sequence type="0" class="io.mycat.server.sequence.IncrSequencePropHandler">
 	      </sequence>
     </sequence-config>
-<<<<<<< HEAD
-    
-    <!-- 
-    <cluster-config>
-       <cluster name="cluster">
-          <node name="mycat1">
-              <property name="host">127.0.0.1</property>
-		      <property name="weight">1</property>
-		  </node>
-		</cluster>
-		 隔离区定义，可以限定某个主机上只允许某个用户登录。
-	    <quarantine>
-	       <host name="1.2.3.4">
-	           <property name="user">test</property>
-		   </host>
-		</quarantine>
-    </cluster-config>
-     -->
-     
-    <!-- <dnindex-config>
-        <property name="jdbchost">0</property>
-    </dnindex-config> -->
-    
-=======
     <cluster-config>    
     </cluster-config>
->>>>>>> c13f0e5c
     <charset-config>
          <property name="55">utf8</property>
     </charset-config>
